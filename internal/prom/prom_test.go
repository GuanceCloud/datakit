package prom

import (
	"io/ioutil"
	"net/http"
	"os"
<<<<<<< HEAD
	"sort"
=======
	"path/filepath"
>>>>>>> 7b401570
	"strings"
	"testing"
	"time"

	"github.com/stretchr/testify/assert"
	tu "gitlab.jiagouyun.com/cloudcare-tools/cliutils/testutil"
	"gitlab.jiagouyun.com/cloudcare-tools/datakit/io"
)

const promURL = "http://127.0.0.1:9100/metrics"

const mockBody = `
# HELP promhttp_metric_handler_errors_total Total number of internal errors encountered by the promhttp metric handler.
# TYPE promhttp_metric_handler_errors_total counter
promhttp_metric_handler_errors_total{cause="encoding"} 0
promhttp_metric_handler_errors_total{cause="gathering"} 0
# HELP promhttp_metric_handler_requests_in_flight Current number of scrapes being served.
# TYPE promhttp_metric_handler_requests_in_flight gauge
promhttp_metric_handler_requests_in_flight 1
# HELP promhttp_metric_handler_requests_total Total number of scrapes by HTTP status code.
# TYPE promhttp_metric_handler_requests_total counter
promhttp_metric_handler_requests_total{code="200"} 15143
promhttp_metric_handler_requests_total{code="500"} 0
promhttp_metric_handler_requests_total{code="503"} 0
# HELP go_gc_duration_seconds A summary of the GC invocation durations.
# TYPE go_gc_duration_seconds summary
go_gc_duration_seconds{quantile="0"} 0
go_gc_duration_seconds{quantile="0.25"} 0
go_gc_duration_seconds{quantile="0.5"} 0
# HELP http_request_duration_seconds duration histogram of http responses labeled with: status_code, method
# TYPE http_request_duration_seconds histogram
http_request_duration_seconds_bucket{le="0.003",status_code="404",method="GET"} 1
http_request_duration_seconds_bucket{le="0.03",status_code="404",method="GET"} 1
http_request_duration_seconds_bucket{le="0.1",status_code="404",method="GET"} 1
http_request_duration_seconds_bucket{le="0.3",status_code="404",method="GET"} 1
http_request_duration_seconds_bucket{le="1.5",status_code="404",method="GET"} 1
http_request_duration_seconds_bucket{le="10",status_code="404",method="GET"} 1
http_request_duration_seconds_bucket{le="+Inf",status_code="404",method="GET"} 1
http_request_duration_seconds_sum{status_code="404",method="GET"} 0.002451013
http_request_duration_seconds_count{status_code="404",method="GET"} 1
# HELP up 1 = up, 0 = not up
# TYPE up untyped
up 1
`

const caContent = `-----BEGIN CERTIFICATE-----
MIICqDCCAZACCQC27UZHg8A/CjANBgkqhkiG9w0BAQsFADAWMRQwEgYDVQQDDAt0
b255YmFpLmNvbTAeFw0yMTExMjUwMTU3MzBaFw0zNTA4MDQwMTU3MzBaMBYxFDAS
BgNVBAMMC3RvbnliYWkuY29tMIIBIjANBgkqhkiG9w0BAQEFAAOCAQ8AMIIBCgKC
AQEAozWNMKEeVVKRg5QuOPv9bmuGOShRWaMxmyLnfzvV5tS/Odg63jEecE3K/HHa
OUrTwHKl2NSfwfUZPfCf1gVYHBzozX66XXXYR+qV2aeg+GsMg+o8foH8mmBL9cW+
fvbpNNv9k9G4W0zX9YdWmXt8KHKr5KThSUq46KN8qUCUPqIBnPMKfDJuEjLMPuxi
hliehoeHY32YcglLKSSAYMos2SWUA/D81wyfZKeH8KQu7lPKdCEXKLJBS4+HxUFx
gwDV84m+H8v9bf8PIeKrUGmzSuCYUCxrQyoiaIawB6iY7BJAQeaqEr+W6bS9BU2f
p6KHG8yEHDfz3gFuNR3vCLzGDQIDAQABMA0GCSqGSIb3DQEBCwUAA4IBAQA8DiJy
o6BHVTumAbBv9+Q0FsXKQRH1YVwR7spHLdbzbqJadghTGPrXGzwYBaGiLTHHaLXX
Ksbdc8T/C7pRIVXc9Jbx1EzCQFlaDBk89okAG/cWcbr0P5sMDJ96UrapBo2PYKNq
QvSQhSjvKTVB19wwSoD7zbOqITXWQKcv1d10yd3X5Q2PComjMMuhWKAOtJvIvEru
/3WiDpYgGGz/XN1YRFnNvRsXEVa6T0Q7lOi/7Lfv+N96R643Zv5fcyAFMGIiQ0na
vfqe/FB05Gl89x+Bb7xti8bzAlsFy1byeIfFKU3Gmvb8INRJyH5wRWVu29poXl1N
g/pAjggcs8zy5GxR
-----END CERTIFICATE-----`

type transportMock struct {
	statusCode int
	body       string
}

func (t *transportMock) RoundTrip(r *http.Request) (*http.Response, error) {
	res := &http.Response{
		Header:     make(http.Header),
		Request:    r,
		StatusCode: t.statusCode,
	}
	res.Body = ioutil.NopCloser(strings.NewReader(t.body))
	return res, nil
}

func (t *transportMock) CancelRequest(_ *http.Request) {
}

func newTransportMock(body string) http.RoundTripper {
	return &transportMock{
		statusCode: http.StatusOK,
		body:       body,
	}
}

func TestCollect(t *testing.T) {
	testcases := []struct {
		in   *Option
		fail bool
	}{
		{
			fail: true,
		},
		{
			in:   &Option{},
			fail: true,
		},
		{
			in: &Option{
				URL:         promURL,
				MetricTypes: []string{},
				Measurements: []Rule{
					{
						Pattern: `^go_.*`,
						Name:    "gogo",
						Prefix:  "go_",
					},
				},
				MetricNameFilter: []string{"go"},
			},
			fail: false,
		},
		{
			in:   &Option{URL: promURL},
			fail: false,
		},
	}

	for _, tc := range testcases {
		p, err := NewProm(tc.in)
		if tc.fail && assert.Error(t, err) {
			continue
		} else {
			assert.NoError(t, err)
		}

		p.SetClient(&http.Client{Transport: newTransportMock(mockBody)})

		pts, err := p.CollectFromHTTP(p.opt.URL)
		if tc.fail && assert.Error(t, err) {
			continue
		} else {
			assert.NoError(t, err)
		}

		for _, pt := range pts {
			t.Log(pt.String())
		}
	}
}

func Test_BearerToken(t *testing.T) {
	tmpDir, err := ioutil.TempDir("./", "__tmp")
	if err != nil {
		t.Fatal(err)
	}
	defer os.RemoveAll(tmpDir) // nolint:errcheck
	f, err := ioutil.TempFile(tmpDir, "token")
	assert.NoError(t, err)
	token_file := f.Name()
	defer os.Remove(token_file) // nolint:errcheck
	testcases := []struct {
		auth    map[string]string
		url     string
		isError bool
	}{
		{
			auth:    map[string]string{},
			url:     "http://localhost",
			isError: true,
		},
		{
			auth:    map[string]string{"token": "xxxxxxxxxx"},
			url:     "http://localhost",
			isError: false,
		},
		{
			auth:    map[string]string{"token_file": "invalid_file"},
			url:     "http://localhost",
			isError: true,
		},
		{
			auth:    map[string]string{"token_file": token_file},
			url:     "http://localhost",
			isError: false,
		},
	}

	for _, tc := range testcases {
		r, err := BearerToken(tc.auth, tc.url)

		if tc.isError {
			assert.Error(t, err)
		} else {
			assert.NoError(t, err)
			authHeader, ok := r.Header["Authorization"]
			assert.True(t, ok)
			assert.Equal(t, len(authHeader), 1)
			assert.Contains(t, authHeader[0], "Bearer")
		}
	}
}

func Test_Tls(t *testing.T) {
	t.Run("enable tls", func(t *testing.T) {
		p, err := NewProm(&Option{
			URL:     "http://127.0.0.1:9100",
			TLSOpen: true,
		})
		assert.NoError(t, err)
		transport, ok := p.client.Transport.(*http.Transport)
		assert.True(t, ok)
		assert.Equal(t, transport.TLSClientConfig.InsecureSkipVerify, true)
	})

	t.Run("tls with ca", func(t *testing.T) {
		tmpDir, err := ioutil.TempDir("./", "__tmp")
		if err != nil {
			t.Fatal(err)
		}
		defer os.RemoveAll(tmpDir) // nolint:errcheck
		f, err := ioutil.TempFile(tmpDir, "ca.crt")
		assert.NoError(t, err)
		_, err = f.WriteString(caContent)
		assert.NoError(t, err)
		caFile := f.Name()
		defer os.Remove(caFile) // nolint:errcheck
		p, err := NewProm(&Option{
			URL:        "http://127.0.0.1:9100",
			TLSOpen:    true,
			CacertFile: caFile,
		})

		assert.NoError(t, err)
		transport, ok := p.client.Transport.(*http.Transport)
		assert.True(t, ok)
		assert.Equal(t, transport.TLSClientConfig.InsecureSkipVerify, false)
	})
}

func Test_Auth(t *testing.T) {
	p, err := NewProm(&Option{
		URL: promURL,
		Auth: map[string]string{
			"type":  "bearer_token",
			"token": ".....",
		},
	})
	assert.NoError(t, err)
	r, err := p.GetReq(p.opt.URL)
	assert.NoError(t, err)
	authHeader, ok := r.Header["Authorization"]
	assert.True(t, ok)

	assert.Equal(t, len(authHeader), 1)
	assert.Contains(t, authHeader[0], "Bearer ")
}

func Test_Option(t *testing.T) {
	o := Option{
		Disabel: true,
	}
	assert.True(t, o.IsDisable(), o.Disabel)

	// GetSource
	assert.Equal(t, o.GetSource("p"), "p")
	assert.Equal(t, o.GetSource(), "prom")
	o.Source = "p1"
	assert.Equal(t, o.GetSource("p"), "p1")

	// GetIntervalDuration
	assert.Equal(t, o.GetIntervalDuration(), defaultInterval)
	o.interval = 1 * time.Second
	assert.Equal(t, o.GetIntervalDuration(), 1*time.Second)
	o.interval = 0
	o.Interval = "10s"
	assert.Equal(t, o.GetIntervalDuration(), 10*time.Second)
	assert.Equal(t, o.interval, 10*time.Second)
}

func Test_WriteFile(t *testing.T) {
	tmpDir, err := ioutil.TempDir("./", "__tmp")
	if err != nil {
		t.Fatal(err)
	}
	defer os.RemoveAll(tmpDir) // nolint:errcheck
	f, err := ioutil.TempFile(tmpDir, "output")
	assert.NoError(t, err)
	outputFile, err := filepath.Abs(f.Name())
	if err != nil {
		t.Fatal(err)
	}

	p, err := NewProm(&Option{
		URL:         promURL,
		Output:      outputFile,
		MaxFileSize: 100000,
	})

	assert.NoError(t, err)
	p.SetClient(&http.Client{Transport: newTransportMock(mockBody)})
	err = p.WriteMetricText2File(p.opt.URL)

	assert.NoError(t, err)

	fileContent, err := ioutil.ReadFile(outputFile)

	assert.NoError(t, err)

	assert.Equal(t, string(fileContent), mockBody)
}

func TestIgnoreReqErr(t *testing.T) {
	testCases := []struct {
		name string
		in   *Option
		fail bool
	}{
		{
			name: "ignore url request error",
			in:   &Option{IgnoreReqErr: true, URL: "127.0.0.1:999999"},
			fail: false,
		},
		{
			name: "do not ignore url request error",
			in:   &Option{IgnoreReqErr: false, URL: "127.0.0.1:999999"},
			fail: true,
		},
	}
	for idx, tc := range testCases {
		t.Run(tc.name, func(t *testing.T) {
			p, err := NewProm(tc.in)
			if err != nil {
				t.Errorf("[%d] failed to init prom: %s", idx, err)
			}
			_, err = p.CollectFromHTTP(p.opt.URL)
			if err != nil {
				if tc.fail {
					t.Logf("[%d] returned an error as expected: %s", idx, err)
				} else {
					t.Errorf("[%d] failed: %s", idx, err)
				}
				return
			}
			// Expect to fail but it didn't.
			if tc.fail {
				t.Errorf("[%d] expected to fail but it didn't", idx)
			}
			t.Logf("[%d] PASS", idx)
		})
	}
}

func TestProm(t *testing.T) {
	testCases := []struct {
		name     string
		in       *Option
		fail     bool
		expected []string
	}{
		{
			name: "counter metric type only",
			in: &Option{
				URL:         promURL,
				MetricTypes: []string{"counter"},
			},
			fail: false,
			expected: []string{
				"promhttp,cause=encoding metric_handler_errors_total=0",
				"promhttp,cause=gathering metric_handler_errors_total=0",
				"promhttp,code=200 metric_handler_requests_total=15143",
				"promhttp,code=500 metric_handler_requests_total=0",
				"promhttp,code=503 metric_handler_requests_total=0",
			},
		},

		{
			name: "histogram metric type only",
			in: &Option{
				URL:         promURL,
				MetricTypes: []string{"histogram"},
			},
			fail: false,
			expected: []string{
				"http,le=+Inf,method=GET,status_code=404 request_duration_seconds_bucket=1i",
				"http,le=0.003,method=GET,status_code=404 request_duration_seconds_bucket=1i",
				"http,le=0.03,method=GET,status_code=404 request_duration_seconds_bucket=1i",
				"http,le=0.1,method=GET,status_code=404 request_duration_seconds_bucket=1i",
				"http,le=0.3,method=GET,status_code=404 request_duration_seconds_bucket=1i",
				"http,le=1.5,method=GET,status_code=404 request_duration_seconds_bucket=1i",
				"http,le=10,method=GET,status_code=404 request_duration_seconds_bucket=1i",
				"http,method=GET,status_code=404 request_duration_seconds_count=1,request_duration_seconds_sum=0.002451013",
			},
		},

		{
			name: "default metric types",
			in: &Option{
				URL:         promURL,
				MetricTypes: []string{},
			},
			fail: false,
			expected: []string{
				"go gc_duration_seconds_count=0,gc_duration_seconds_sum=0",
				"go,quantile=0 gc_duration_seconds=0",
				"go,quantile=0.25 gc_duration_seconds=0",
				"go,quantile=0.5 gc_duration_seconds=0",
				"http,le=+Inf,method=GET,status_code=404 request_duration_seconds_bucket=1i",
				"http,le=0.003,method=GET,status_code=404 request_duration_seconds_bucket=1i",
				"http,le=0.03,method=GET,status_code=404 request_duration_seconds_bucket=1i",
				"http,le=0.1,method=GET,status_code=404 request_duration_seconds_bucket=1i",
				"http,le=0.3,method=GET,status_code=404 request_duration_seconds_bucket=1i",
				"http,le=1.5,method=GET,status_code=404 request_duration_seconds_bucket=1i",
				"http,le=10,method=GET,status_code=404 request_duration_seconds_bucket=1i",
				"http,method=GET,status_code=404 request_duration_seconds_count=1,request_duration_seconds_sum=0.002451013",
				"promhttp metric_handler_requests_in_flight=1",
				"promhttp,cause=encoding metric_handler_errors_total=0",
				"promhttp,cause=gathering metric_handler_errors_total=0",
				"promhttp,code=200 metric_handler_requests_total=15143",
				"promhttp,code=500 metric_handler_requests_total=0",
				"promhttp,code=503 metric_handler_requests_total=0",
				"up up=1",
			},
		},

		{
			name: "all metric types",
			in: &Option{
				URL:         promURL,
				MetricTypes: []string{"histogram", "gauge", "counter", "summary", "untyped"},
			},
			fail: false,
			expected: []string{
				"go gc_duration_seconds_count=0,gc_duration_seconds_sum=0",
				"go,quantile=0 gc_duration_seconds=0",
				"go,quantile=0.25 gc_duration_seconds=0",
				"go,quantile=0.5 gc_duration_seconds=0",
				"http,le=+Inf,method=GET,status_code=404 request_duration_seconds_bucket=1i",
				"http,le=0.003,method=GET,status_code=404 request_duration_seconds_bucket=1i",
				"http,le=0.03,method=GET,status_code=404 request_duration_seconds_bucket=1i",
				"http,le=0.1,method=GET,status_code=404 request_duration_seconds_bucket=1i",
				"http,le=0.3,method=GET,status_code=404 request_duration_seconds_bucket=1i",
				"http,le=1.5,method=GET,status_code=404 request_duration_seconds_bucket=1i",
				"http,le=10,method=GET,status_code=404 request_duration_seconds_bucket=1i",
				"http,method=GET,status_code=404 request_duration_seconds_count=1,request_duration_seconds_sum=0.002451013",
				"promhttp metric_handler_requests_in_flight=1",
				"promhttp,cause=encoding metric_handler_errors_total=0",
				"promhttp,cause=gathering metric_handler_errors_total=0",
				"promhttp,code=200 metric_handler_requests_total=15143",
				"promhttp,code=500 metric_handler_requests_total=0",
				"promhttp,code=503 metric_handler_requests_total=0",
				"up up=1",
			},
		},

		{
			name: "metric name filtering",
			in: &Option{
				URL:              promURL,
				MetricNameFilter: []string{"http"},
			},
			fail: false,
			expected: []string{
				"http,le=+Inf,method=GET,status_code=404 request_duration_seconds_bucket=1i",
				"http,le=0.003,method=GET,status_code=404 request_duration_seconds_bucket=1i",
				"http,le=0.03,method=GET,status_code=404 request_duration_seconds_bucket=1i",
				"http,le=0.1,method=GET,status_code=404 request_duration_seconds_bucket=1i",
				"http,le=0.3,method=GET,status_code=404 request_duration_seconds_bucket=1i",
				"http,le=1.5,method=GET,status_code=404 request_duration_seconds_bucket=1i",
				"http,le=10,method=GET,status_code=404 request_duration_seconds_bucket=1i",
				"http,method=GET,status_code=404 request_duration_seconds_count=1,request_duration_seconds_sum=0.002451013",
				"promhttp metric_handler_requests_in_flight=1",
				"promhttp,cause=encoding metric_handler_errors_total=0",
				"promhttp,cause=gathering metric_handler_errors_total=0",
				"promhttp,code=200 metric_handler_requests_total=15143",
				"promhttp,code=500 metric_handler_requests_total=0",
				"promhttp,code=503 metric_handler_requests_total=0",
			},
		},

		{
			name: "regex metric name filtering",
			in: &Option{
				URL:              promURL,
				MetricNameFilter: []string{"promht+p_metric_han[a-z]ler_req[^abcd]ests_total?"},
			},
			fail: false,
			expected: []string{
				"promhttp,code=200 metric_handler_requests_total=15143",
				"promhttp,code=500 metric_handler_requests_total=0",
				"promhttp,code=503 metric_handler_requests_total=0",
			},
		},

		{
			name: "measurement name prefix",
			in: &Option{
				URL:               promURL,
				MeasurementPrefix: "prefix_",
			},
			fail: false,
			expected: []string{
				"prefix_go gc_duration_seconds_count=0,gc_duration_seconds_sum=0",
				"prefix_go,quantile=0 gc_duration_seconds=0",
				"prefix_go,quantile=0.25 gc_duration_seconds=0",
				"prefix_go,quantile=0.5 gc_duration_seconds=0",
				"prefix_http,le=+Inf,method=GET,status_code=404 request_duration_seconds_bucket=1i",
				"prefix_http,le=0.003,method=GET,status_code=404 request_duration_seconds_bucket=1i",
				"prefix_http,le=0.03,method=GET,status_code=404 request_duration_seconds_bucket=1i",
				"prefix_http,le=0.1,method=GET,status_code=404 request_duration_seconds_bucket=1i",
				"prefix_http,le=0.3,method=GET,status_code=404 request_duration_seconds_bucket=1i",
				"prefix_http,le=1.5,method=GET,status_code=404 request_duration_seconds_bucket=1i",
				"prefix_http,le=10,method=GET,status_code=404 request_duration_seconds_bucket=1i",
				"prefix_http,method=GET,status_code=404 request_duration_seconds_count=1,request_duration_seconds_sum=0.002451013",
				"prefix_promhttp metric_handler_requests_in_flight=1",
				"prefix_promhttp,cause=encoding metric_handler_errors_total=0",
				"prefix_promhttp,cause=gathering metric_handler_errors_total=0",
				"prefix_promhttp,code=200 metric_handler_requests_total=15143",
				"prefix_promhttp,code=500 metric_handler_requests_total=0",
				"prefix_promhttp,code=503 metric_handler_requests_total=0",
				"prefix_up up=1",
			},
		},

		{
			name: "measurement name",
			in: &Option{
				URL:             promURL,
				MeasurementName: "measurement_name",
			},
			fail: false,
			expected: []string{
				"measurement_name go_gc_duration_seconds_count=0,go_gc_duration_seconds_sum=0",
				"measurement_name promhttp_metric_handler_requests_in_flight=1",
				"measurement_name up=1",
				"measurement_name,cause=encoding promhttp_metric_handler_errors_total=0",
				"measurement_name,cause=gathering promhttp_metric_handler_errors_total=0",
				"measurement_name,code=200 promhttp_metric_handler_requests_total=15143",
				"measurement_name,code=500 promhttp_metric_handler_requests_total=0",
				"measurement_name,code=503 promhttp_metric_handler_requests_total=0",
				"measurement_name,le=+Inf,method=GET,status_code=404 http_request_duration_seconds_bucket=1i",
				"measurement_name,le=0.003,method=GET,status_code=404 http_request_duration_seconds_bucket=1i",
				"measurement_name,le=0.03,method=GET,status_code=404 http_request_duration_seconds_bucket=1i",
				"measurement_name,le=0.1,method=GET,status_code=404 http_request_duration_seconds_bucket=1i",
				"measurement_name,le=0.3,method=GET,status_code=404 http_request_duration_seconds_bucket=1i",
				"measurement_name,le=1.5,method=GET,status_code=404 http_request_duration_seconds_bucket=1i",
				"measurement_name,le=10,method=GET,status_code=404 http_request_duration_seconds_bucket=1i",
				"measurement_name,method=GET,status_code=404 http_request_duration_seconds_count=1,http_request_duration_seconds_sum=0.002451013",
				"measurement_name,quantile=0 go_gc_duration_seconds=0",
				"measurement_name,quantile=0.25 go_gc_duration_seconds=0",
				"measurement_name,quantile=0.5 go_gc_duration_seconds=0",
			},
		},

		{
			name: "tags filtering",
			in: &Option{
				URL:        promURL,
				TagsIgnore: []string{"status_code", "method"},
			},
			fail: false,
			expected: []string{
				"go gc_duration_seconds_count=0,gc_duration_seconds_sum=0",
				"go,quantile=0 gc_duration_seconds=0",
				"go,quantile=0.25 gc_duration_seconds=0",
				"go,quantile=0.5 gc_duration_seconds=0",
				"http request_duration_seconds_count=1,request_duration_seconds_sum=0.002451013",
				"http,le=+Inf request_duration_seconds_bucket=1i",
				"http,le=0.003 request_duration_seconds_bucket=1i",
				"http,le=0.03 request_duration_seconds_bucket=1i",
				"http,le=0.1 request_duration_seconds_bucket=1i",
				"http,le=0.3 request_duration_seconds_bucket=1i",
				"http,le=1.5 request_duration_seconds_bucket=1i",
				"http,le=10 request_duration_seconds_bucket=1i",
				"promhttp metric_handler_requests_in_flight=1",
				"promhttp,cause=encoding metric_handler_errors_total=0",
				"promhttp,cause=gathering metric_handler_errors_total=0",
				"promhttp,code=200 metric_handler_requests_total=15143",
				"promhttp,code=500 metric_handler_requests_total=0",
				"promhttp,code=503 metric_handler_requests_total=0",
				"up up=1",
			},
		},

		{
			name: "tags filtering",
			in: &Option{
				URL: promURL,
				Measurements: []Rule{
					{
						Prefix: "go_",
						Name:   "with_prefix_go",
					},
					{
						Prefix: "request_",
						Name:   "with_prefix_request",
					},
				},
			},
			fail: false,
			expected: []string{
				"http,le=+Inf,method=GET,status_code=404 request_duration_seconds_bucket=1i",
				"http,le=0.003,method=GET,status_code=404 request_duration_seconds_bucket=1i",
				"http,le=0.03,method=GET,status_code=404 request_duration_seconds_bucket=1i",
				"http,le=0.1,method=GET,status_code=404 request_duration_seconds_bucket=1i",
				"http,le=0.3,method=GET,status_code=404 request_duration_seconds_bucket=1i",
				"http,le=1.5,method=GET,status_code=404 request_duration_seconds_bucket=1i",
				"http,le=10,method=GET,status_code=404 request_duration_seconds_bucket=1i",
				"http,method=GET,status_code=404 request_duration_seconds_count=1,request_duration_seconds_sum=0.002451013",
				"promhttp metric_handler_requests_in_flight=1",
				"promhttp,cause=encoding metric_handler_errors_total=0",
				"promhttp,cause=gathering metric_handler_errors_total=0",
				"promhttp,code=200 metric_handler_requests_total=15143",
				"promhttp,code=500 metric_handler_requests_total=0",
				"promhttp,code=503 metric_handler_requests_total=0",
				"up up=1",
				"with_prefix_go gc_duration_seconds_count=0,gc_duration_seconds_sum=0",
				"with_prefix_go,quantile=0 gc_duration_seconds=0",
				"with_prefix_go,quantile=0.25 gc_duration_seconds=0",
				"with_prefix_go,quantile=0.5 gc_duration_seconds=0",
			},
		},

		{
			name: "custom tags",
			in: &Option{
				URL:  promURL,
				Tags: map[string]string{"some_tag": "some_value", "more_tag": "some_other_value"},
			},
			fail: false,
			expected: []string{
				"go,more_tag=some_other_value,quantile=0,some_tag=some_value gc_duration_seconds=0",
				"go,more_tag=some_other_value,quantile=0.25,some_tag=some_value gc_duration_seconds=0",
				"go,more_tag=some_other_value,quantile=0.5,some_tag=some_value gc_duration_seconds=0",
				"go,more_tag=some_other_value,some_tag=some_value gc_duration_seconds_count=0,gc_duration_seconds_sum=0",
				"http,le=+Inf,method=GET,more_tag=some_other_value,some_tag=some_value,status_code=404 request_duration_seconds_bucket=1i",
				"http,le=0.003,method=GET,more_tag=some_other_value,some_tag=some_value,status_code=404 request_duration_seconds_bucket=1i",
				"http,le=0.03,method=GET,more_tag=some_other_value,some_tag=some_value,status_code=404 request_duration_seconds_bucket=1i",
				"http,le=0.1,method=GET,more_tag=some_other_value,some_tag=some_value,status_code=404 request_duration_seconds_bucket=1i",
				"http,le=0.3,method=GET,more_tag=some_other_value,some_tag=some_value,status_code=404 request_duration_seconds_bucket=1i",
				"http,le=1.5,method=GET,more_tag=some_other_value,some_tag=some_value,status_code=404 request_duration_seconds_bucket=1i",
				"http,le=10,method=GET,more_tag=some_other_value,some_tag=some_value,status_code=404 request_duration_seconds_bucket=1i",
				"http,method=GET,more_tag=some_other_value,some_tag=some_value,status_code=404 request_duration_seconds_count=1,request_duration_seconds_sum=0.002451013",
				"promhttp,cause=encoding,more_tag=some_other_value,some_tag=some_value metric_handler_errors_total=0",
				"promhttp,cause=gathering,more_tag=some_other_value,some_tag=some_value metric_handler_errors_total=0",
				"promhttp,code=200,more_tag=some_other_value,some_tag=some_value metric_handler_requests_total=15143",
				"promhttp,code=500,more_tag=some_other_value,some_tag=some_value metric_handler_requests_total=0",
				"promhttp,code=503,more_tag=some_other_value,some_tag=some_value metric_handler_requests_total=0",
				"promhttp,more_tag=some_other_value,some_tag=some_value metric_handler_requests_in_flight=1",
				"up,more_tag=some_other_value,some_tag=some_value up=1",
			},
		},

		{
			name: "multiple urls",
			in: &Option{
				URLs:         []string{"localhost:1234", "localhost:5678"},
				IgnoreReqErr: true,
			},
			fail: false,
			expected: []string{
				"go gc_duration_seconds_count=0,gc_duration_seconds_sum=0",
				"go gc_duration_seconds_count=0,gc_duration_seconds_sum=0",
				"go,quantile=0 gc_duration_seconds=0",
				"go,quantile=0 gc_duration_seconds=0",
				"go,quantile=0.25 gc_duration_seconds=0",
				"go,quantile=0.25 gc_duration_seconds=0",
				"go,quantile=0.5 gc_duration_seconds=0",
				"go,quantile=0.5 gc_duration_seconds=0",
				"http,le=+Inf,method=GET,status_code=404 request_duration_seconds_bucket=1i",
				"http,le=+Inf,method=GET,status_code=404 request_duration_seconds_bucket=1i",
				"http,le=0.003,method=GET,status_code=404 request_duration_seconds_bucket=1i",
				"http,le=0.003,method=GET,status_code=404 request_duration_seconds_bucket=1i",
				"http,le=0.03,method=GET,status_code=404 request_duration_seconds_bucket=1i",
				"http,le=0.03,method=GET,status_code=404 request_duration_seconds_bucket=1i",
				"http,le=0.1,method=GET,status_code=404 request_duration_seconds_bucket=1i",
				"http,le=0.1,method=GET,status_code=404 request_duration_seconds_bucket=1i",
				"http,le=0.3,method=GET,status_code=404 request_duration_seconds_bucket=1i",
				"http,le=0.3,method=GET,status_code=404 request_duration_seconds_bucket=1i",
				"http,le=1.5,method=GET,status_code=404 request_duration_seconds_bucket=1i",
				"http,le=1.5,method=GET,status_code=404 request_duration_seconds_bucket=1i",
				"http,le=10,method=GET,status_code=404 request_duration_seconds_bucket=1i",
				"http,le=10,method=GET,status_code=404 request_duration_seconds_bucket=1i",
				"http,method=GET,status_code=404 request_duration_seconds_count=1,request_duration_seconds_sum=0.002451013",
				"http,method=GET,status_code=404 request_duration_seconds_count=1,request_duration_seconds_sum=0.002451013",
				"promhttp metric_handler_requests_in_flight=1",
				"promhttp metric_handler_requests_in_flight=1",
				"promhttp,cause=encoding metric_handler_errors_total=0",
				"promhttp,cause=encoding metric_handler_errors_total=0",
				"promhttp,cause=gathering metric_handler_errors_total=0",
				"promhttp,cause=gathering metric_handler_errors_total=0",
				"promhttp,code=200 metric_handler_requests_total=15143",
				"promhttp,code=200 metric_handler_requests_total=15143",
				"promhttp,code=500 metric_handler_requests_total=0",
				"promhttp,code=500 metric_handler_requests_total=0",
				"promhttp,code=503 metric_handler_requests_total=0",
				"promhttp,code=503 metric_handler_requests_total=0",
				"up up=1",
				"up up=1",
			},
		},
	}
	for idx, tc := range testCases {
		t.Run(tc.name, func(t *testing.T) {
			p, err := NewProm(tc.in)
			if err != nil {
				t.Errorf("[%d] failed to init prom: %s", idx, err)
			}
			p.SetClient(&http.Client{Transport: newTransportMock(mockBody)})
			var points []*io.Point
			for _, u := range p.opt.URLs {
				pts, err := p.CollectFromHTTP(u)
				if err != nil {
					break
				}
				points = append(points, pts...)
			}
			if err != nil {
				if tc.fail {
					t.Logf("[%d] returned an error as expected: %s", idx, err)
				} else {
					t.Errorf("[%d] failed: %s", idx, err)
				}
				return
			}
			// Expect to fail but it didn't.
			if tc.fail {
				t.Errorf("[%d] expected to fail but it didn't", idx)
			}
			var got []string
			for _, p := range points {
				s := p.String()
				// remove timestamp
				s = s[:strings.LastIndex(s, " ")]
				got = append(got, s)
			}
			sort.Strings(got)
			tu.Equals(t, tc.expected, got)
			t.Logf("[%d] PASS", idx)
		})
	}
}<|MERGE_RESOLUTION|>--- conflicted
+++ resolved
@@ -4,11 +4,8 @@
 	"io/ioutil"
 	"net/http"
 	"os"
-<<<<<<< HEAD
+	"path/filepath"
 	"sort"
-=======
-	"path/filepath"
->>>>>>> 7b401570
 	"strings"
 	"testing"
 	"time"
