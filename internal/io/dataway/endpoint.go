// Unless explicitly stated otherwise all files in this repository are licensed
// under the MIT License.
// This product includes software developed at Guance Cloud (https://www.guance.com/).
// Copyright 2021-present Guance, Inc.

package dataway

import (
	"bytes"
	"errors"
	"fmt"
	"io"
	"io/ioutil"
	"net/http"
	"net/http/httptrace"
	"net/url"
	"runtime"
	"strconv"
	"strings"
	"sync/atomic"
	"time"

	"github.com/GuanceCloud/cliutils/point"
	"github.com/avast/retry-go"
	"gitlab.jiagouyun.com/cloudcare-tools/datakit/internal/datakit"
	"gitlab.jiagouyun.com/cloudcare-tools/datakit/internal/git"
	"gitlab.jiagouyun.com/cloudcare-tools/datakit/internal/httpcli"
	"gitlab.jiagouyun.com/cloudcare-tools/datakit/internal/metrics"
	dnet "gitlab.jiagouyun.com/cloudcare-tools/datakit/internal/net"
	pb "google.golang.org/protobuf/proto"
)

var (
	// DatakitUserAgent define HTTP User-Agent header.
	// user-agent format. See
	// 	 https://developer.mozilla.org/en-US/docs/Web/HTTP/Headers/User-Agent
	DatakitUserAgent = fmt.Sprintf("datakit-%s-%s/%s/%s",
		runtime.GOOS, runtime.GOARCH, git.Version, datakit.DatakitHostName)

	httpFailRatio      = 0 // %n
	httpFailStart      time.Time
	httpFailDuration   time.Duration
	httpMockedFailResp *http.Response
)

// nolint: gochecknoinits
func init() {
	if v := datakit.GetEnv("ENV_DEBUG_HTTP_FAIL_RATIO"); v != "" {
		if x, err := strconv.ParseInt(v, 10, 64); err == nil {
			httpFailRatio = int(x)
			httpFailStart = time.Now()

			httpMockedFailResp = &http.Response{
				Status:     http.StatusText(500),
				StatusCode: 500,
			}
		}
	}

	if v := datakit.GetEnv("ENV_DEBUG_HTTP_FAIL_DURATION"); v != "" {
		if x, err := time.ParseDuration(v); err == nil {
			httpFailDuration = x
		}
	}
}

type endPoint struct {
	token       string
	host        string
	scheme      string
	categoryURL map[string]string
	httpCli     *http.Client

	// optionals
	proxy       string
	apis        []string
	httpTimeout time.Duration

	maxHTTPIdleConnectionPerHost int
	maxHTTPConnections           int
	httpIdleTimeout              time.Duration

	httpTrace bool
}

func (ep *endPoint) String() string {
	return fmt.Sprintf("[host: %s][token: %s][apis: %s]",
		ep.host, ep.token, strings.Join(ep.apis, ","))
}

type endPointOption func(*endPoint)

func withAPIs(arr []string) endPointOption {
	return func(ep *endPoint) {
		ep.apis = arr
	}
}

func withHTTPTrace(on bool) endPointOption {
	return func(ep *endPoint) {
		ep.httpTrace = on
	}
}

func withMaxHTTPIdleConnectionPerHost(n int) endPointOption {
	return func(ep *endPoint) {
		if n > 0 {
			ep.maxHTTPIdleConnectionPerHost = n
		}
	}
}

func withMaxHTTPConnections(n int) endPointOption {
	return func(ep *endPoint) {
		if n > 0 {
			ep.maxHTTPConnections = n
		}
	}
}

func withHTTPIdleTimeout(du time.Duration) endPointOption {
	return func(ep *endPoint) {
		if du > 0 {
			ep.httpIdleTimeout = du
		}
	}
}

func withHTTPTimeout(timeout time.Duration) endPointOption {
	return func(ep *endPoint) {
		if timeout > time.Duration(0) {
			ep.httpTimeout = timeout
		}
	}
}

func withProxy(proxy string) endPointOption {
	return func(ep *endPoint) {
		ep.proxy = proxy
	}
}

func newEndpoint(urlstr string, opts ...endPointOption) (*endPoint, error) {
	u, err := url.ParseRequestURI(urlstr)
	if err != nil {
		log.Errorf("parse dataway url %s failed: %s", urlstr, err.Error())
		return nil, err
	}

	ep := &endPoint{
		categoryURL: map[string]string{},
		token:       u.Query().Get("token"),
		host:        u.Host,
		scheme:      u.Scheme,
	}

	// apply options
	for _, opt := range opts {
		if opt != nil {
			opt(ep)
		}
	}

	for _, api := range ep.apis {
		if q := u.Query().Encode(); q != "" {
			ep.categoryURL[api] = fmt.Sprintf("%s://%s%s?%s",
				ep.scheme,
				ep.host,
				api,
				q)
		} else {
			ep.categoryURL[api] = fmt.Sprintf("%s://%s%s",
				ep.scheme,
				ep.host,
				api)
		}
	}

	switch ep.scheme {
	case "http", "https":
		if err := ep.setupHTTP(); err != nil {
			return nil, err
		}
	default:
		return nil, fmt.Errorf("not supported scheme %q", ep.scheme)
	}

	return ep, nil
}

func (ep *endPoint) setupHTTP() error {
	dialContext, err := dnet.GetDNSCacheDialContext(defaultDNSCacheFreq, defaultDNSCacheLookUpTimeout)
	if err != nil {
		log.Warnf("GetDNSCacheDialContext failed: %v", err)
		dialContext = nil // if failed, then not use dns cache.
	}

	cliopts := &httpcli.Options{
		DialTimeout:         ep.httpTimeout, // NOTE: should not use http timeout as dial timeout.
		MaxIdleConns:        ep.maxHTTPConnections,
		MaxIdleConnsPerHost: ep.maxHTTPIdleConnectionPerHost,
		IdleConnTimeout:     ep.httpIdleTimeout,
		DialContext:         dialContext,
	}

	if ep.proxy != "" { // set proxy
		if u, err := url.ParseRequestURI(ep.proxy); err != nil {
			log.Warnf("parse http proxy %q failed err: %s, ignored and no proxy set", ep.proxy, err.Error())
		} else {
			cliopts.ProxyURL = u
			log.Infof("set dataway proxy to %q ok", ep.proxy)
		}
	}

	ep.httpCli = httpcli.Cli(cliopts)
	ep.httpCli.Timeout = ep.httpTimeout
	return nil
}

func (ep *endPoint) writeBody(w *writer, b *body) {
	w.gzip = b.gzon

	// if send failed, do nothing.
	if err := ep.writePointData(b, w); err != nil {
		log.Warnf("send %d points to %q(gzip: %v) bytes failed: %q, ignored",
			len(w.pts), w.category, w.gzip, err.Error())

		// 4xx error do not cache data.
		// If the error is token-not-found or beyond-usage, datakit
		// will write all data to disk, this may cause unexpected I/O cost
		// on host.
		if errors.Is(err, errWritePoints4XX) {
			return
		}

		if w.fc == nil { // no cache
			return
		}

		// do cache: write them to disk.
		if w.cacheAll {
			if err := doCache(w, b); err != nil {
				log.Errorf("doCache %d pts on %s: %s", b.npts, w.category, err)
			} else {
				log.Infof("ok on doCache %d pts on %s", b.npts, w.category)
			}
		} else {
			//nolint:exhaustive
			switch w.category {
			case point.Metric, // these categories are not cache.
				point.MetricDeprecated,
				point.Object,
				point.CustomObject,
				point.DynamicDWCategory:

				log.Warnf("drop %d pts on %s, not cached", b.npts, w.category)

			default:
				if err := doCache(w, b); err != nil {
					log.Errorf("doCache %v pts on %s: %s", b.npts, w.category, err)
				}
			}
		}
	}
}

func (ep *endPoint) writePoints(w *writer) error {
	var (
		bodies []*body
		err    error
	)

	bodies, err = buildBody(w.pts, MaxKodoBody)
	if err != nil {
		return err
	}

	for _, body := range bodies {
		ep.writeBody(w, body)
	}

	return nil
}

func doCache(w *writer, b *body) error {
	if cachedata, err := pb.Marshal(&CacheData{
		Category:    int32(w.category),
		PayloadType: int32(b.payload),
		Payload:     b.buf,
	}); err != nil {
		return err
	} else {
		return w.fc.Put(cachedata)
	}
}

func (ep *endPoint) writePointData(b *body, w *writer) error {
	var (
		httpCodeStr = "unknown"
		httpCode    int
	)

	requrl, catNotFound := ep.categoryURL[w.category.URL()]

	if !catNotFound {
		if w.dynamicURL != "" {
			// for dialtesting, there are dynamic URL to post
			if _, err := url.ParseRequestURI(w.dynamicURL); err != nil {
				return err
			} else {
				log.Debugf("try use dynamic URL %s", w.dynamicURL)
				requrl = w.dynamicURL

				defer func() {
					// update dial-testing ok/fail info
					updateDTFailInfo(requrl, (httpCode/100 == 2))
				}()
			}
		} else {
			return fmt.Errorf("invalid url %s", w.dynamicURL)
		}
	}

	defer func() {
		// /v1/write/metric -> metric
		cat := w.category.String()

		if w.category == point.DynamicDWCategory {
			// NOTE: datakit category deprecated, we use point category
			cat = point.DynamicDWCategory.String()
		}

		bytesCounterVec.WithLabelValues(cat, "gzip", "total").Add(float64(len(b.buf)))
		bytesCounterVec.WithLabelValues(cat, "gzip", httpCodeStr).Add(float64(len(b.buf)))
		bytesCounterVec.WithLabelValues(cat, "raw", "total").Add(float64(b.rawLen))
		bytesCounterVec.WithLabelValues(cat, "raw", httpCodeStr).Add(float64(b.rawLen))

		ptsCounterVec.WithLabelValues(cat, "total").Add(float64(b.npts))
		ptsCounterVec.WithLabelValues(cat, httpCodeStr).Add(float64(b.npts))

		if w.isSinker {
			sinkPtsVec.WithLabelValues(cat, httpCodeStr).Add(float64(b.npts))
		}
	}()

	req, err := http.NewRequest("POST", requrl, bytes.NewBuffer(b.buf))
	if err != nil {
		log.Error(err)
		return err
	}

	if w.gzip {
		req.Header.Set("Content-Encoding", "gzip")
	}

	req.Header.Set("X-Points", fmt.Sprintf("%d", b.npts))

	resp, err := ep.sendReq(req)

	// NOTE: resp maybe not nil, we need HTTP status info to fill HTTP metrics before exit.
	if resp != nil {
		httpCodeStr = http.StatusText(resp.StatusCode)
		httpCode = resp.StatusCode
	}

	if err != nil {
		log.Errorf("sendReq: request url %s failed(proxy: %s): %s, resp: %v", requrl, ep.proxy, err, resp)
		return err
	}

	defer resp.Body.Close() //nolint:errcheck
	body, err := ioutil.ReadAll(resp.Body)
	if err != nil {
		log.Errorf("ioutil.ReadAll: %s", err)
		return err
	}

	log.Debugf("post %d bytes to %s...", len(b.buf), requrl)

	switch resp.StatusCode / 100 {
	case 2:
		log.Debugf("post %d bytes to %s ok(gz: %v)", len(b.buf), requrl, w.gzip)

		// Send data ok, it means the error `beyond-usage` error is cleared by kodo server,
		// we have to clear the hint in monitor too.
		if strings.Contains(requrl, "/v1/write/") && atomic.LoadInt64(&metrics.BeyondUsage) > 0 {
			log.Info("clear BeyondUsage")
			atomic.StoreInt64(&metrics.BeyondUsage, 0)
		}

		return nil

	case 4:
		strBody := string(body)
		log.Errorf("post %d to %s failed(HTTP: %s): %s, data dropped",
			len(b.buf),
			requrl,
			resp.Status,
			strBody)

		switch resp.StatusCode {
		case http.StatusForbidden:
			if strings.Contains(strBody, "beyondDataUsage") {
				atomic.AddInt64(&metrics.BeyondUsage, time.Now().Unix()) // will set `beyond-usage' hint in monitor.
				log.Info("set BeyondUsage")
			}
		default:
			// pass
		}

		return errWritePoints4XX

	default: // 5xx
		log.Errorf("post %d to %s failed(HTTP: %s): %s",
			len(b.buf),
			requrl,
			resp.Status,
			string(body))

		return fmt.Errorf("dataway internal error")
	}
}

func (ep *endPoint) GetCategoryURL() map[string]string {
	return ep.categoryURL
}

func (ep *endPoint) getLogFilter() ([]byte, error) {
	url, ok := ep.categoryURL[datakit.LogFilter]
	if !ok {
		return nil, fmt.Errorf("LogFilter API missing, should not been here")
	}

	req, err := http.NewRequest(http.MethodGet, url, nil)
	if err != nil {
		return nil, err
	}

	resp, err := ep.sendReq(req)
	if err != nil {
		log.Error(err.Error())

		return nil, err
	}

	defer resp.Body.Close() //nolint:errcheck
	body, err := io.ReadAll(resp.Body)
	if err != nil {
		log.Error(err.Error())

		return nil, err
	}
	if resp.StatusCode != http.StatusOK {
		return nil, fmt.Errorf("getLogFilter failed with status code %d, body: %s", resp.StatusCode, string(body))
	}

	return body, nil
}

func (ep *endPoint) datakitPull(args string) ([]byte, error) {
	url, ok := ep.categoryURL[datakit.DatakitPull]
	if !ok {
		return nil, fmt.Errorf("datakit pull API missing, should not been here")
	}

	req, err := http.NewRequest(http.MethodGet, url+"&"+args, nil)
	if err != nil {
		return nil, err
	}

	resp, err := ep.sendReq(req)
	if err != nil {
		log.Error(err.Error())

		return nil, err
	}

	body, err := io.ReadAll(resp.Body)
	if err != nil {
		log.Error(err.Error())
		return nil, err
	}

	defer resp.Body.Close() //nolint:errcheck
	if resp.StatusCode != http.StatusOK {
		return nil, fmt.Errorf("datakitPull failed with status code %d, body: %s", resp.StatusCode, string(body))
	}

	return body, nil
}

func (ep *endPoint) sendReq(req *http.Request) (resp *http.Response, err error) {
	status := "unknown"

	if err := retry.Do(
		func() error {
			defer func() {
<<<<<<< HEAD
				if err != nil {
=======
				if err != nil && req.GetBody != nil {
>>>>>>> cf4b2e85
					if body, err := req.GetBody(); err == nil {
						req.Body = body
					}
				}
			}()
			resp, err = ep.doSendReq(req)

			if err != nil {
				status = "unknown"
				return err
			}

			if resp.StatusCode/100 == 5 { // server-side error
				status = http.StatusText(resp.StatusCode)
				return fmt.Errorf("doSendReq: %s", resp.Status)
			}

			return nil
		},

		retry.Attempts(4),
		retry.Delay(time.Second*1),
		retry.OnRetry(func(n uint, err error) {
			log.Warnf("on %dth retry, error: %s", n, err)
			httpRetry.WithLabelValues(req.URL.Path, status).Inc()
		}),
	); err != nil {
		return resp, err
	}

	return resp, err
}

func (ep *endPoint) doSendReq(req *http.Request) (*http.Response, error) {
	log.Debugf("send request %q, proxy: %q, cli: %p, timeout: %s",
		req.URL.String(), ep.proxy, ep.httpCli.Transport, ep.httpTimeout)

	var (
		start       = time.Now()
		httpCodeStr = "unknown"
	)

	req.Header.Set("User-Agent", DatakitUserAgent)

	defer func() {
		urlPath := req.URL.Path
		// It's a bad-designed API path, we rename it in metrics.
		// the original URL is `/v1/check/token/tkn_xxxxxxxxxxxxxxxxxxx'
		if strings.HasPrefix(req.URL.Path, "/v1/check/token") {
			urlPath = "/v1/check/token"
		}

		apiSumVec.WithLabelValues(urlPath, httpCodeStr).
			Observe(float64(time.Since(start)) / float64(time.Second))
	}()

	if ep.httpTrace {
		s := httpcli.NewHTTPClientTraceStat("dataway")
		defer s.Metrics()

		req = req.WithContext(httptrace.WithClientTrace(req.Context(), s.Trace()))
	}

	var (
		resp *http.Response
		err  error
	)

	if httpFailRatio > 0 && (time.Since(httpFailStart) < httpFailDuration || int64(httpFailDuration) == 0) {
		if start.Unix()%100 < int64(httpFailRatio) {
			resp = httpMockedFailResp
			goto end
		}
	}

	resp, err = ep.httpCli.Do(req)
	if err != nil {
		return nil, fmt.Errorf("httpCli.Do: %w, resp: %+#v", err, resp)
	}

end:
	if resp != nil {
		httpCodeStr = http.StatusText(resp.StatusCode)
	}

	return resp, nil
}<|MERGE_RESOLUTION|>--- conflicted
+++ resolved
@@ -495,11 +495,7 @@
 	if err := retry.Do(
 		func() error {
 			defer func() {
-<<<<<<< HEAD
-				if err != nil {
-=======
 				if err != nil && req.GetBody != nil {
->>>>>>> cf4b2e85
 					if body, err := req.GetBody(); err == nil {
 						req.Body = body
 					}
