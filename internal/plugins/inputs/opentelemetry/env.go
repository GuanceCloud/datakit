// Unless explicitly stated otherwise all files in this repository are licensed
// under the MIT License.
// This product includes software developed at Guance Cloud (https://www.guance.com/).
// Copyright 2021-present Guance, Inc.

// Package opentelemetry handle OTEL APM trace
package opentelemetry

import (
	"encoding/json"
	"strconv"

	"github.com/GuanceCloud/cliutils/logger"
	"gitlab.jiagouyun.com/cloudcare-tools/datakit/internal/export/doc"
	"gitlab.jiagouyun.com/cloudcare-tools/datakit/internal/plugins/inputs"
	"gitlab.jiagouyun.com/cloudcare-tools/datakit/internal/storage"
	itrace "gitlab.jiagouyun.com/cloudcare-tools/datakit/internal/trace"
	"gitlab.jiagouyun.com/cloudcare-tools/datakit/internal/workerpool"
)

var _ inputs.ReadEnv = &Input{}

func (ipt *Input) GetENVDoc() []*inputs.ENVInfo {
	// nolint:lll
	infos := []*inputs.ENVInfo{
		{FieldName: "CustomerTags", Type: doc.JSON, Example: "`[\"project_id\", \"custom.tag\"]`", Desc: "Whitelist to tags", DescZh: "标签白名单"},
		{FieldName: "CustomerTagsAll", Type: doc.Boolean, Default: `false`, Desc: "extracted all attributes to tags", DescZh: "提取所有标签"},
		{FieldName: "KeepRareResource", Type: doc.Boolean, Default: `false`, Desc: "Keep rare tracing resources list switch", DescZh: "保持稀有跟踪资源列表"},
<<<<<<< HEAD
		{FieldName: "CompatibleDdTrace", Type: doc.Boolean, Default: `false`, Desc: "Convert trace_id to decimal, compatible with DDTrace", DescZh: "将 trace_id 转成 10 进制，兼容 DDTrace", },
=======
		{FieldName: "CompatibleDdTrace", Type: doc.Boolean, Default: `false`, Desc: "Convert trace_id to decimal, compatible with DDTrace", DescZh: "将 trace_id 转成 10 进制，兼容 DDTrace"},
>>>>>>> aeccaa7e
		{FieldName: "SplitServiceName", Type: doc.Boolean, Default: `false`, Desc: "Get xx.system from span.Attributes to replace service name", DescZh: "从 span.Attributes 中获取 xx.system 去替换服务名"},
		{FieldName: "TracingMetricEnable", Type: doc.Boolean, Default: `false`, Desc: "These metrics capture request counts, error counts, and latency measures.", DescZh: "开启请求计数，错误计数和延迟指标的采集"},
		{FieldName: "TracingMetricTagBlacklist", Type: doc.JSON, Example: "`[\"tag_a\", \"tag_b\"]`", Desc: "Blacklist of tags in the metric: `tracing_metrics`", DescZh: "指标集 `tracing_metrics` 中标签的黑名单"},
		{FieldName: "DelMessage", Type: doc.Boolean, Default: `false`, Desc: "Delete trace message", DescZh: "删除 trace 消息"},
		{FieldName: "OmitErrStatus", Type: doc.JSON, Example: "`[\"404\", \"403\", \"400\"]`", Desc: "Whitelist to error status", DescZh: "错误状态白名单"},
		{FieldName: "CloseResource", Type: doc.JSON, Example: "`{\"service1\":[\"resource1\",\"other\"],\"service2\":[\"resource2\",\"other\"]}`", Desc: "Ignore tracing resources that service (regular)", DescZh: "忽略指定服务器的 tracing（正则匹配）"},
		{FieldName: "Sampler", Type: doc.Float, Example: `0.3`, Desc: "Global sampling rate", DescZh: "全局采样率"},
		{FieldName: "WPConfig", ENVName: "THREADS", Type: doc.JSON, Example: "`{\"buffer\":1000, \"threads\":100}`", Desc: "Total number of threads and buffer", DescZh: "线程和缓存的数量"},
		{FieldName: "LocalCacheConfig", ENVName: "STORAGE", Type: doc.JSON, Example: "`{\"storage\":\"./otel_storage\", \"capacity\": 5120}`", Desc: "Local cache file path and size (MB) ", DescZh: "本地缓存路径和大小（MB）"},
		{FieldName: "HTTPConfig", ENVName: "HTTP", Type: doc.JSON, Example: "`{\"enable\":true, \"http_status_ok\": 200, \"trace_api\": \"/otel/v1/traces\", \"metric_api\": \"/otel/v1/metrics\"}`", Desc: "HTTP agent config", DescZh: "代理 HTTP 配置"},
		{FieldName: "GRPCConfig", ENVName: "GRPC", Type: doc.JSON, Example: "`{\"addr\": \"127.0.0.1:4317\", \"max_payload\": 16777216 }`", Desc: "GRPC agent config", DescZh: "代理 GRPC 配置"},
		{FieldName: "ExpectedHeaders", Type: doc.JSON, Example: "`{\"ex_version\": \"1.2.3\", \"ex_name\": \"env_resource_name\"}`", Desc: "If `expected_headers` is well config, then the obligation of sending certain wanted HTTP headers is on the client side", DescZh: "配置使用客户端的 HTTP 头"},
		{FieldName: "CleanMessage", Type: doc.Boolean, Example: "`true/false`", Desc: "Clean message generate smaller `message` field", DescZh: "精简 `message` 字段大小"},
		{FieldName: "Tags", Type: doc.JSON, Example: "`{\"k1\":\"v1\", \"k2\":\"v2\", \"k3\":\"v3\"}`"},
	}

	return doc.SetENVDoc("ENV_INPUT_OTEL_", infos)
}

// ReadEnv load config from environment values.
func (ipt *Input) ReadEnv(envs map[string]string) {
	log = logger.SLogger(inputName)

	for _, key := range []string{
		"ENV_INPUT_OTEL_CUSTOMER_TAGS",
		"ENV_INPUT_OTEL_CUSTOMER_TAGS_ALL",
		"ENV_INPUT_OTEL_KEEP_RARE_RESOURCE",
		"ENV_INPUT_OTEL_OMIT_ERR_STATUS",
		"ENV_INPUT_OTEL_CLOSE_RESOURCE",
		"ENV_INPUT_OTEL_SAMPLER",
		"ENV_INPUT_OTEL_TAGS",
		"ENV_INPUT_OTEL_THREADS",
		"ENV_INPUT_OTEL_STORAGE",
		"ENV_INPUT_OTEL_HTTP",
		"ENV_INPUT_OTEL_GRPC",
		"ENV_INPUT_OTEL_EXPECTED_HEADERS",
		"ENV_INPUT_OTEL_DEL_MESSAGE",
		"ENV_INPUT_OTEL_COMPATIBLE_DDTRACE",
		"ENV_INPUT_OTEL_SPLIT_SERVICE_NAME",
		"ENV_INPUT_OTEL_CLEAN_MESSAGE",
		"ENV_INPUT_OTEL_TRACING_METRIC_ENABLE",
		"ENV_INPUT_OTEL_TRACING_METRIC_TAG_BLACKLIST",
	} {
		value, ok := envs[key]
		if !ok {
			continue
		}
		switch key {
		case "ENV_INPUT_OTEL_CUSTOMER_TAGS":
			var list []string
			if err := json.Unmarshal([]byte(value), &list); err != nil {
				log.Warnf("parse %s=%s failed: %s", key, value, err.Error())
			} else {
				ipt.CustomerTags = list
			}
		case "ENV_INPUT_OTEL_CUSTOMER_TAGS_ALL":
			if x, err := strconv.ParseBool(value); err == nil {
				ipt.CustomerTagsAll = x
			} else {
				log.Warnf("ParseBool(%q): %s, ignored", value, err.Error())
			}
		case "ENV_INPUT_OTEL_CLEAN_MESSAGE":
			if x, err := strconv.ParseBool(value); err == nil {
				ipt.CleanMessage = x
			} else {
				log.Warnf("ParseBool(%q): %s, ignored", value, err.Error())
			}
		case "ENV_INPUT_OTEL_KEEP_RARE_RESOURCE":
			if ok, err := strconv.ParseBool(value); err != nil {
				log.Warnf("parse %s=%s failed: %s", key, value, err.Error())
			} else {
				ipt.KeepRareResource = ok
			}
		case "ENV_INPUT_OTEL_OMIT_ERR_STATUS":
			var list []string
			if err := json.Unmarshal([]byte(value), &list); err != nil {
				log.Warnf("parse %s=%s failed: %s", key, value, err.Error())
			} else {
				ipt.OmitErrStatus = list
			}
		case "ENV_INPUT_OTEL_CLOSE_RESOURCE":
			var closeRes map[string][]string
			if err := json.Unmarshal([]byte(value), &closeRes); err != nil {
				log.Warnf("parse %s=%s failed: %s", key, value, err.Error())
			} else {
				ipt.CloseResource = closeRes
			}
		case "ENV_INPUT_OTEL_SPLIT_SERVICE_NAME":
			if ok, err := strconv.ParseBool(value); err != nil {
				log.Warnf("parse %s=%s failed: %s", key, value, err.Error())
			} else {
				ipt.SplitServiceName = ok
			}
		case "ENV_INPUT_OTEL_COMPATIBLE_DDTRACE":
			if ok, err := strconv.ParseBool(value); err != nil {
				log.Warnf("parse %s=%s failed: %s", key, value, err.Error())
			} else {
				ipt.CompatibleDDTrace = ok
			}
		case "ENV_INPUT_OTEL_SAMPLER":
			if ratio, err := strconv.ParseFloat(value, 64); err != nil {
				log.Warnf("parse %s=%s failed: %s", key, value, err.Error())
			} else {
				if ipt.Sampler == nil {
					ipt.Sampler = &itrace.Sampler{}
				}
				ipt.Sampler.SamplingRateGlobal = ratio
			}
		case "ENV_INPUT_OTEL_TAGS":
			var tags map[string]string
			if err := json.Unmarshal([]byte(value), &tags); err != nil {
				log.Warnf("parse %s=%s failed: %s", key, value, err.Error())
			} else {
				ipt.Tags = tags
			}
		case "ENV_INPUT_OTEL_THREADS":
			var threads workerpool.WorkerPoolConfig
			if err := json.Unmarshal([]byte(value), &threads); err != nil {
				log.Warnf("parse %s=%s failed: %s", key, value, err.Error())
			} else {
				ipt.WPConfig = &threads
			}
		case "ENV_INPUT_OTEL_STORAGE":
			var storage storage.StorageConfig
			if err := json.Unmarshal([]byte(value), &storage); err != nil {
				log.Warnf("parse %s=%s failed: %s", key, value, err.Error())
			} else {
				ipt.LocalCacheConfig = &storage
			}
		case "ENV_INPUT_OTEL_HTTP":
			var httpconf httpConfig
			if err := json.Unmarshal([]byte(value), &httpconf); err != nil {
				log.Warnf("parse %s=%s failed: %s", key, value, err.Error())
			} else {
				ipt.HTTPConfig = &httpconf
			}
		case "ENV_INPUT_OTEL_GRPC":
			var grpcconf gRPC
			if err := json.Unmarshal([]byte(value), &grpcconf); err != nil {
				log.Warnf("parse %s=%s failed: %s", key, value, err.Error())
			} else {
				ipt.GRPCConfig = &grpcconf
			}
		case "ENV_INPUT_OTEL_EXPECTED_HEADERS":
			var headers map[string]string
			if err := json.Unmarshal([]byte(value), &headers); err != nil {
				log.Warnf("parse %s=%s failed: %s", key, value, err.Error())
			} else {
				ipt.ExpectedHeaders = headers
			}
		case "ENV_INPUT_OTEL_DEL_MESSAGE":
			if ok, err := strconv.ParseBool(value); err != nil {
				log.Warnf("parse %s=%s failed: %s", key, value, err.Error())
			} else {
				ipt.DelMessage = ok
			}
		case "ENV_INPUT_OTEL_TRACING_METRIC_ENABLE":
			if ok, err := strconv.ParseBool(value); err != nil {
				log.Warnf("parse %s=%s failed: %s", key, value, err.Error())
			} else {
				ipt.TracingMetricEnable = ok
			}
		case "ENV_INPUT_OTEL_TRACING_METRIC_TAG_BLACKLIST":
			var list []string
			if err := json.Unmarshal([]byte(value), &list); err != nil {
				log.Warnf("parse %s=%s failed: %s", key, value, err.Error())
			} else {
				ipt.TracingMetricTagBlacklist = list
			}
		}
	}
}<|MERGE_RESOLUTION|>--- conflicted
+++ resolved
@@ -26,11 +26,7 @@
 		{FieldName: "CustomerTags", Type: doc.JSON, Example: "`[\"project_id\", \"custom.tag\"]`", Desc: "Whitelist to tags", DescZh: "标签白名单"},
 		{FieldName: "CustomerTagsAll", Type: doc.Boolean, Default: `false`, Desc: "extracted all attributes to tags", DescZh: "提取所有标签"},
 		{FieldName: "KeepRareResource", Type: doc.Boolean, Default: `false`, Desc: "Keep rare tracing resources list switch", DescZh: "保持稀有跟踪资源列表"},
-<<<<<<< HEAD
-		{FieldName: "CompatibleDdTrace", Type: doc.Boolean, Default: `false`, Desc: "Convert trace_id to decimal, compatible with DDTrace", DescZh: "将 trace_id 转成 10 进制，兼容 DDTrace", },
-=======
 		{FieldName: "CompatibleDdTrace", Type: doc.Boolean, Default: `false`, Desc: "Convert trace_id to decimal, compatible with DDTrace", DescZh: "将 trace_id 转成 10 进制，兼容 DDTrace"},
->>>>>>> aeccaa7e
 		{FieldName: "SplitServiceName", Type: doc.Boolean, Default: `false`, Desc: "Get xx.system from span.Attributes to replace service name", DescZh: "从 span.Attributes 中获取 xx.system 去替换服务名"},
 		{FieldName: "TracingMetricEnable", Type: doc.Boolean, Default: `false`, Desc: "These metrics capture request counts, error counts, and latency measures.", DescZh: "开启请求计数，错误计数和延迟指标的采集"},
 		{FieldName: "TracingMetricTagBlacklist", Type: doc.JSON, Example: "`[\"tag_a\", \"tag_b\"]`", Desc: "Blacklist of tags in the metric: `tracing_metrics`", DescZh: "指标集 `tracing_metrics` 中标签的黑名单"},
