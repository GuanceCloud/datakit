// Unless explicitly stated otherwise all files in this repository are licensed
// under the MIT License.
// This product includes software developed at Guance Cloud (https://www.guance.com/).
// Copyright 2021-present Guance, Inc.

// Package opentelemetry handle OTEL APM trace
package opentelemetry

import (
	"bytes"
	"context"
	"io"
	"net/http"
	"net/url"
	"strings"
	"time"

	"github.com/GuanceCloud/cliutils"
	"github.com/GuanceCloud/cliutils/logger"
	"github.com/GuanceCloud/cliutils/point"
	"google.golang.org/protobuf/proto"

	"gitlab.jiagouyun.com/cloudcare-tools/datakit/internal/datakit"
	"gitlab.jiagouyun.com/cloudcare-tools/datakit/internal/goroutine"
	"gitlab.jiagouyun.com/cloudcare-tools/datakit/internal/httpapi"
	dkio "gitlab.jiagouyun.com/cloudcare-tools/datakit/internal/io"
	"gitlab.jiagouyun.com/cloudcare-tools/datakit/internal/plugins/inputs"
	"gitlab.jiagouyun.com/cloudcare-tools/datakit/internal/storage"
	itrace "gitlab.jiagouyun.com/cloudcare-tools/datakit/internal/trace"
	"gitlab.jiagouyun.com/cloudcare-tools/datakit/internal/workerpool"
)

var (
	_ inputs.InputV2   = &Input{}
	_ inputs.HTTPInput = &Input{}

	log = logger.DefaultSLogger(inputName)
)

const (
	inputName    = "opentelemetry"
	sampleConfig = `
[[inputs.opentelemetry]]
  ## customer_tags will work as a whitelist to prevent tags send to data center.
  ## All . will replace to _ ,like this :
  ## "project.name" to send to center is "project_name"
  # customer_tags = ["sink_project", "custom.otel.tag"]

  ## If set to true, all Attributes will be extracted and message.Attributes will be empty.
  # customer_tags_all = false

  ## Keep rare tracing resources list switch.
  ## If some resources are rare enough(not presend in 1 hour), those resource will always send
  ## to data center and do not consider samplers and filters.
  # keep_rare_resource = false

  ## By default every error presents in span will be send to data center and omit any filters or
  ## sampler. If you want to get rid of some error status, you can set the error status list here.
  # omit_err_status = ["404"]

  ## compatible ddtrace: It is possible to compatible OTEL Trace with DDTrace trace
  # compatible_ddtrace=false

  ## split service.name form xx.system.
  ## see: https://github.com/open-telemetry/semantic-conventions/blob/main/docs/database/database-spans.md
  split_service_name = true

  ## delete trace message
  # del_message = true

  ## logging message data max length,default is 500kb
  log_max = 500

  ## JSON marshaler: set JSON marshaler. available marshaler are:
  ##   gojson/jsoniter/protojson
  ##
  ## For better performance, gojson and jsoniter is better than protojson,
  ## for compatible reason we still use protojson as default.
  jmarshaler = "protojson"

  ## cleaned the top-level fields in message. Default true
  clean_message = true

  ## tracing_metric_enable: trace_hits trace_hits_by_http_status trace_latency trace_errors trace_errors_by_http_status trace_apdex.
  ## Extract the above metrics from the collection traces.
  # tracing_metric_enable = true

  ## Blacklist of metric tags: There are many labels in the metric: "tracing_metrics".
  ## If you want to remove certain tag, you can use the blacklist to remove them.
  ## By default, it includes: source,span_name,env,service,status,version,resource,http_status_code,http_status_class
  ## and "customer_tags", k8s related tags, and others service.
  # tracing_metric_tag_blacklist = ["resource", "operation", "tag_a", "tag_b"]

  ## Ignore tracing resources map like service:[resources...].
  ## The service name is the full service name in current application.
  ## The resource list is regular expressions uses to block resource names.
  ## If you want to block some resources universally under all services, you can set the
  ## service name as "*". Note: double quotes "" cannot be omitted.
  # [inputs.opentelemetry.close_resource]
    # service1 = ["resource1", "resource2", ...]
    # service2 = ["resource1", "resource2", ...]
    # "*" = ["close_resource_under_all_services"]
    # ...

  ## Sampler config uses to set global sampling strategy.
  ## sampling_rate used to set global sampling rate.
  # [inputs.opentelemetry.sampler]
    # sampling_rate = 1.0

  # [inputs.opentelemetry.tags]
    # key1 = "value1"
    # key2 = "value2"
    # ...

  ## Threads config controls how many goroutines an agent cloud start to handle HTTP request.
  ## buffer is the size of jobs' buffering of worker channel.
  ## threads is the total number fo goroutines at running time.
  # [inputs.opentelemetry.threads]
    # buffer = 100
    # threads = 8

  ## Storage config a local storage space in hard dirver to cache trace data.
  ## path is the local file path used to cache data.
  ## capacity is total space size(MB) used to store data.
  # [inputs.opentelemetry.storage]
    # path = "./otel_storage"
    # capacity = 5120

  ## OTEL agent HTTP config for trace and metrics
  ## If enable set to be true, trace and metrics will be received on path respectively, by default is:
  ## trace : /otel/v1/traces
  ## metric: /otel/v1/metrics
  ## and the client side should be configured properly with Datakit listening port(default: 9529)
  ## or custom HTTP request path.
  ## for example http://127.0.0.1:9529/otel/v1/traces
  ## The acceptable http_status_ok values will be 200 or 202.
  [inputs.opentelemetry.http]
   http_status_ok = 200
   trace_api = "/otel/v1/traces"
   metric_api = "/otel/v1/metrics"
   logs_api = "/otel/v1/logs"

  ## OTEL agent GRPC config for trace and metrics.
  ## GRPC services for trace and metrics can be enabled respectively as setting either to be true.
  ## add is the listening on address for GRPC server.
  [inputs.opentelemetry.grpc]
   addr = "127.0.0.1:4317"
   max_payload = 16777216 # default 16MiB

  ## If 'expected_headers' is well configed, then the obligation of sending certain wanted HTTP headers is on the client side,
  ## otherwise HTTP status code 400(bad request) will be provoked.
  ## Note: expected_headers will be effected on both trace and metrics if setted up.
  # [inputs.opentelemetry.expected_headers]
  # ex_version = "1.2.3"
  # ex_name = "env_resource_name"
  # ...
`
)

type Input struct {
	Pipelines           map[string]string `toml:"pipelines"`             // deprecated
	IgnoreAttributeKeys []string          `toml:"ignore_attribute_keys"` // deprecated
	CustomerTags        []string          `toml:"customer_tags"`
	CustomerTagsAll     bool              `toml:"customer_tags_all"`
	// Deprecated: 错误拼写字段。
	CustomerTagsAllDeprecated bool `toml:"costomer_tags_all"`

	TracingMetricEnable       bool     `toml:"tracing_metric_enable"`        // 开关，默认打开。
	TracingMetricTagBlacklist []string `toml:"tracing_metric_tag_blacklist"` // 指标黑名单。

	LogMaxLen  int         `toml:"log_max"` // KiB
	HTTPConfig *httpConfig `toml:"http"`
	GRPCConfig *gRPC       `toml:"grpc"`

	CompatibleDDTrace   bool `toml:"compatible_ddtrace"`
	CompatibleZhaoShang bool `toml:"compatible_zhaoshang"`
	CleanMessage        bool `toml:"clean_message"`

	SplitServiceName bool                         `toml:"spilt_service_name"`
	DelMessage       bool                         `toml:"del_message"`
	ExpectedHeaders  map[string]string            `toml:"expected_headers"`
	KeepRareResource bool                         `toml:"keep_rare_resource"`
	CloseResource    map[string][]string          `toml:"close_resource"`
	OmitErrStatus    []string                     `toml:"omit_err_status"`
	Sampler          *itrace.Sampler              `toml:"sampler"`
	Tags             map[string]string            `toml:"tags"`
	WPConfig         *workerpool.WorkerPoolConfig `toml:"threads"`
	LocalCacheConfig *storage.StorageConfig       `toml:"storage"`

	JSONMarshaler string `toml:"jmarshaler"`

	feeder      dkio.Feeder
	semStop     *cliutils.Sem // start stop signal
	Tagger      datakit.GlobalTagger
	workerPool  *workerpool.WorkerPool
	localCache  *storage.Storage
	commonAttrs map[string]string

	ptsOpts    []point.Option
	jmarshaler jsonMarshaler
	labels     []string
}

func (*Input) Catalog() string { return inputName }

func (*Input) AvailableArchs() []string { return datakit.AllOS }

func (*Input) SampleConfig() string { return sampleConfig }

func (*Input) Singleton() {}

func (*Input) SampleMeasurement() []inputs.Measurement {
	return []inputs.Measurement{
		&JVMMeasurement{},
		&itrace.TraceMeasurement{Name: inputName},
		&itrace.TracingMetricMeasurement{Source: "opentelemetry", Name: "OpenTelemetry"},
	}
}

func (ipt *Input) setup() *Input {
	log = logger.SLogger(inputName)

	switch ipt.JSONMarshaler {
	case "gojson":
		ipt.jmarshaler = &gojsonMarshaler{}
	case "jsoniter":
		ipt.jmarshaler = &jsoniterMarshaler{}
	default:
		ipt.jmarshaler = &protojsonMarshaler{}
	}

	// setup common attributes.
	for k, v := range otelPubAttrs { // deep copy
		ipt.commonAttrs[k] = v
	}

	// NOTE: CustomerTags may overwrite public common attribytes
	for _, key := range ipt.CustomerTags {
		ipt.commonAttrs[key] = strings.ReplaceAll(key, ".", "_")
	}

	ipt.ptsOpts = append(point.CommonLoggingOptions(), point.WithExtraTags(ipt.Tagger.HostTags()))
	return ipt
}

func (ipt *Input) RegHTTPHandler() {
	ipt = ipt.setup()

	if ipt.HTTPConfig == nil && ipt.GRPCConfig == nil {
		log.Infof("all otel web protocol are not enabled")

		return
	}
<<<<<<< HEAD

	// 默认的标签 + custom tags
	labels := itrace.AddLabels(itrace.DefaultLabelNames, ipt.CustomerTags)
	labels = itrace.DelLabels(labels, ipt.TracingMetricTagBlacklist)
	ipt.labels = labels
	initP8SMetrics(labels)
=======
	if ipt.TracingMetricEnable {
		// 默认的标签 + custom tags
		labels := itrace.AddLabels(itrace.DefaultLabelNames, ipt.CustomerTags)
		labels = itrace.DelLabels(labels, ipt.TracingMetricTagBlacklist)
		ipt.labels = labels
		initP8SMetrics(labels)
	}
>>>>>>> f7f46461

	var err error
	var wkpool *workerpool.WorkerPool
	if ipt.WPConfig != nil {
		if wkpool, err = workerpool.NewWorkerPool(ipt.WPConfig, log); err != nil {
			log.Errorf("new worker-pool failed: %s", err.Error())
		}

		if err = wkpool.Start(); err != nil {
			log.Errorf("start worker-pool failed: %s", err.Error())
		} else {
			ipt.workerPool = wkpool
		}
	}
	if ipt.CustomerTagsAllDeprecated {
		ipt.CustomerTagsAll = true
	}
	var localCache *storage.Storage
	if ipt.LocalCacheConfig != nil && ipt.HTTPConfig != nil {
		log.Debug("start register")
		if localCache, err = storage.NewStorage(ipt.LocalCacheConfig, log); err != nil {
			log.Errorf("new local-cache failed: %s", err.Error())
		} else {
			localCache.RegisterConsumer(storage.HTTP_KEY, func(buf []byte) error {
				start := time.Now()
				reqpb := &storage.Request{}
				if err := proto.Unmarshal(buf, reqpb); err != nil {
					return err
				} else {
					req := &http.Request{
						Method:           reqpb.Method,
						Proto:            reqpb.Proto,
						ProtoMajor:       int(reqpb.ProtoMajor),
						ProtoMinor:       int(reqpb.ProtoMinor),
						Header:           storage.ConvertMapEntriesToMap(reqpb.Header),
						Body:             io.NopCloser(bytes.NewBuffer(reqpb.Body)),
						ContentLength:    reqpb.ContentLength,
						TransferEncoding: reqpb.TransferEncoding,
						Close:            reqpb.Close,
						Host:             reqpb.Host,
						Form:             storage.ConvertMapEntriesToMap(reqpb.Form),
						PostForm:         storage.ConvertMapEntriesToMap(reqpb.PostForm),
						RemoteAddr:       reqpb.RemoteAddr,
						RequestURI:       reqpb.RequestUri,
					}
					if req.URL, err = url.Parse(reqpb.Url); err != nil {
						log.Errorf("parse raw URL: %s failed: %s", reqpb.Url, err.Error())
					}
					ipt.HTTPConfig.handleOTELTrace(&httpapi.NopResponseWriter{}, req)

					log.Debugf("process status: buffer-size: %dkb, cost: %dms, err: %v", len(reqpb.Body)>>10, time.Since(start)/time.Millisecond, err)

					return nil
				}
			})
			if err = localCache.RunConsumeWorker(); err != nil {
				log.Errorf("run local-cache consumer failed: %s", err.Error())
			}
		}
	}

	var afterGather *itrace.AfterGather
	if localCache != nil && localCache.Enabled() {
		afterGather = itrace.NewAfterGather(
			itrace.WithLogger(log),
			itrace.WithRetry(100*time.Millisecond),
			itrace.WithPointOptions(point.WithExtraTags(ipt.Tagger.HostTags())),
			itrace.WithFeeder(ipt.feeder))
		ipt.localCache = localCache
	} else {
		afterGather = itrace.NewAfterGather(itrace.WithLogger(log),
			itrace.WithPointOptions(point.WithExtraTags(ipt.Tagger.HostTags())), itrace.WithFeeder(ipt.feeder))
	}

	// add filters: the order of appending filters into AfterGather is important!!!
	// the order of appending represents the order of that filter executes.
	// add close resource filter
	if len(ipt.CloseResource) != 0 {
		closeResource := &itrace.CloseResource{}
		closeResource.UpdateIgnResList(ipt.CloseResource)
		afterGather.AppendFilter(closeResource.Close)
	}
	// add error status penetration
	afterGather.AppendFilter(itrace.PenetrateErrorTracing)
	// add rare resource keeper
	if ipt.KeepRareResource && ipt.Sampler != nil {
		keepRareResource := &itrace.KeepRareResource{}
		keepRareResource.UpdateStatus(ipt.KeepRareResource, time.Hour)
		afterGather.AppendFilter(keepRareResource.Keep)
	}
	// add sampler
	var sampler *itrace.Sampler
	if ipt.Sampler != nil && (ipt.Sampler.SamplingRateGlobal >= 0 && ipt.Sampler.SamplingRateGlobal <= 1) {
		sampler = ipt.Sampler.Init()
		afterGather.AppendFilter(sampler.Sample)
	}

	expectedHeaders := map[string][]string{"Content-Type": {"application/x-protobuf", "application/json"}}
	for k, v := range ipt.ExpectedHeaders {
		expectedHeaders[k] = append(expectedHeaders[k], v)
	}

	if ipt.GRPCConfig != nil {
		ipt.GRPCConfig.afterGatherRun = afterGather
		ipt.GRPCConfig.feeder = ipt.feeder
	}

	if ipt.HTTPConfig != nil {
		ipt.HTTPConfig.input = ipt
		ipt.HTTPConfig.initConfig(afterGather)

		httpapi.RegHTTPHandler("POST", ipt.HTTPConfig.TraceAPI,
			httpapi.CheckExpectedHeaders(
				workerpool.HTTPWrapper(httpStatusRespFunc, wkpool,
					httpapi.HTTPStorageWrapper(storage.HTTP_KEY, httpStatusRespFunc, localCache, ipt.HTTPConfig.handleOTELTrace)), log, expectedHeaders))
		httpapi.RegHTTPHandler("POST", ipt.HTTPConfig.MetricAPI, httpapi.CheckExpectedHeaders(ipt.HTTPConfig.handleOTElMetrics, log, expectedHeaders))
		httpapi.RegHTTPHandler("POST", ipt.HTTPConfig.LogsAPI, httpapi.CheckExpectedHeaders(ipt.HTTPConfig.handleOTELLogging, log, expectedHeaders))

		log.Infof("register handler:trace:%s metric: %s logs:%s  of agent %s",
			ipt.HTTPConfig.TraceAPI, ipt.HTTPConfig.MetricAPI, ipt.HTTPConfig.LogsAPI, inputName)
	}
}

func (ipt *Input) Run() {
	g := goroutine.NewGroup(goroutine.Option{Name: "inputs_opentelemetry"})
	g.Go(func(ctx context.Context) error {
		if ipt.GRPCConfig != nil {
			ipt.GRPCConfig.runGRPCV1(ipt)
		}

		return nil
	})

	log.Infof("%s agent is running...", inputName)

	ticker := time.NewTicker(time.Second * 60)
	for {
		select {
		case <-datakit.Exit.Wait():
			ipt.exit()
			log.Info("opentelemetry exit")
			return
		case <-ipt.semStop.Wait():
			ipt.exit()
			log.Info("opentelemetry return")
			return
		case <-ticker.C:
			if ipt.TracingMetricEnable {
				ipt.gatherMetrics()
			}
		}
	}
}

func (ipt *Input) exit() {
	if ipt.workerPool != nil {
		ipt.workerPool.Shutdown()
		log.Info("workerpool closed")
	}
	if ipt.localCache != nil {
		if err := ipt.localCache.Close(); err != nil {
			log.Errorf("close localCache err=%v", err)
		}
		log.Info("storage closed")
	}
	if ipt.GRPCConfig != nil {
		ipt.GRPCConfig.stop()
		log.Info("grpc server stop")
	}
}

func (ipt *Input) Terminate() {
	if ipt.semStop != nil {
		ipt.semStop.Close()
	}

	httpapi.RemoveHTTPRoute("POST", ipt.HTTPConfig.TraceAPI)
	httpapi.RemoveHTTPRoute("POST", ipt.HTTPConfig.MetricAPI)
	httpapi.RemoveHTTPRoute("POST", ipt.HTTPConfig.LogsAPI)
}

func (ipt *Input) gatherMetrics() {
	startTime := time.Now()
	// 发送指标
	pts := itrace.GatherPoints(reg, ipt.Tags)
	if len(pts) > 0 {
		err := ipt.feeder.Feed(point.Metric, pts,
			dkio.WithSource(dkio.FeedSource(inputName, itrace.TracingMetricName)),
			dkio.WithCollectCost(time.Since(startTime)))
		if err != nil {
			log.Errorf("opentelemetry send metrics points error: %v", err)
		}
	}
	// reset
	reset()
}

func defaultInput() *Input {
	return &Input{
<<<<<<< HEAD
		feeder:              dkio.DefaultFeeder(),
		semStop:             cliutils.NewSem(),
		Tagger:              datakit.DefaultGlobalTagger(),
		SplitServiceName:    true,
		commonAttrs:         map[string]string{},
		CleanMessage:        true,
		LogMaxLen:           500,
		TracingMetricEnable: true,
=======
		feeder:           dkio.DefaultFeeder(),
		semStop:          cliutils.NewSem(),
		Tagger:           datakit.DefaultGlobalTagger(),
		SplitServiceName: true,
		commonAttrs:      map[string]string{},
		CleanMessage:     true,
		LogMaxLen:        500,
		// TracingMetricEnable: true,
		TracingMetricTagBlacklist: []string{"resource"},
>>>>>>> f7f46461
	}
}

func init() { //nolint:gochecknoinits
	inputs.Add(inputName, func() inputs.Input {
		return defaultInput()
	})
}<|MERGE_RESOLUTION|>--- conflicted
+++ resolved
@@ -251,14 +251,6 @@
 
 		return
 	}
-<<<<<<< HEAD
-
-	// 默认的标签 + custom tags
-	labels := itrace.AddLabels(itrace.DefaultLabelNames, ipt.CustomerTags)
-	labels = itrace.DelLabels(labels, ipt.TracingMetricTagBlacklist)
-	ipt.labels = labels
-	initP8SMetrics(labels)
-=======
 	if ipt.TracingMetricEnable {
 		// 默认的标签 + custom tags
 		labels := itrace.AddLabels(itrace.DefaultLabelNames, ipt.CustomerTags)
@@ -266,7 +258,6 @@
 		ipt.labels = labels
 		initP8SMetrics(labels)
 	}
->>>>>>> f7f46461
 
 	var err error
 	var wkpool *workerpool.WorkerPool
@@ -466,16 +457,6 @@
 
 func defaultInput() *Input {
 	return &Input{
-<<<<<<< HEAD
-		feeder:              dkio.DefaultFeeder(),
-		semStop:             cliutils.NewSem(),
-		Tagger:              datakit.DefaultGlobalTagger(),
-		SplitServiceName:    true,
-		commonAttrs:         map[string]string{},
-		CleanMessage:        true,
-		LogMaxLen:           500,
-		TracingMetricEnable: true,
-=======
 		feeder:           dkio.DefaultFeeder(),
 		semStop:          cliutils.NewSem(),
 		Tagger:           datakit.DefaultGlobalTagger(),
@@ -485,7 +466,6 @@
 		LogMaxLen:        500,
 		// TracingMetricEnable: true,
 		TracingMetricTagBlacklist: []string{"resource"},
->>>>>>> f7f46461
 	}
 }
 
