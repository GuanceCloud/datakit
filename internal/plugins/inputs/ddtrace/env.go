--- conflicted
+++ resolved
@@ -23,48 +23,13 @@
 func (ipt *Input) GetENVDoc() []*inputs.ENVInfo {
 	// nolint:lll
 	infos := []*inputs.ENVInfo{
-<<<<<<< HEAD
-		{FieldName: "Endpoints", Type: doc.JSON, Example: "`[\"/v0.3/traces\", \"/v0.4/traces\", \"/v0.5/traces\"]`", Desc: "Agent endpoints", DescZh: "代理端点"},
-		{FieldName: "CustomerTags", Type: doc.JSON, Example: "`[\"sink_project\", \"custom_dd_tag\"]`", Desc: "Whitelist to tags", DescZh: "标签白名单"},
-=======
 		{FieldName: "Endpoints", Type: doc.JSON, Example: "`'[\"/v0.3/traces\", \"/v0.4/traces\", \"/v0.5/traces\"]'`", Desc: "Agent endpoints", DescZh: "代理端点"},
 		{FieldName: "CustomerTags", Type: doc.JSON, Example: "`'[\"sink_project\", \"custom_dd_tag\"]'`", Desc: "Whitelist to tags", DescZh: "标签白名单"},
->>>>>>> f7f46461
 		{FieldName: "KeepRareResource", Type: doc.Boolean, Default: `false`, Desc: "Keep rare tracing resources list switch", DescZh: "保持稀有跟踪资源列表"},
 		{FieldName: "CompatibleOTEL", ENVName: "COMPATIBLE_OTEL", Type: doc.Boolean, Default: `false`, Desc: "Compatible `OTEL Trace` with `DDTrace trace`", DescZh: "将 `otel Trace` 与 `DDTrace Trace` 兼容"},
 		{FieldName: "TraceID64BitHex", ENVName: "TRACE_ID_64_BIT_HEX", Type: doc.Boolean, Default: `false`, Desc: "Compatible `B3/B3Multi TraceID` with `DDTrace`", DescZh: "将 `B3/B3Multi-TraceID` 与 `DDTrace` 兼容"},
 		{FieldName: "Trace128BitID", ENVName: "TRACE_128_BIT_ID", Type: doc.Boolean, Default: `true`, Desc: "Trace IDs as 32 lowercase hexadecimal", DescZh: "将链路 ID 转成长度为 32 的 16 进制编码的字符串"},
 		{FieldName: "DelMessage", Type: doc.Boolean, Default: `false`, Desc: "Delete trace message", DescZh: "删除 trace 消息"},
-<<<<<<< HEAD
-		{FieldName: "TracingMetricEnable", Type: doc.Boolean, Default: `true`, Desc: "These metrics capture request counts, error counts, and latency measures.", DescZh: "开启请求计数，错误计数和延迟指标的采集"},
-		{FieldName: "TracingMetricTagBlacklist", Type: doc.JSON, Example: "`[\"tag_a\", \"tag_b\"]`", Desc: "Blacklist of tags in the metric: \"tracing_metrics\"", DescZh: "指标集 tracing_metrics 中标签的黑名单"},
-		{FieldName: "OmitErrStatus", Type: doc.JSON, Example: "`[\"404\", \"403\", \"400\"]`", Desc: "Whitelist to error status", DescZh: "错误状态白名单"},
-		{FieldName: "CloseResource", Type: doc.JSON, Example: "`{\"service1\":[\"resource1\",\"other\"],\"service2\":[\"resource2\",\"other\"]}`", Desc: "Ignore tracing resources that service (regular)", DescZh: "忽略指定服务器的 tracing（正则匹配）"},
-		{FieldName: "Sampler", Type: doc.Float, Example: `0.3`, Desc: "Global sampling rate", DescZh: "全局采样率"},
-		{FieldName: "WPConfig", ENVName: "THREADS", Type: doc.JSON, Example: "`{\"buffer\":1000, \"threads\":100}`", Desc: "Total number of threads and buffer", DescZh: "线程和缓存的数量"},
-		{FieldName: "LocalCacheConfig", ENVName: "STORAGE", Type: doc.JSON, Example: "`{\"storage\":\"./ddtrace_storage\", \"capacity\": 5120}`", Desc: "Local cache file path and size (MB) ", DescZh: "本地缓存路径和大小（MB）"},
-		{FieldName: "Tags", Type: doc.JSON, Example: "`{\"k1\":\"v1\", \"k2\":\"v2\", \"k3\":\"v3\"}`"},
-
-		{
-			FieldName: "TraceMaxSpans",
-			ENVName:   "ENV_INPUT_DDTRACE_MAX_SPANS",
-			Type:      doc.Int,
-			Example:   `1000`,
-			Default:   "100000",
-			Desc:      "Max spans of single trace. Set to -1 to remove this limit",
-			DescZh:    "单个 trace 最大 span 个数，如果超过该限制，多余的 span 将截断，置为 -1 可关闭该限制",
-		},
-
-		{
-			FieldName: "MaxTraceBodyMB",
-			ENVName:   "ENV_INPUT_DDTRACE_MAX_BODY_MB",
-			Type:      doc.JSON,
-			Example:   `32`,
-			Default:   "10",
-			Desc:      "Max body(in MiB) of single trace POST. Set to -1 to remove this limit",
-			DescZh:    "单个 trace API 请求最大 body 字节数（单位 MiB），置为 -1 可关闭该限制",
-		},
-=======
 		{FieldName: "TracingMetricEnable", Type: doc.Boolean, Default: `false`, Desc: "These metrics capture request counts, error counts, and latency measures.", DescZh: "开启请求计数，错误计数和延迟指标的采集"},
 		{FieldName: "TracingMetricTagBlacklist", Type: doc.JSON, Example: "`'[\"tag_a\", \"tag_b\"]'`", Desc: "Blacklist of tags in the metric: \"tracing_metrics\"", DescZh: "指标集 tracing_metrics 中标签的黑名单"},
 		{FieldName: "OmitErrStatus", Type: doc.JSON, Example: "`'[\"404\", \"403\", \"400\"]'`", Desc: "Whitelist to error status", DescZh: "错误状态白名单"},
@@ -75,7 +40,6 @@
 		{FieldName: "Tags", Type: doc.JSON, Example: "`'{\"k1\":\"v1\", \"k2\":\"v2\", \"k3\":\"v3\"}'`"},
 		{FieldName: "TraceMaxSpans", ENVName: "ENV_INPUT_DDTRACE_MAX_SPANS", Type: doc.Int, Example: `1000`, Default: "100000", Desc: "Max spans of single trace. Set to -1 to remove this limit", DescZh: "单个 trace 最大 span 个数，如果超过该限制，多余的 span 将截断，置为 -1 可关闭该限制"},
 		{FieldName: "MaxTraceBodyMB", ENVName: "ENV_INPUT_DDTRACE_MAX_BODY_MB", Type: doc.Int, Example: `32`, Default: "10", Desc: "Max body(in MiB) of single trace POST. Set to -1 to remove this limit", DescZh: "单个 trace API 请求最大 body 字节数（单位 MiB），置为 -1 可关闭该限制"},
->>>>>>> f7f46461
 	}
 
 	return doc.SetENVDoc("ENV_INPUT_DDTRACE_", infos)
@@ -219,11 +183,7 @@
 			} else {
 				ipt.TracingMetricEnable = ok
 			}
-<<<<<<< HEAD
-		case "ENV_INPUT_DDTRACE_METRIC_TAG_BLACKLIST":
-=======
 		case "ENV_INPUT_DDTRACE_TRACING_METRIC_TAG_BLACKLIST":
->>>>>>> f7f46461
 			var list []string
 			if err := json.Unmarshal([]byte(value), &list); err != nil {
 				log.Warnf("parse %s=%s failed: %s", key, value, err.Error())
