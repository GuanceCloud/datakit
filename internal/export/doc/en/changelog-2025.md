--- conflicted
+++ resolved
@@ -1,6 +1,5 @@
 # Changelog
 
-<<<<<<< HEAD
 ## 1.74.0 (2025/05/28) {#cl-1.74.0}
 
 This is an iterative release with the following key updates:
@@ -32,14 +31,12 @@
 - Enhanced Oracle metric collection by adding metrics related to locked-sessions and waiting-events, and refactored Oracle dashboard (#2684).
 - Added custom timeout configuration for the dialtesting collector (#2693).
 - Other updates (#2702):
-  - Added best practices documentation for APM sampling (#2673).
-  - Updated a batch of dashboards (!3513/!3498/!3494).
-
-
----
-
-=======
->>>>>>> 04a6ab21
+    - Added best practices documentation for APM sampling (#2673).
+    - Updated a batch of dashboards (!3513/!3498/!3494).
+
+
+---
+
 ## 1.73.0 (2025/05/14) {#cl-1.73.0}
 
 This release is an iterative release, and the main updates are as follows:
