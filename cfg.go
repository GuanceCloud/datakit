package datakit

import (
	"bytes"
	"fmt"
	"io/ioutil"
	"os"
	"path/filepath"
	"strings"
	"time"

	bstoml "github.com/BurntSushi/toml"

	"gitlab.jiagouyun.com/cloudcare-tools/cliutils"
)

var (
	IntervalDuration = 10 * time.Second

	Cfg = DefaultConfig()
)

func DefaultConfig() *Config {
	return &Config{ //nolint:dupl
		MainCfg: &MainConfig{
			GlobalTags: map[string]string{
				"project": "",
				"cluster": "",
				"site":    "",
			},

			DataWay: &DataWayCfg{},

			flushInterval: Duration{Duration: time.Second * 10},
			Interval:      "10s",
			ProtectMode:   true,

			HTTPListen: "localhost:9529",

			LogLevel:  "info",
			Log:       filepath.Join(InstallDir, "log"),
			LogRotate: 32,
			GinLog:    filepath.Join(InstallDir, "gin.log"),

			BlackList: []*InputHostList{
				&InputHostList{Hosts: []string{}, Inputs: []string{}},
			},
			WhiteList: []*InputHostList{
				&InputHostList{Hosts: []string{}, Inputs: []string{}},
			},
<<<<<<< HEAD

			EnableElection: false,

			TelegrafAgentCfg: &TelegrafCfg{
				Interval:                   "10s",
				RoundInterval:              true,
				MetricBatchSize:            1000,
				MetricBufferLimit:          100000,
				CollectionJitter:           "0s",
				FlushInterval:              "10s",
				FlushJitter:                "0s",
				Precision:                  "ns",
				Debug:                      false,
				Quiet:                      false,
				LogTarget:                  "file",
				Logfile:                    filepath.Join(TelegrafDir, "agent.log"),
				LogfileRotationMaxArchives: 5,
				LogfileRotationMaxSize:     "32MB",
				OmitHostname:               true, // do not append host tag
			},
=======
>>>>>>> 1ce596e5
		},
	}
}

type Config struct {
	MainCfg *MainConfig
}

type MainConfig struct {
	UUID           string `toml:"-"`
	UUIDDeprecated string `toml:"uuid,omitempty"` // deprecated

	Name    string      `toml:"name,omitempty"`
	DataWay *DataWayCfg `toml:"dataway,omitempty"`

	HTTPBindDeprecated string `toml:"http_server_addr,omitempty"`
	HTTPListen         string `toml:"http_listen,omitempty"`

	Log       string `toml:"log"`
	LogLevel  string `toml:"log_level"`
	LogRotate int    `toml:"log_rotate,omitempty"`

	GinLog     string            `toml:"gin_log"`
	GlobalTags map[string]string `toml:"global_tags"`

	EnablePProf bool `toml:"enable_pprof,omitempty"`
	ProtectMode bool `toml:"protect_mode,omitempty"`

	Interval             string `toml:"interval"`
	flushInterval        Duration
	OutputFile           string    `toml:"output_file"`
	Hostname             string    `toml:"hostname,omitempty"`
	DefaultEnabledInputs []string  `toml:"default_enabled_inputs,omitempty"`
	InstallDate          time.Time `toml:"install_date,omitempty"`

	BlackList []*InputHostList `toml:"black_lists,omitempty"`
	WhiteList []*InputHostList `toml:"white_lists,omitempty"`

	EnableElection bool `toml:"enable_election,omitempty"`

	EnableUncheckedInputs bool `toml:"enable_unchecked_inputs,omitempty"`
}

type InputHostList struct {
	Hosts  []string `toml:"hosts"`
	Inputs []string `toml:"inputs"`
}

func (i *InputHostList) MatchHost(host string) bool {
	for _, hostname := range i.Hosts {
		if hostname == host {
			return true
		}
	}

	return false
}

func (i *InputHostList) MatchInput(input string) bool {
	for _, name := range i.Inputs {
		if name == input {
			return true
		}
	}

	return false
}

func InitDirs() {
	for _, dir := range []string{
		DataDir,
		LuaDir,
		ConfdDir,
		PipelineDir,
		PipelinePatternDir} {
		if err := os.MkdirAll(dir, os.ModePerm); err != nil {
			l.Fatalf("create %s failed: %s", dir, err)
		}
	}
}

func (c *Config) LoadMainConfig(p string) error {
	cfgdata, err := ioutil.ReadFile(p)
	if err != nil {
		l.Errorf("read main cfg %s failed: %s", p, err.Error())
		return err
	}

	return c.doLoadMainConfig(cfgdata)
}

func (c *Config) InitCfg(p string) error {

	if c.MainCfg.Hostname == "" {
		c.setHostname()
	}

	if mcdata, err := TomlMarshal(c.MainCfg); err != nil {
		l.Errorf("TomlMarshal(): %s", err.Error())
		return err
	} else {

		if err := ioutil.WriteFile(p, mcdata, 0600); err != nil {
			l.Errorf("error creating %s: %s", p, err)
			return err
		}
	}

	return nil
}

func (c *Config) doLoadMainConfig(cfgdata []byte) error {
	_, err := bstoml.Decode(string(cfgdata), c.MainCfg)
	if err != nil {
		l.Errorf("unmarshal main cfg failed %s", err.Error())
		return err
	}

	if c.MainCfg.EnableUncheckedInputs {
		EnableUncheckInputs = true
	}

	// load datakit UUID
	if c.MainCfg.UUIDDeprecated != "" {
		// dump UUIDDeprecated to .id file
		if err := CreateUUIDFile(Cfg.MainCfg.UUIDDeprecated); err != nil {
			l.Fatalf("create datakit id failed: %s", err.Error())
		}
		c.MainCfg.UUID = c.MainCfg.UUIDDeprecated
	} else {
		c.MainCfg.UUID, err = LoadUUID()
		if err != nil {
			l.Fatalf("load datakit id failed: %s", err.Error())
		}
	}

	if c.MainCfg.OutputFile != "" {
		OutputFile = c.MainCfg.OutputFile
	}

	if c.MainCfg.Hostname == "" {
		c.setHostname()
	}
	if c.MainCfg.GlobalTags == nil {
		c.MainCfg.GlobalTags = map[string]string{}
	}

	// add global tag implicitly
	if _, ok := c.MainCfg.GlobalTags["host"]; !ok {
		c.MainCfg.GlobalTags["host"] = c.MainCfg.Hostname
	}

	if c.MainCfg.DataWay.URL == "" {
		l.Fatal("dataway URL not set")
	}

	dw, err := ParseDataway(c.MainCfg.DataWay.URL)
	if err != nil {
		return err
	}

	c.MainCfg.DataWay = dw

	if c.MainCfg.DataWay.DeprecatedToken != "" { // compatible with old dataway config
		c.MainCfg.DataWay.addToken(c.MainCfg.DataWay.DeprecatedToken)
	}

	if c.MainCfg.Interval != "" {
		du, err := time.ParseDuration(c.MainCfg.Interval)
		if err != nil {
			l.Warnf("parse %s failed: %s, set default to 10s", c.MainCfg.Interval)
			du = time.Second * 10
		}
		IntervalDuration = du
	}

	// reset global tags
	for k, v := range c.MainCfg.GlobalTags {

		// NOTE: accept `__` and `$` as tag-key prefix, to keep compatible with old prefix `$`
		// by using `__` as prefix, avoid escaping `$` in Powershell and shell

		switch strings.ToLower(v) {
		case `__datakit_hostname`, `$datakit_hostname`:
			if c.MainCfg.Hostname == "" {
				c.setHostname()
			}

			c.MainCfg.GlobalTags[k] = c.MainCfg.Hostname
			l.Debugf("set global tag %s: %s", k, c.MainCfg.Hostname)

		case `__datakit_ip`, `$datakit_ip`:
			c.MainCfg.GlobalTags[k] = "unavailable"

			if ipaddr, err := LocalIP(); err != nil {
				l.Errorf("get local ip failed: %s", err.Error())
			} else {
				l.Debugf("set global tag %s: %s", k, ipaddr)
				c.MainCfg.GlobalTags[k] = ipaddr
			}

		case `__datakit_uuid`, `__datakit_id`, `$datakit_uuid`, `$datakit_id`:
			c.MainCfg.GlobalTags[k] = c.MainCfg.UUID
			l.Debugf("set global tag %s: %s", k, c.MainCfg.UUID)

		default:
			// pass
		}
	}

	// remove deprecated UUID field in main configure
	if c.MainCfg.UUIDDeprecated != "" {
		c.MainCfg.UUIDDeprecated = "" // clear deprecated UUID field
		buf := new(bytes.Buffer)
		if err := bstoml.NewEncoder(buf).Encode(c.MainCfg); err != nil {
			l.Fatalf("encode main configure failed: %s", err.Error())
		}
		if err := ioutil.WriteFile(MainConfPath, buf.Bytes(), os.ModePerm); err != nil {
			l.Fatalf("refresh main configure failed: %s", err.Error())
		}

		l.Info("refresh main configure ok")
	}

	return nil
}

func (c *Config) setHostname() {
	hn, err := os.Hostname()
	if err != nil {
		l.Errorf("get hostname failed: %s", err.Error())
	} else {
		c.MainCfg.Hostname = hn
		l.Infof("set hostname to %s", hn)
	}
}

func (c *Config) EnableDefaultsInputs(inputlist string) {
	inputs := []string{}
	inputsUnique := make(map[string]bool)

	for _, name := range c.MainCfg.DefaultEnabledInputs {
		if _, ok := inputsUnique[name]; !ok {
			inputsUnique[name] = true
			inputs = append(inputs, name)
		}
	}

	elems := strings.Split(inputlist, ",")
	for _, name := range elems {
		if _, ok := inputsUnique[name]; !ok {
			inputsUnique[name] = true
			inputs = append(inputs, name)
		}
	}

	c.MainCfg.DefaultEnabledInputs = inputs

}

func (c *Config) LoadEnvs(mcp string) error {
	if !Docker { // only accept configs from ENV within docker
		return nil
	}

	enableInputs := os.Getenv("ENV_ENABLE_INPUTS")
	if enableInputs != "" {
		c.EnableDefaultsInputs(enableInputs)
	}

	globalTags := os.Getenv("ENV_GLOBAL_TAGS")
	if globalTags != "" {
		c.MainCfg.GlobalTags = ParseGlobalTags(globalTags)
	}

	loglvl := os.Getenv("ENV_LOG_LEVEL")
	if loglvl != "" {
		c.MainCfg.LogLevel = loglvl
	}

	dwURL := os.Getenv("ENV_DATAWAY")
	if dwURL != "" {
		dw, err := ParseDataway(dwURL)
		if err != nil {
			return err
		}

		if err := dw.Test(); err != nil {
			return err
		}

		c.MainCfg.DataWay = dw
	}

	dkhost := os.Getenv("ENV_HOSTNAME")
	if dkhost != "" {
		l.Debugf("set hostname to %s from ENV", dkhost)
		c.MainCfg.Hostname = dkhost
	} else {
		c.setHostname()
	}

	c.MainCfg.Name = os.Getenv("ENV_NAME")

	if fi, err := os.Stat(mcp); err != nil || fi.Size() == 0 { // create the main config
		if c.MainCfg.UUID == "" { // datakit.conf not exit: we have to create new datakit with new UUID
			c.MainCfg.UUID = cliutils.XID("dkid_")
		}

		c.MainCfg.InstallDate = time.Now()

		cfgdata, err := TomlMarshal(c.MainCfg)
		if err != nil {
			l.Errorf("failed to build main cfg %s", err)
			return err
		}

		l.Debugf("generating datakit.conf...")
		if err := ioutil.WriteFile(mcp, cfgdata, os.ModePerm); err != nil {
			l.Error(err)
			return err
		}
	}

	dkid := os.Getenv("ENV_UUID")
	if dkid == "" {
		return fmt.Errorf("ENV_UUID not set")
	}

	if err := CreateUUIDFile(dkid); err != nil {
		l.Errorf("create id file: %s", err.Error())
		return err
	}

	return nil
}

func ParseGlobalTags(s string) map[string]string {
	tags := map[string]string{}

	parts := strings.Split(s, ",")
	for _, p := range parts {
		arr := strings.Split(p, "=")
		if len(arr) != 2 {
			l.Warnf("invalid global tag: %s, ignored", p)
			continue
		}

		tags[arr[0]] = arr[1]
	}

	return tags
}

func CreateUUIDFile(uuid string) error {
	return ioutil.WriteFile(UUIDFile, []byte(uuid), os.ModePerm)
}

func LoadUUID() (string, error) {
	if data, err := ioutil.ReadFile(UUIDFile); err != nil {
		return "", err
	} else {
		return string(data), nil
	}
}

func MoveDeprecatedMainCfg() {
	if _, err := os.Stat(MainConfPathDeprecated); err == nil {
		if err := os.Rename(MainConfPathDeprecated, MainConfPath); err != nil {
			l.Fatal("move deprecated main configure failed: %s", err.Error())
		}
		l.Infof("move %s to %s", MainConfPathDeprecated, MainConfPath)
	}
}

func ProtectedInterval(min, max, cur time.Duration) time.Duration {
	if Cfg.MainCfg.ProtectMode {
		if cur >= max {
			return max
		}

		if cur <= min {
			return min
		}
	}

	return cur
}<|MERGE_RESOLUTION|>--- conflicted
+++ resolved
@@ -48,29 +48,6 @@
 			WhiteList: []*InputHostList{
 				&InputHostList{Hosts: []string{}, Inputs: []string{}},
 			},
-<<<<<<< HEAD
-
-			EnableElection: false,
-
-			TelegrafAgentCfg: &TelegrafCfg{
-				Interval:                   "10s",
-				RoundInterval:              true,
-				MetricBatchSize:            1000,
-				MetricBufferLimit:          100000,
-				CollectionJitter:           "0s",
-				FlushInterval:              "10s",
-				FlushJitter:                "0s",
-				Precision:                  "ns",
-				Debug:                      false,
-				Quiet:                      false,
-				LogTarget:                  "file",
-				Logfile:                    filepath.Join(TelegrafDir, "agent.log"),
-				LogfileRotationMaxArchives: 5,
-				LogfileRotationMaxSize:     "32MB",
-				OmitHostname:               true, // do not append host tag
-			},
-=======
->>>>>>> 1ce596e5
 		},
 	}
 }
