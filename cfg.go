package datakit

import (
	"bytes"
	"fmt"
	"io/ioutil"
	"os"
	"path/filepath"
	"runtime"
	"strings"
	"time"

	bstoml "github.com/BurntSushi/toml"
	"gitlab.jiagouyun.com/cloudcare-tools/cliutils"
	"gitlab.jiagouyun.com/cloudcare-tools/cliutils/logger"
)

var (
	IntervalDuration = 10 * time.Second

	Cfg = DefaultConfig()
)

func DefaultConfig() *Config {
	c := &Config{ //nolint:dupl
		GlobalTags: map[string]string{
			"project": "",
			"cluster": "",
			"site":    "",
		},

		DataWay: &DataWayCfg{},

		flushInterval: Duration{Duration: time.Second * 10},
		Interval:      "10s",
		ProtectMode:   true,

		HTTPListen: "localhost:9529",
		HTTPAPI: &apiConfig{
			RUMOriginIPHeader: "X-Forward-For",
		},

		LogLevel:  "info",
		Log:       filepath.Join("/var/log/datakit", "log"),
		LogRotate: 32,
		GinLog:    filepath.Join("/var/log/datakit", "gin.log"),

		BlackList: []*InputHostList{
			&InputHostList{Hosts: []string{}, Inputs: []string{}},
		},
		WhiteList: []*InputHostList{
			&InputHostList{Hosts: []string{}, Inputs: []string{}},
		},
	}

	// windows 下，日志继续跟 datakit 放在一起
	if runtime.GOOS == OSWindows {
		c.Log = filepath.Join(InstallDir, "log")
		c.GinLog = filepath.Join(InstallDir, "gin.log")
	}

	return c
}

type apiConfig struct {
	RUMOriginIPHeader string `toml:"rum_origin_ip_header"`
}

type Config struct {
	UUID           string `toml:"-"`
	UUIDDeprecated string `toml:"uuid,omitempty"` // deprecated

	Name    string      `toml:"name,omitempty"`
	DataWay *DataWayCfg `toml:"dataway,omitempty"`

	HTTPBindDeprecated string `toml:"http_server_addr,omitempty"`
	HTTPListen         string `toml:"http_listen,omitempty"`

	HTTPAPI *apiConfig `toml:"http_api"`

	Log       string `toml:"log"`
	LogLevel  string `toml:"log_level"`
	LogRotate int    `toml:"log_rotate,omitempty"`

	GinLog     string            `toml:"gin_log"`
	GlobalTags map[string]string `toml:"global_tags"`

	EnablePProf bool `toml:"enable_pprof,omitempty"`
	ProtectMode bool `toml:"protect_mode,omitempty"`

	Interval             string `toml:"interval"`
	flushInterval        Duration
	OutputFile           string    `toml:"output_file"`
	Hostname             string    `toml:"hostname,omitempty"`
	DefaultEnabledInputs []string  `toml:"default_enabled_inputs,omitempty"`
	InstallDate          time.Time `toml:"install_date,omitempty"`

	BlackList []*InputHostList `toml:"black_lists,omitempty"`
	WhiteList []*InputHostList `toml:"white_lists,omitempty"`

	EnableElection bool `toml:"enable_election"`

	EnableUncheckedInputs bool `toml:"enable_unchecked_inputs,omitempty"`
}

type InputHostList struct {
	Hosts  []string `toml:"hosts"`
	Inputs []string `toml:"inputs"`
}

func (i *InputHostList) MatchHost(host string) bool {
	for _, hostname := range i.Hosts {
		if hostname == host {
			return true
		}
	}

	return false
}

func (i *InputHostList) MatchInput(input string) bool {
	for _, name := range i.Inputs {
		if name == input {
			return true
		}
	}

	return false
}

func InitDirs() {
	for _, dir := range []string{
		DataDir,
		ConfdDir,
		PipelineDir,
		PipelinePatternDir} {
		if err := os.MkdirAll(dir, os.ModePerm); err != nil {
			l.Fatalf("create %s failed: %s", dir, err)
		}
	}
}

func (c *Config) LoadMainConfig(p string) error {
	cfgdata, err := ioutil.ReadFile(p)
	if err != nil {
		l.Errorf("read main cfg %s failed: %s", p, err.Error())
		return err
	}

	return c.DoLoadMainConfig(cfgdata)
}

func (c *Config) InitCfg(p string) error {

	if c.Hostname == "" {
		c.setHostname()
	}

	if mcdata, err := TomlMarshal(c); err != nil {
		l.Errorf("TomlMarshal(): %s", err.Error())
		return err
	} else {

		if err := ioutil.WriteFile(p, mcdata, 0600); err != nil {
			l.Errorf("error creating %s: %s", p, err)
			return err
		}
	}

	return nil
}

func (c *Config) DoLoadMainConfig(cfgdata []byte) error {
	_, err := bstoml.Decode(string(cfgdata), c)
	if err != nil {
		l.Errorf("unmarshal main cfg failed %s", err.Error())
		return err
	}

	if c.EnableUncheckedInputs {
		EnableUncheckInputs = true
	}

	// load datakit UUID
	if c.UUIDDeprecated != "" {
		// dump UUIDDeprecated to .id file
		if err := CreateUUIDFile(UUIDFile, Cfg.UUIDDeprecated); err != nil {
			l.Fatalf("create datakit id failed: %s", err.Error())
		}
		c.UUID = c.UUIDDeprecated
	} else {
		c.UUID, err = LoadUUID()
		if err != nil {
			l.Fatalf("load datakit id failed: %s", err.Error())
		}
	}

	if c.OutputFile != "" {
		OutputFile = c.OutputFile
	}

	if c.Hostname == "" {
		c.setHostname()
	}
	if c.GlobalTags == nil {
		c.GlobalTags = map[string]string{}
	}

	// add global tag implicitly
	if _, ok := c.GlobalTags["host"]; !ok {
		c.GlobalTags["host"] = c.Hostname
	}

	if c.DataWay.DeprecatedURL != "" {
		c.DataWay.Urls = append(c.DataWay.Urls, c.DataWay.DeprecatedURL)
	}

	if len(c.DataWay.Urls) == 0 {
		l.Fatal("dataway URL not set")
	}

	// set global log root
	l.Infof("set log to %s", c.Log)
	logger.MaxSize = c.LogRotate
	logger.SetGlobalRootLogger(c.Log, c.LogLevel, logger.OPT_DEFAULT)

	l = logger.SLogger("datakit")

	dw, err := ParseDataway(c.DataWay.Urls)
	if err != nil {
		return err
	}

	c.DataWay = dw

	if c.Interval != "" {
		du, err := time.ParseDuration(c.Interval)
		if err != nil {
			l.Warnf("parse %s failed: %s, set default to 10s", c.Interval)
			du = time.Second * 10
		}
		IntervalDuration = du
	}

	// reset global tags
	for k, v := range c.GlobalTags {

		// NOTE: accept `__` and `$` as tag-key prefix, to keep compatible with old prefix `$`
		// by using `__` as prefix, avoid escaping `$` in Powershell and shell

		switch strings.ToLower(v) {
		case `__datakit_hostname`, `$datakit_hostname`:
			if c.Hostname == "" {
				c.setHostname()
			}

			c.GlobalTags[k] = c.Hostname
			l.Debugf("set global tag %s: %s", k, c.Hostname)

		case `__datakit_ip`, `$datakit_ip`:
			c.GlobalTags[k] = "unavailable"

			if ipaddr, err := LocalIP(); err != nil {
				l.Errorf("get local ip failed: %s", err.Error())
			} else {
				l.Debugf("set global tag %s: %s", k, ipaddr)
				c.GlobalTags[k] = ipaddr
			}

		case `__datakit_uuid`, `__datakit_id`, `$datakit_uuid`, `$datakit_id`:
			c.GlobalTags[k] = c.UUID
			l.Debugf("set global tag %s: %s", k, c.UUID)

		default:
			// pass
		}
	}

	// remove deprecated UUID field in main configure
	if c.UUIDDeprecated != "" {
		c.UUIDDeprecated = "" // clear deprecated UUID field
		buf := new(bytes.Buffer)
		if err := bstoml.NewEncoder(buf).Encode(c); err != nil {
			l.Fatalf("encode main configure failed: %s", err.Error())
		}
		if err := ioutil.WriteFile(MainConfPath, buf.Bytes(), os.ModePerm); err != nil {
			l.Fatalf("refresh main configure failed: %s", err.Error())
		}

		l.Info("refresh main configure ok")
	}

	return nil
}

func (c *Config) setHostname() {
	hn, err := os.Hostname()
	if err != nil {
		l.Errorf("get hostname failed: %s", err.Error())
	} else {
		c.Hostname = hn
		l.Infof("set hostname to %s", hn)
	}
}

func (c *Config) EnableDefaultsInputs(inputlist string) {
	inputs := []string{}
	inputsUnique := make(map[string]bool)

	for _, name := range c.DefaultEnabledInputs {
		if _, ok := inputsUnique[name]; !ok {
			inputsUnique[name] = true
			inputs = append(inputs, name)
		}
	}

	elems := strings.Split(inputlist, ",")
	for _, name := range elems {
		if _, ok := inputsUnique[name]; !ok {
			inputsUnique[name] = true
			inputs = append(inputs, name)
		}
	}

<<<<<<< HEAD
	c.MainCfg.DefaultEnabledInputs = inputs
=======
	c.DefaultEnabledInputs = inputs

>>>>>>> 196f645d
}

func (c *Config) LoadEnvs(mcp string) error {
	if !Docker { // only accept configs from ENV within docker
		return nil
	}

	enableInputs := os.Getenv("ENV_ENABLE_INPUTS")
	if enableInputs != "" {
		c.EnableDefaultsInputs(enableInputs)
	}

	globalTags := os.Getenv("ENV_GLOBAL_TAGS")
	if globalTags != "" {
		c.GlobalTags = ParseGlobalTags(globalTags)
	}

	loglvl := os.Getenv("ENV_LOG_LEVEL")
	if loglvl != "" {
		c.LogLevel = loglvl
	}

	dwURL := os.Getenv("ENV_DATAWAY")
	if dwURL != "" {
		dwURLs := []string{dwURL}
		dw, err := ParseDataway(dwURLs)
		if err != nil {
			return err
		}

		if err := dw.Test(); err != nil {
			return err
		}

		c.DataWay = dw
		c.DataWay.Urls = dwURLs
	}

	dkhost := os.Getenv("ENV_HOSTNAME")
	if dkhost != "" {
		l.Debugf("set hostname to %s from ENV", dkhost)
		c.Hostname = dkhost
	} else {
		c.setHostname()
	}

	c.Name = os.Getenv("ENV_NAME")

	if fi, err := os.Stat(mcp); err != nil || fi.Size() == 0 { // create the main config
		if c.UUID == "" { // datakit.conf not exit: we have to create new datakit with new UUID
			c.UUID = cliutils.XID("dkid_")
		}

		c.InstallDate = time.Now()

		cfgdata, err := TomlMarshal(c)
		if err != nil {
			l.Errorf("failed to build main cfg %s", err)
			return err
		}

		l.Debugf("generating datakit.conf...")
		if err := ioutil.WriteFile(mcp, cfgdata, os.ModePerm); err != nil {
			l.Error(err)
			return err
		}
	}

	dkid := os.Getenv("ENV_UUID")
	if dkid == "" {
		return fmt.Errorf("ENV_UUID not set")
	}

	if err := CreateUUIDFile(UUIDFile, dkid); err != nil {
		l.Errorf("create id file: %s", err.Error())
		return err
	}

	return nil
}

func ParseGlobalTags(s string) map[string]string {
	tags := map[string]string{}

	parts := strings.Split(s, ",")
	for _, p := range parts {
		arr := strings.Split(p, "=")
		if len(arr) != 2 {
			l.Warnf("invalid global tag: %s, ignored", p)
			continue
		}

		tags[arr[0]] = arr[1]
	}

	return tags
}

func CreateUUIDFile(f, uuid string) error {
	return ioutil.WriteFile(f, []byte(uuid), os.ModePerm)
}

func LoadUUID() (string, error) {
	if data, err := ioutil.ReadFile(UUIDFile); err != nil {
		return "", err
	} else {
		return string(data), nil
	}
}

func MoveDeprecatedCfg() {
	if _, err := os.Stat(MainConfPathDeprecated); err == nil {
		if err := os.Rename(MainConfPathDeprecated, MainConfPath); err != nil {
			l.Fatal("move deprecated main configure failed: %s", err.Error())
		}
		l.Infof("move %s to %s", MainConfPathDeprecated, MainConfPath)
	}
}

func ProtectedInterval(min, max, cur time.Duration) time.Duration {
	if Cfg.ProtectMode {
		if cur >= max {
			return max
		}

		if cur <= min {
			return min
		}
	}

	return cur
}<|MERGE_RESOLUTION|>--- conflicted
+++ resolved
@@ -322,12 +322,7 @@
 		}
 	}
 
-<<<<<<< HEAD
-	c.MainCfg.DefaultEnabledInputs = inputs
-=======
 	c.DefaultEnabledInputs = inputs
-
->>>>>>> 196f645d
 }
 
 func (c *Config) LoadEnvs(mcp string) error {
