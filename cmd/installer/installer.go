package main

import (
	"flag"
	"fmt"
	"os"
	"path"
	"path/filepath"
	"runtime"
	"strings"

	"github.com/kardianos/service"

	"gitlab.jiagouyun.com/cloudcare-tools/cliutils/logger"
	"gitlab.jiagouyun.com/cloudcare-tools/datakit"
	"gitlab.jiagouyun.com/cloudcare-tools/datakit/cmd/installer/install"
	"gitlab.jiagouyun.com/cloudcare-tools/datakit/configtemplate"
	"gitlab.jiagouyun.com/cloudcare-tools/datakit/git"
)

var (
	DataKitBaseURL = ""
	DataKitVersion = ""

	datakitUrl = "https://" + path.Join(DataKitBaseURL,
		fmt.Sprintf("datakit-%s-%s-%s.tar.gz", runtime.GOOS, runtime.GOARCH, DataKitVersion))

	dataUrl = "https://" + path.Join(DataKitBaseURL, "data.tar.gz")

	l = logger.DefaultSLogger("installer")
)

var (
	flagUpgrade     = flag.Bool("upgrade", false, ``)
	flagDatawayHTTP = flag.String("dataway", "", `address of dataway(http://IP:Port?token=xxx), port default 9528`)

	flagInfo         = flag.Bool("info", false, "show installer info")
	flagDownloadOnly = flag.Bool("download-only", false, `download datakit only, not install`)
	flagOTA          = flag.Bool("ota", false, "upgraded by OTA")
	flagInstallOnly  = flag.Bool("install-only", false, "install only, not start")

	flagEnableInputs = flag.String("enable-inputs", "", `default enable inputs(comma splited, example: cpu,mem,disk)`)
	flagDatakitName  = flag.String("name", "", `specify DataKit name, example: prod-env-datakit`)
	flagGlobalTags   = flag.String("global-tags", "", `enable global tags, example: host=__datakit_hostname,ip=__datakit_ip`)
	flagPort         = flag.Int("port", 9529, "datakit HTTP port")

	flagCfgTemplate = flag.String("conf-tmpl", "", `specify input config templates, can be file path or url, e.g, http://res.dataflux.cn/datakit/conf`)

	flagOffline = flag.Bool("offline", false, "offline install mode")
	flagSrcs    = flag.String("srcs", fmt.Sprintf("./datakit-%s-%s-%s.tar.gz,./agent-%s-%s.tar.gz",
		runtime.GOOS, runtime.GOARCH, DataKitVersion, runtime.GOOS, runtime.GOARCH),
		`local path of datakit and agent install files`)
)

const (
	datakitBin = "datakit"

	dlDatakit = "datakit"

	dlData = "data"
)

func main() {
	lopt := logger.OPT_DEFAULT | logger.OPT_STDOUT
	if runtime.GOOS != "windows" { // disable color on windows(some color not working under windows)
		lopt |= logger.OPT_COLOR
	}

	logger.SetGlobalRootLogger("", logger.DEBUG, lopt)

	flag.Parse()
	datakit.InitDirs()
	applyFlags()

	// create install dir if not exists
	if err := os.MkdirAll(datakit.InstallDir, 0775); err != nil {
		l.Fatal(err)
	}

	datakit.ServiceExecutable = filepath.Join(datakit.InstallDir, datakitBin)
	if runtime.GOOS == datakit.OSWindows {
		datakit.ServiceExecutable += ".exe"
	}

	svc, err := datakit.NewService()
	if err != nil {
		l.Errorf("new %s service failed: %s", runtime.GOOS, err.Error())
		return
	}

	l.Info("stoping datakit...")
	if err := service.Control(svc, "stop"); err != nil {
		l.Warnf("stop service: %s, ignored", err.Error())
	}

	if *flagOffline && *flagSrcs != "" {
		for _, f := range strings.Split(*flagSrcs, ",") {
			_ = install.ExtractDatakit(f, datakit.InstallDir)
		}
	} else {
		l.Infof("download start,url%s", datakitUrl)
		install.CurDownloading = dlDatakit
		install.Download(datakitUrl, datakit.InstallDir, true, false)
		fmt.Printf("\n")
<<<<<<< HEAD
		install.CurDownloading = dlAgent
		install.Download(telegrafUrl, datakit.InstallDir, true, false)
		fmt.Printf("\n")
=======
>>>>>>> 1c753aab
		install.CurDownloading = dlData
		install.Download(dataUrl, datakit.InstallDir, true, false)
		fmt.Printf("\n")
	}

	if *flagUpgrade { // upgrade new version
		l.Infof("Upgrading to version %s...", DataKitVersion)
		if err := install.UpgradeDatakit(svc); err != nil {
			l.Fatalf("upgrade datakit failed: %s", err.Error())
		}
	} else { // install new datakit
		l.Infof("Installing version %s...", DataKitVersion)
		install.InstallNewDatakit(svc)
	}

	ct := configtemplate.NewCfgTemplate(datakit.InstallDir)
	if err = ct.InstallConfigs(*flagCfgTemplate); err != nil {
		l.Fatalf("fail to intsall config template, %s", err)
	}

	if !*flagInstallOnly {
		l.Infof("starting service %s...", datakit.ServiceName)
		if err = service.Control(svc, "start"); err != nil {
			l.Warnf("star service: %s, ignored", err.Error())
		}
	}

	createDkSoftLink()

	if *flagUpgrade { // upgrade new version
		l.Info(":) Upgrade Success!")
	} else {
		l.Info(":) Install Success!")
	}

	fmt.Printf("\n\tVisit http://localhost:%d/stats to see DataKit running status.\n", *flagPort)
	fmt.Printf("\tVisit http://localhost:%d/man to see DataKit manuals.\n\n", *flagPort)
	fmt.Printf("\tVisit http://localhost:%d/man/changelog to see DataKit change logs.\n\n", *flagPort)
}

func applyFlags() {

	if *flagInfo {
		fmt.Printf(`
       Version: %s
      Build At: %s
Golang Version: %s
       BaseUrl: %s
       DataKit: %s
`, git.Version, git.BuildAt, git.Golang, DataKitBaseURL, datakitUrl)
		os.Exit(0)
	}

	if *flagDownloadOnly {
		install.DownloadOnly = true

		install.CurDownloading = dlDatakit

		install.Download(datakitUrl,
			fmt.Sprintf("datakit-%s-%s-%s.tar.gz",
				runtime.GOOS, runtime.GOARCH, DataKitVersion), true, false)
		fmt.Printf("\n")

<<<<<<< HEAD
		install.CurDownloading = dlAgent
		install.Download(telegrafUrl,
			fmt.Sprintf("agent-%s-%s.tar.gz",
				runtime.GOOS, runtime.GOARCH), true, false)
		fmt.Printf("\n")

=======
>>>>>>> 1c753aab
		install.CurDownloading = dlData
		install.Download(dataUrl, "data.tar.gz", true, false)
		fmt.Printf("\n")

		os.Exit(0)
	}

	install.DataWayHTTP = *flagDatawayHTTP
	install.GlobalTags = *flagGlobalTags
	install.Port = *flagPort
	install.DatakitName = *flagDatakitName
	install.EnableInputs = *flagEnableInputs
}

func createDkSoftLink() {
	sBin := filepath.Join(datakit.InstallDir, "datakit")
	dBin := "/usr/local/bin/datakit"

	if runtime.GOOS == "windows" {
		sBin += ".exe"
		dBin = `C:\WINDOWS\system32\datakit.exe`
	}

	if err := os.Remove(dBin); err == nil {
		if err := os.Symlink(sBin, dBin); err != nil {
			l.Warnf("create datakit soft link: %s, ignored", err.Error())
		}
	}
}<|MERGE_RESOLUTION|>--- conflicted
+++ resolved
@@ -102,12 +102,7 @@
 		install.CurDownloading = dlDatakit
 		install.Download(datakitUrl, datakit.InstallDir, true, false)
 		fmt.Printf("\n")
-<<<<<<< HEAD
-		install.CurDownloading = dlAgent
-		install.Download(telegrafUrl, datakit.InstallDir, true, false)
-		fmt.Printf("\n")
-=======
->>>>>>> 1c753aab
+
 		install.CurDownloading = dlData
 		install.Download(dataUrl, datakit.InstallDir, true, false)
 		fmt.Printf("\n")
@@ -171,15 +166,6 @@
 				runtime.GOOS, runtime.GOARCH, DataKitVersion), true, false)
 		fmt.Printf("\n")
 
-<<<<<<< HEAD
-		install.CurDownloading = dlAgent
-		install.Download(telegrafUrl,
-			fmt.Sprintf("agent-%s-%s.tar.gz",
-				runtime.GOOS, runtime.GOARCH), true, false)
-		fmt.Printf("\n")
-
-=======
->>>>>>> 1c753aab
 		install.CurDownloading = dlData
 		install.Download(dataUrl, "data.tar.gz", true, false)
 		fmt.Printf("\n")
