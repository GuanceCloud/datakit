--- conflicted
+++ resolved
@@ -85,8 +85,6 @@
 	flagIpdb,
 	flagGinLog,
 	flagEnableElection,
-<<<<<<< HEAD
-	flagDisable404Page,
 	flagSinkMetric,
 	flagSinkNetwork,
 	flagSinkKeyEvent,
@@ -96,11 +94,9 @@
 	flagSinkTracing,
 	flagSinkRUM,
 	flagSinkSecurity string
-=======
 	flagEnablePProf,
 	flagPProfListen,
 	flagDisable404Page string
->>>>>>> 1ab24ba0
 
 	flagInstallOnly,
 	flagCgroupDisabled,
