package build

import (
	"encoding/base64"
	"encoding/json"
	"fmt"
	"io/ioutil"
	"os"
	"os/exec"
	"path"
	"path/filepath"
	"runtime"
	"strings"
	"text/template"
	"time"

	"github.com/dustin/go-humanize"
	"gitlab.jiagouyun.com/cloudcare-tools/cliutils"
	"gitlab.jiagouyun.com/cloudcare-tools/datakit"
	"gitlab.jiagouyun.com/cloudcare-tools/datakit/cmd/datakit/cmds"
	"gitlab.jiagouyun.com/cloudcare-tools/datakit/config"
	"gitlab.jiagouyun.com/cloudcare-tools/datakit/git"
	"gitlab.jiagouyun.com/cloudcare-tools/datakit/pipeline/funcs"
)

type versionDesc struct {
	Version  string `json:"version"`
	Date     string `json:"date_utc"`
	Uploader string `json:"uploader"`
	Branch   string `json:"branch"`
	Commit   string `json:"commit"`
	Go       string `json:"go"`
}

func tarFiles(goos, goarch string) {
	gz := filepath.Join(PubDir, ReleaseType, fmt.Sprintf("%s-%s-%s-%s.tar.gz",
		AppName, goos, goarch, ReleaseVersion))
	args := []string{
		`czf`,
		gz,
		`-C`,
		// the whole buildDir/datakit-<goos>-<goarch> dir
		filepath.Join(BuildDir, fmt.Sprintf("%s-%s-%s", AppName, goos, goarch)), `.`,
	}

	cmd := exec.Command("tar", args...) //nolint:gosec

	cmd.Stdout = os.Stdout
	cmd.Stderr = os.Stderr

	l.Debugf("tar %s...", gz)
	if err := cmd.Run(); err != nil {
		l.Fatal(err)
	}
}

func generateInstallScript() error {
	x := struct {
		InstallBaseURL string
		Version        string
	}{
		InstallBaseURL: DownloadAddr,
		Version:        ReleaseVersion,
	}

	for k, v := range map[string]string{
		"install.sh.template":   "install.sh",
		"install.ps1.template":  "install.ps1",
		"datakit.yaml.template": "datakit.yaml",
	} {
		txt, err := ioutil.ReadFile(filepath.Clean(k))
		if err != nil {
			return err
		}

		t := template.New("")
		t, err = t.Parse(string(txt))
		if err != nil {
			return err
		}

		fd, err := os.OpenFile(filepath.Clean(v),
			os.O_CREATE|os.O_TRUNC|os.O_RDWR, os.ModePerm)
		if err != nil {
			return err
		}

		l.Infof("creating install script %s", v)
		if err := t.Execute(fd, x); err != nil {
			return err
		}

		fd.Close() //nolint:errcheck,gosec
	}

	return nil
}

func generateMetaInfo() error {
	return cmds.ExportMetaInfo("measurements-meta.json")
}

func generatePipelineDoc() error {
	encoding := base64.StdEncoding
	protoPrefix, descPrefix := "函数原型：", "函数说明："
	// Write function description & prototype.
	for _, plDoc := range funcs.PipelineFunctionDocs {
		lines := strings.Split(plDoc.Doc, "\n")
		for _, line := range lines {
			if strings.HasPrefix(line, protoPrefix) {
				proto := strings.TrimPrefix(line, protoPrefix)
				// Prototype line contains starting and trailing ` only.
<<<<<<< HEAD
				if strings.Index(proto, "`") == 0 && strings.Index(proto[1:], "`") == len(proto[1:])-1 {
=======
				if len(proto) >= 2 && strings.Index(proto, "`") == 0 && strings.Index(proto[1:], "`") == len(proto[1:])-1 {
>>>>>>> 1f646983
					proto = proto[1 : len(proto)-1]
				}
				plDoc.Prototype = proto
			} else if strings.HasPrefix(line, descPrefix) {
				plDoc.Description = strings.TrimPrefix(line, descPrefix)
			}
		}
	}
	// Encode Markdown docs with base64.
	for _, plDoc := range funcs.PipelineFunctionDocs {
		plDoc.Doc = encoding.EncodeToString([]byte(plDoc.Doc))
		plDoc.Prototype = encoding.EncodeToString([]byte(plDoc.Prototype))
		plDoc.Description = encoding.EncodeToString([]byte(plDoc.Description))
	}
	exportPLDocs := struct {
		Version   string                  `json:"version"`
		Docs      string                  `json:"docs"`
		Functions map[string]*funcs.PLDoc `json:"functions"`
	}{
		Version:   git.Version,
		Docs:      "经过 base64 编码的 pipeline 函数文档，包括各函数原型、函数说明、使用示例",
		Functions: funcs.PipelineFunctionDocs,
	}
	data, err := json.Marshal(exportPLDocs)
	if err != nil {
		return err
	}
	f, err := os.Create("pipeline-docs.json")
	if err != nil {
		return err
	}
	defer f.Close() //nolint:errcheck,gosec
	if _, err := f.Write(data); err != nil {
		return err
	}
	return nil
}

func generatePipelineScripts() error {
<<<<<<< HEAD
	scriptMap, err := config.GetScriptMap()
=======
	scriptMap, err := config.GetScriptMap(false)
>>>>>>> 1f646983
	if err != nil {
		return err
	}
	encoding := base64.StdEncoding
	// Encode Markdown docs with base64.
	for name, script := range scriptMap {
		scriptMap[name] = encoding.EncodeToString([]byte(script))
	}
	data, err := json.Marshal(scriptMap)
	if err != nil {
		return err
	}
	f, err := os.Create("internal-pipelines.json")
	if err != nil {
		return err
	}
	if _, err := f.Write(data); err != nil {
		return err
	}
	return nil
}

func addOSSFiles(ossPath string, files map[string]string) map[string]string {
	res := map[string]string{}
	for k, v := range files {
		res[path.Join(ossPath, k)] = v
	}
	return res
}

//nolint:funlen,gocyclo
func PubDatakit() error {
	start := time.Now()
	var ak, sk, bucket, ossHost string

	// 在你本地设置好这些 oss-key 环境变量
	switch ReleaseType {
	case ReleaseTesting, ReleaseProduction, ReleaseLocal:
		tag := strings.ToUpper(ReleaseType)
		ak = os.Getenv(tag + "_OSS_ACCESS_KEY")
		sk = os.Getenv(tag + "_OSS_SECRET_KEY")
		bucket = os.Getenv(tag + "_OSS_BUCKET")
		ossHost = os.Getenv(tag + "_OSS_HOST")
	default:
		return fmt.Errorf("unknown release type: %s", ReleaseType)
	}

	if ak == "" || sk == "" {
		return fmt.Errorf("OSS %s/%s not set",
			strings.ToUpper(ReleaseType)+"_OSS_ACCESS_KEY",
			strings.ToUpper(ReleaseType)+"_OSS_SECRET_KEY")
	}

	ossSlice := strings.SplitN(DownloadAddr, "/", 2) // at least 2 parts
	if len(ossSlice) != 2 {
		return fmt.Errorf("invalid download addr: %s", DownloadAddr)
	}
	OSSPath = ossSlice[1]

	oc := &cliutils.OssCli{
		Host:       ossHost,
		PartSize:   512 * 1024 * 1024,
		AccessKey:  ak,
		SecretKey:  sk,
		BucketName: bucket,
		WorkDir:    OSSPath,
	}

	if err := oc.Init(); err != nil {
		return err
	}

	// upload all build archs
	curArchs = parseArchs(Archs)

	if err := generateInstallScript(); err != nil {
		return err
	}

	if err := generateMetaInfo(); err != nil {
		return err
	}

	if err := generatePipelineDoc(); err != nil {
		return err
	}

	if err := generatePipelineScripts(); err != nil {
		return err
	}

	basics := map[string]string{
		"version":                 path.Join(PubDir, ReleaseType, "version"),
		"datakit.yaml":            "datakit.yaml",
		"install.sh":              "install.sh",
		"install.ps1":             "install.ps1",
		"measurements-meta.json":  "measurements-meta.json",
		"pipeline-docs.json":      "pipeline-docs.json",
		"internal-pipelines.json": "internal-pipelines.json",
		fmt.Sprintf("datakit-%s.yaml", ReleaseVersion): "datakit.yaml",
		fmt.Sprintf("install-%s.sh", ReleaseVersion):   "install.sh",
		fmt.Sprintf("install-%s.ps1", ReleaseVersion):  "install.ps1",
	}

	// tar files and collect OSS upload/backup info
	for _, arch := range curArchs {
		if arch == datakit.OSArchDarwinAmd64 && runtime.GOOS != datakit.OSDarwin {
			l.Warn("Not a darwin system, skip the upload of related files.")
			continue
		}

		parts := strings.Split(arch, "/")
		if len(parts) != 2 {
			return fmt.Errorf("invalid arch: %s", arch)
		}
		goos, goarch := parts[0], parts[1]

		tarFiles(parts[0], parts[1])

		gzName := fmt.Sprintf("%s-%s-%s.tar.gz", AppName, goos+"-"+goarch, ReleaseVersion)

		installerExe := fmt.Sprintf("installer-%s-%s", goos, goarch)
		installerExeWithVer := fmt.Sprintf("installer-%s-%s-%s", goos, goarch, ReleaseVersion)
		if parts[0] == datakit.OSWindows {
			installerExe = fmt.Sprintf("installer-%s-%s.exe", goos, goarch)
			installerExeWithVer = fmt.Sprintf("installer-%s-%s-%s.exe", goos, goarch, ReleaseVersion)
		}

		basics[gzName] = path.Join(PubDir, ReleaseType, gzName)
		basics[installerExe] = path.Join(PubDir, ReleaseType, installerExe)
		basics[installerExeWithVer] = path.Join(PubDir, ReleaseType, installerExe)
	}

	// Darwin release not under CI, so disable upload `version' file under darwin,
	// only upload darwin related files.
	if Archs == datakit.OSArchDarwinAmd64 {
		delete(basics, "version")
	}

	ossfiles := addOSSFiles(OSSPath, basics)

	// test if all file ok before uploading
	for _, k := range ossfiles {
		if _, err := os.Stat(k); err != nil {
			return err
		}
	}

	for k, v := range ossfiles {
		fi, _ := os.Stat(v)
		l.Debugf("%s => %s(%s)...", v, k, humanize.Bytes(uint64(fi.Size())))

		if err := oc.Upload(v, k); err != nil {
			return err
		}
	}

	l.Infof("Done!(elapsed: %v)", time.Since(start))
	return nil
}<|MERGE_RESOLUTION|>--- conflicted
+++ resolved
@@ -110,11 +110,7 @@
 			if strings.HasPrefix(line, protoPrefix) {
 				proto := strings.TrimPrefix(line, protoPrefix)
 				// Prototype line contains starting and trailing ` only.
-<<<<<<< HEAD
-				if strings.Index(proto, "`") == 0 && strings.Index(proto[1:], "`") == len(proto[1:])-1 {
-=======
 				if len(proto) >= 2 && strings.Index(proto, "`") == 0 && strings.Index(proto[1:], "`") == len(proto[1:])-1 {
->>>>>>> 1f646983
 					proto = proto[1 : len(proto)-1]
 				}
 				plDoc.Prototype = proto
@@ -154,11 +150,7 @@
 }
 
 func generatePipelineScripts() error {
-<<<<<<< HEAD
-	scriptMap, err := config.GetScriptMap()
-=======
 	scriptMap, err := config.GetScriptMap(false)
->>>>>>> 1f646983
 	if err != nil {
 		return err
 	}
