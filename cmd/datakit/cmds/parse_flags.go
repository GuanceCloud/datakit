<<<<<<< HEAD
// Unless explicitly stated otherwise all files in this repository are licensed
// under the MIT License.
// This product includes software developed at Guance Cloud (https://www.guance.com/).
// Copyright 2021-present Guance, Inc.

=======
//nolint:lll
>>>>>>> 66be9476
package cmds

import (
	"errors"
	"fmt"
	"os"
	"runtime"
	"strings"
	"time"

	"github.com/spf13/pflag"
	"gitlab.jiagouyun.com/cloudcare-tools/datakit"
)

var (

	//
	// doc related flags.
	//
	fsDocName  = "doc"
	fsDoc      = pflag.NewFlagSet(fsDocName, pflag.ContinueOnError)
	fsDocUsage = func() {
		fmt.Printf("usage: datakit doc [options]\n\n")
		fmt.Printf("Doc used to manage all documents related to DataKit. Available options:\n\n")
		fmt.Println(fsDoc.FlagUsagesWrapped(0))
	}

	// TODO: this flags not used, comment them to disable lint errors.
	// flagDocDisableTagFieldMonoFont = fsDoc.Bool("disable-tf-mono", false, "use normal font on tag/field, make it more readable under terminal")
	// flagDocExportDocs              = fsDoc.String("export-docs", "", "export all inputs and related docs to specified path")
	// flagDocExportIntegration       = fsDoc.String("export-integration", "", "export all integration documents(to another git repository)").
	// flagDocExportMetaInfo = fsDoc.String("export-metainfo", "", "output metainfo to specified file")
	// flagDocIgnore         = fsDoc.String("ignore", "", "disable list, i.e., --ignore nginx,redis,mem").
	flagDocLogPath = fsDoc.String("log", commonLogFlag(), "command line log path")
	// flagDocTODO                    = fsDoc.String("TODO", "TODO", "set TODO placeholder")
	// flagDocVersion = fsDoc.String("version", datakit.Version, "specify version string in document's header").

	//
	// DQL related flags.
	//
	fsDQLName  = "dql"
	fsDQL      = pflag.NewFlagSet(fsDQLName, pflag.ContinueOnError)
	fsDQLUsage = func() {
		fmt.Printf("usage: datakit dql [options]\n\n")
		fmt.Printf("DQL used to query data from DataFlux. If no option specified, query interactively. Other available options:\n\n")
		fmt.Println(fsDQL.FlagUsagesWrapped(0))
	}

	flagDQLJSON        = fsDQL.BoolP("json", "J", false, "output in json format")
	flagDQLAutoJSON    = fsDQL.Bool("auto-json", false, "pretty output string if field/tag value is JSON")
	flagDQLVerbose     = fsDQL.BoolP("verbose", "V", false, "verbosity mode")
	flagDQLString      = fsDQL.StringP("run", "R", "", "run single DQL")
	flagDQLToken       = fsDQL.StringP("token", "T", "", "run query for specific token(workspace)")
	flagDQLCSV         = fsDQL.String("csv", "", "Specify the directory")
	flagDQLForce       = fsDQL.BoolP("force", "F", false, "overwrite csv if file exists")
	flagDQLDataKitHost = fsDQL.StringP("host", "H", "", "specify datakit host to query")
	flagDQLLogPath     = fsDQL.String("log", commonLogFlag(), "command line log path")

	//
	// running mode. (not used).
	//
	fsRunName          = "run"
	fsRun              = pflag.NewFlagSet(fsRunName, pflag.ContinueOnError)
	FlagRunInContainer = fsRun.BoolP("container", "c", false, "running in container mode")
	// flagRunLogPath     = fsRun.String("log", commonLogFlag(), "command line log path").
	fsRunUsage = func() {
		fmt.Printf("usage: datakit run [options]\n\n")
		fmt.Printf("Run used to select different datakit running mode.\n\n")
		fmt.Println(fsRun.FlagUsagesWrapped(0))
	}

	//
	// pipeline related flags.
	//
	fsPLName          = "pipeline"
	debugPipelineName = ""
	fsPL              = pflag.NewFlagSet(fsPLName, pflag.ContinueOnError)
	flagPLLogPath     = fsPL.String("log", commonLogFlag(), "command line log path")
	flagPLTxtData     = fsPL.StringP("txt", "T", "", "text string for the pipeline or grok(json or raw text)")
	flagPLTxtFile     = fsPL.StringP("file", "F", "", "text file path for the pipeline or grok(json or raw text)")
	flagPLTable       = fsPL.Bool("tab", false, "output result in table format")
	flagPLDate        = fsPL.Bool("date", false, "append date display(according to local timezone) on timestamp")
	// flagPLGrokQ       = fsPL.BoolP("grokq", "G", false, "query groks interactively").
	fsPLUsage = func() {
		fmt.Printf("usage: datakit pipeline [pipeline-script-name.p] [options]\n\n")
		fmt.Printf("Pipeline used to debug exists pipeline script.\n\n")
		fmt.Println(fsPL.FlagUsagesWrapped(0))
	}

	//
	// version related flags.
	//
	fsVersionName                    = "version"
	fsVersion                        = pflag.NewFlagSet(fsVersionName, pflag.ContinueOnError)
	flagVersionLogPath               = fsVersion.String("log", commonLogFlag(), "command line log path")
	flagVersionDisableUpgradeInfo    = fsVersion.Bool("upgrade-info-off", false, "do not show upgrade info")
	flagVersionUpgradeTestingVersion = fsVersion.BoolP("testing", "T", false, "show testing version upgrade info")
	fsVersionUsage                   = func() {
		fmt.Printf("usage: datakit version [options]\n\n")
		fmt.Printf("Version used to handle version related functions.\n\n")
		fmt.Println(fsVersion.FlagUsagesWrapped(0))
	}

	//
	// service management related flags.
	//
	fsServiceName        = "service"
	fsService            = pflag.NewFlagSet(fsServiceName, pflag.ContinueOnError)
	flagServiceLogPath   = fsService.String("log", commonLogFlag(), "command line log path")
	flagServiceRestart   = fsService.BoolP("restart", "R", false, "restart datakit service")
	flagServiceStop      = fsService.BoolP("stop", "T", false, "stop datakit service")
	flagServiceStart     = fsService.BoolP("start", "S", false, "start datakit service")
	flagServiceUninstall = fsService.BoolP("uninstall", "U", false, "uninstall datakit service")
	flagServiceReinstall = fsService.BoolP("reinstall", "I", false, "reinstall datakit service")
	fsServiceUsage       = func() {
		fmt.Printf("usage: datakit service [options]\n\n")
		fmt.Printf("Service used to manage datakit service\n\n")
		fmt.Println(fsService.FlagUsagesWrapped(0))
	}

	//
	// monitor related flags.
	//
	fsMonitorName              = "monitor"
	fsMonitor                  = pflag.NewFlagSet(fsMonitorName, pflag.ContinueOnError)
	flagMonitorTo              = fsMonitor.String("to", "localhost:9529", "specify the DataKit(IP:Port) to show its statistics")
	flagMonitorMaxTableWidth   = fsMonitor.IntP("max-table-width", "W", 16, "set max table cell width")
	flagMonitorOnlyInputs      = fsMonitor.StringSliceP("input", "I", nil, "show only specified inputs stats, seprated by ',', i.e., -I cpu,mem")
	flagMonitorLogPath         = fsMonitor.String("log", commonLogFlag(), "command line log path")
	flagMonitorRefreshInterval = fsMonitor.DurationP("refresh", "R", 5*time.Second, "refresh interval")
	flagMonitorVerbose         = fsMonitor.BoolP("verbose", "V", false, "show all statistics info, default not show goroutine and inputs config info")
	fsMonitorUsage             = func() {
		fmt.Printf("usage: datakit monitor [options]\n\n")
		fmt.Printf("Monitor used to show datakit running statistics\n\n")
		fmt.Println(fsMonitor.FlagUsagesWrapped(0))
	}

	//
	// install related flags.
	//
	fsInstallName       = "install"
	fsInstall           = pflag.NewFlagSet(fsInstallName, pflag.ContinueOnError)
	flagInstallLogPath  = fsInstall.String("log", commonLogFlag(), "command line log path")
	flagInstallTelegraf = fsInstall.Bool("telegraf", false, "install Telegraf")
	flagInstallScheck   = fsInstall.Bool("scheck", false, "install SCheck")
	flagInstallIPDB     = fsInstall.String("ipdb", "", "install IP database(currently only iploc available)")
	fsInstallUsage      = func() {
		fmt.Printf("usage: datakit install [options]\n\n")
		fmt.Printf("Install used to install DataKit related packages and plugins\n\n")
		fmt.Println(fsInstall.FlagUsagesWrapped(0))
	}

	//
	// debug related flags.
	//
	fsDebugName                = "debug"
	fsDebug                    = pflag.NewFlagSet(fsDebugName, pflag.ContinueOnError)
	FlagDebugWorkDir           = fsDebug.String("workdir", "", "set workdir of datakit")
	flagDebugLogPath           = fsDebug.String("log", commonLogFlag(), "command line log path")
	flagDebugCloudInfo         = fsDebug.String("show-cloud-info", "", "show current host's cloud info(aliyun/tencent/aws)")
	flagDebugIPInfo            = fsDebug.String("ipinfo", "", "show IP geo info")
	flagDebugWorkspaceInfo     = fsDebug.Bool("workspace-info", false, "show workspace info")
	flagDebugCheckConfig       = fsDebug.Bool("check-config", false, "check inputs configure and main configure")
	flagDebugDumpSamples       = fsDebug.String("dump-samples", "", "dump all inputs samples")
	flagDebugLoadLog           = fsDebug.Bool("upload-log", false, "upload log")
	flagDebugDefaultMainConfig = fsDebug.Bool("default-main-conf", false, "print default datakit.conf")
	flagDebugCheckSample       = fsDebug.Bool("check-sample", false, "check all inputs config sample, to ensure all sample are valid TOML")
	fsDebugUsage               = func() {
		fmt.Printf("usage: datakit debug [options]\n\n")
		fmt.Printf("Various tools for debugging\n\n")
		fmt.Println(fsDebug.FlagUsagesWrapped(0))
	}
)

func commonLogFlag() string {
	if runtime.GOOS == datakit.OSWindows {
		return "nul" // under windows, nul is /dev/null
	}
	return "/dev/null"
}

func printHelp() {
	fmt.Fprintf(os.Stderr, "DataKit is a collect client.\n")
	fmt.Fprintf(os.Stderr, "\nUsage:\n\n")

	fmt.Fprintf(os.Stderr, "\tdatakit <command> [arguments]\n\n")

	fmt.Fprintf(os.Stderr, "The commands are:\n\n")

	fmt.Fprintf(os.Stderr, "\tdoc        manage all documents for DataKit\n")
	fmt.Fprintf(os.Stderr, "\tdql        query DQL for various usage\n")
	fmt.Fprintf(os.Stderr, "\trun        select DataKit running mode(defaul running as service)\n")
	fmt.Fprintf(os.Stderr, "\tpipeline   debug pipeline\n")
	fmt.Fprintf(os.Stderr, "\tservice    manage datakit service\n")
	fmt.Fprintf(os.Stderr, "\tmonitor    show datakit running statistics\n")
	fmt.Fprintf(os.Stderr, "\tinstall    install DataKit related packages and plugins\n")
	fmt.Fprintf(os.Stderr, "\tdebug      methods of all debug datakits\n")

	// TODO: add more commands...

	fmt.Fprintf(os.Stderr, "\n")
	fmt.Fprintf(os.Stderr, "Use 'datakit help <command>' for more information about a command.\n\n")
}

func runHelpFlags() {
	switch len(os.Args) {
	case 2: // only 'datakit help'
		printHelp()
	case 3: // need help for various commands
		switch os.Args[2] {
		case fsDocName:
			fsDocUsage()

		case fsPLName:
			fsPLUsage()

		case fsDQLName:
			fsDQLUsage()

		case fsRunName:
			fsRunUsage()

		case fsVersionName:
			fsVersionUsage()

		case fsServiceName:
			fsServiceUsage()

		case fsMonitorName:
			fsMonitorUsage()

		case fsInstallName:
			fsInstallUsage()

		case fsDebugName:
			fsDebugUsage()

		default: // add more
			fmt.Fprintf(os.Stderr, "flag provided but not defined: %s", os.Args[2])
			printHelp()
			os.Exit(-1)
		}
	}
}

func doParseAndRunFlags() {
	pflag.Usage = printHelp
	pflag.ErrHelp = errors.New("")

	if len(os.Args) > 1 {
		if os.Args[1] == "help" {
			runHelpFlags()
			os.Exit(0)
		}

		switch os.Args[1] {
		case fsDocName:
			setCmdRootLog(*flagDocLogPath)
			if err := fsDoc.Parse(os.Args[2:]); err != nil {
				errorf("Parse: %s\n", err)
				fsDocUsage()
				os.Exit(-1)
			}

			if err := runDocFlags(); err != nil {
				errorf("%s\n", err)
				os.Exit(-1)
			}
			os.Exit(0)

		case fsDQLName:
			if err := fsDQL.Parse(os.Args[2:]); err != nil {
				errorf("Parse: %s\n", err)
				fsDQLUsage()
				os.Exit(-1)
			}

			setCmdRootLog(*flagDQLLogPath)

			tryLoadMainCfg()

			if err := runDQLFlags(); err != nil {
				errorf("%s\n", err)
				os.Exit(-1)
			}

			os.Exit(0)

		case fsPLName:
			debugPipelineName = os.Args[2]

			// NOTE: args[2] must be the pipeline source name
			if err := fsPL.Parse(os.Args[3:]); err != nil {
				errorf("Parse: %s\n", err)
				fsPLUsage()
				os.Exit(-1)
			}

			setCmdRootLog(*flagPLLogPath)
			tryLoadMainCfg()

			if err := runPLFlags(); err != nil {
				errorf("%s\n", err)
				os.Exit(-1)
			}

			os.Exit(0)

		case fsVersionName:
			if err := fsVersion.Parse(os.Args[2:]); err != nil {
				errorf("Parse: %s\n", err)
				fsVersionUsage()
				os.Exit(-1)
			}

			setCmdRootLog(*flagVersionLogPath)
			tryLoadMainCfg()

			if err := runVersionFlags(); err != nil {
				errorf("%s\n", err)
				os.Exit(-1)
			}

			os.Exit(0)

		case fsServiceName:
			if err := fsService.Parse(os.Args[2:]); err != nil {
				errorf("Parse: %s\n", err)
				fsServiceUsage()
				os.Exit(-1)
			}

			setCmdRootLog(*flagServiceLogPath)
			if err := runServiceFlags(); err != nil {
				errorf("%s\n", err)
				os.Exit(-1)
			}

			os.Exit(0)

		case fsMonitorName:
			if err := fsMonitor.Parse(os.Args[2:]); err != nil {
				errorf("Parse: %s\n", err)
				fsMonitorUsage()
				os.Exit(-1)
			}

			setCmdRootLog(*flagMonitorLogPath)
			if err := runMonitorFlags(); err != nil {
				errorf("%s\n", err)
				os.Exit(-1)
			}

			os.Exit(0)

		case fsInstallName:
			if err := fsInstall.Parse(os.Args[2:]); err != nil {
				errorf("Parse: %s\n", err)
				fsInstallUsage()
				os.Exit(-1)
			}

			setCmdRootLog(*flagInstallLogPath)
			if err := installPlugins(); err != nil {
				errorf("%s\n", err)
				os.Exit(-1)
			}
			os.Exit(0)

		case fsDebugName:
			if err := fsDebug.Parse(os.Args[2:]); err != nil {
				errorf("Parse: %s\n", err)
				fsDebugUsage()
				os.Exit(-1)
			}

			err := runDebugFlags()
			if err != nil {
				errorf("%s\n", err)
				os.Exit(-1)
			}

			// NOTE: Do not exit here, you should exit in sub-debug command if need

		default:
			errorf("unknown command `%s'\n", os.Args[1])
			printHelp()
		}
	}
}

func ParseFlags() {
	if len(os.Args) > 1 {
		if strings.HasPrefix(os.Args[1], "-") {
			parseOldStyleFlags()
		} else {
			doParseAndRunFlags()
		}
	}
}

func showDeprecatedInfo() {
	infof("\nFlag %s deprecated, please use datakit help to use recommend flags.\n\n", os.Args[1])
}

func RunCmds() {
	if len(os.Args) > 1 {
		if strings.HasPrefix(os.Args[1], "-") {
			showDeprecatedInfo()
			runOldStyleCmds()
		}
	}
}

func init() { //nolint:gochecknoinits
	initOldStyleFlags()
}<|MERGE_RESOLUTION|>--- conflicted
+++ resolved
@@ -1,12 +1,8 @@
-<<<<<<< HEAD
 // Unless explicitly stated otherwise all files in this repository are licensed
 // under the MIT License.
 // This product includes software developed at Guance Cloud (https://www.guance.com/).
 // Copyright 2021-present Guance, Inc.
 
-=======
-//nolint:lll
->>>>>>> 66be9476
 package cmds
 
 import (
