package cmds

import (
	"fmt"
	"io/ioutil"
	"os"
	"path/filepath"
	"runtime"

	"gitlab.jiagouyun.com/cloudcare-tools/datakit"
	dl "gitlab.jiagouyun.com/cloudcare-tools/datakit/internal/downloader"
)

const (
	dirName = "telegraf"
)

func installTelegraf(installDir string) error {
	url := "https://zhuyun-static-files-production.oss-cn-hangzhou.aliyuncs.com/datakit/telegraf/" +
		fmt.Sprintf("telegraf-%s_%s.tar.gz", runtime.GOOS, runtime.GOARCH)

	if runtime.GOOS != datakit.OSWindows {
		installDir = "/"
	}

	infof("Start downloading Telegraf...\n")
	dl.CurDownloading = "telegraf"

	cli := getcli()

	if err := dl.Download(cli, url, installDir, false, false); err != nil {
		return err
	}

	if err := writeTelegrafSample(installDir); err != nil {
		return err
	}

<<<<<<< HEAD
	infof("Install Telegraf successfully!\n")
	if runtime.GOOS == datakit.OSWindows {
		infof("Start telegraf by `cd %v`, `copy telegraf.conf.sample tg.conf`, and `telegraf.exe --config tg.conf`\n",
			filepath.Join(installDir, dirName))
	} else {
		//nolint:lll
		infof("Start telegraf by `cd /etc/telegraf`, `cp telegraf.conf.sample tg.conf`, and `telegraf --config tg.conf`\n",
=======
	//nolint:lll
	infof("Install Telegraf successfully!\n")
	if runtime.GOOS == datakit.OSWindows {
		infof("Start telegraf by `cd %s`, `copy telegraf.conf.sample tg.conf`, and `telegraf.exe --config tg.conf`\n",
			filepath.Join(installDir, dirName))
	} else {
		infof("Start telegraf by `cd %s`, `cp telegraf.conf.sample tg.conf`, and `telegraf --config tg.conf`\n",
>>>>>>> 9907cef5
			filepath.Join(installDir, dirName))
	}

	infof("Vist https://www.influxdata.com/time-series-platform/telegraf/ for more information.\n")

	return nil
}

func writeTelegrafSample(installDir string) error {
	var filePath string
	if runtime.GOOS != "windows" {
		filePath = "/etc/telegraf/telegraf.conf.sample"
	} else {
		filePath = filepath.Join(installDir, dirName, "telegraf.conf.sample")
	}

	return ioutil.WriteFile(filePath, []byte(TelegrafConfTemplate), os.ModePerm)
}<|MERGE_RESOLUTION|>--- conflicted
+++ resolved
@@ -36,15 +36,6 @@
 		return err
 	}
 
-<<<<<<< HEAD
-	infof("Install Telegraf successfully!\n")
-	if runtime.GOOS == datakit.OSWindows {
-		infof("Start telegraf by `cd %v`, `copy telegraf.conf.sample tg.conf`, and `telegraf.exe --config tg.conf`\n",
-			filepath.Join(installDir, dirName))
-	} else {
-		//nolint:lll
-		infof("Start telegraf by `cd /etc/telegraf`, `cp telegraf.conf.sample tg.conf`, and `telegraf --config tg.conf`\n",
-=======
 	//nolint:lll
 	infof("Install Telegraf successfully!\n")
 	if runtime.GOOS == datakit.OSWindows {
@@ -52,7 +43,6 @@
 			filepath.Join(installDir, dirName))
 	} else {
 		infof("Start telegraf by `cd %s`, `cp telegraf.conf.sample tg.conf`, and `telegraf --config tg.conf`\n",
->>>>>>> 9907cef5
 			filepath.Join(installDir, dirName))
 	}
 
