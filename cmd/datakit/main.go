--- conflicted
+++ resolved
@@ -13,11 +13,8 @@
 	"path"
 	"path/filepath"
 	"runtime"
-<<<<<<< HEAD
 	"sort"
-=======
 	"strconv"
->>>>>>> 51010d39
 	"strings"
 	"syscall"
 	"time"
