--- conflicted
+++ resolved
@@ -47,20 +47,14 @@
 
 	flagShowTestingVersions = flag.Bool("show-testing-version", false, "show testing versions on -version flag")
 
-<<<<<<< HEAD
-	flagExportMan = flag.String("export-man", "", "export all inputs and related manuals to specified path")
-
 	flagInstallExternal = flag.String("install", "", "install external tool/software")
-
 	flagStart      = flag.Bool("start", false, "start datakit")
 	flagStop       = flag.Bool("stop", false, "stop datakit")
 	flagRestart    = flag.Bool("restart", false, "restart datakit")
 	flagReload     = flag.Bool("reload", false, "reload datakit")
 	flagReloadPort = flag.Int("reload-port", 9529, "datakit http server port")
-=======
 	flagExportMan  = flag.String("export-manuals", "", "export all inputs and related manuals to specified path")
 	flagIgnoreMans = flag.String("ignore-manuals", "", "disable exporting specified manuals, i.e., --ignore-manuals nginx,redis,mem")
->>>>>>> f45660d4
 )
 
 var (
@@ -450,14 +444,6 @@
 		return err
 	}
 
-<<<<<<< HEAD
-	l.Debugf("downloading %s to %s...", telegrafUrl, datakit.InstallDir)
-	if err := install.Download(telegrafUrl, datakit.InstallDir, false, false); err != nil {
-		return err
-	}
-
-=======
->>>>>>> f45660d4
 	l.Debugf("downloading %s to %s...", dataUrl, datakit.InstallDir)
 	if err := install.Download(dataUrl, datakit.InstallDir, false, false); err != nil {
 		l.Errorf("download %s failed: %v, ignored", dataUrl, err)
