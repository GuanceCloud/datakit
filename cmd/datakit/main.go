--- conflicted
+++ resolved
@@ -13,11 +13,8 @@
 	"path"
 	"path/filepath"
 	"runtime"
-<<<<<<< HEAD
 	"sort"
-=======
 	"strconv"
->>>>>>> 4a1bf1d3
 	"strings"
 	"syscall"
 	"time"
