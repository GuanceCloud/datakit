package main

import (
	"crypto/tls"
	"encoding/json"
	"errors"
	"fmt"
	"io/ioutil"
	nhttp "net/http"
	"os"
	"os/signal"
	"os/user"
	"path"
	"path/filepath"
	"runtime"
<<<<<<< HEAD
	"sort"
=======
	"strconv"
>>>>>>> 7d8f4d12
	"strings"
	"syscall"
	"time"

	"github.com/blang/semver/v4"
	pr "github.com/shirou/gopsutil/v3/process"
	flag "github.com/spf13/pflag"

	"gitlab.jiagouyun.com/cloudcare-tools/cliutils/logger"
	"gitlab.jiagouyun.com/cloudcare-tools/datakit"
	"gitlab.jiagouyun.com/cloudcare-tools/datakit/cmd/datakit/cmds"
	"gitlab.jiagouyun.com/cloudcare-tools/datakit/cmd/installer/install"
	"gitlab.jiagouyun.com/cloudcare-tools/datakit/config"
	"gitlab.jiagouyun.com/cloudcare-tools/datakit/git"
	"gitlab.jiagouyun.com/cloudcare-tools/datakit/http"
	"gitlab.jiagouyun.com/cloudcare-tools/datakit/io"
	"gitlab.jiagouyun.com/cloudcare-tools/datakit/plugins/inputs"
	_ "gitlab.jiagouyun.com/cloudcare-tools/datakit/plugins/inputs/all"
)

var (
	flagVersion = flag.BoolP("version", "v", false, `show version info`)
	flagDocker  = flag.Bool("docker", false, "run within docker")

	// tool-commands supported in datakit
	flagCmd      = flag.Bool("cmd", false, "run datakit under command line mode")
	flagPipeline = flag.String("pl", "", "pipeline script to test(name only, do not use file path)")
	flagText     = flag.String("txt", "", "text string for the pipeline or grok(json or raw text)")

	flagGrokq           = flag.Bool("grokq", false, "query groks interactively")
	flagMan             = flag.Bool("man", false, "read manuals of inputs")
	flagUpdate          = flag.Bool("update", false, "update datakit new version if available")
	flagAcceptRCVersion = flag.Bool("accept-rc-version", false, "during OTA, accept RC version if available")

	flagShowTestingVersions = flag.Bool("show-testing-version", false, "show testing versions on -version flag")

	flagInstallExternal = flag.String("install", "", "install external tool/software")
	flagStart           = flag.Bool("start", false, "start datakit")
	flagStop            = flag.Bool("stop", false, "stop datakit")
	flagRestart         = flag.Bool("restart", false, "restart datakit")
	flagReload          = flag.Bool("reload", false, "reload datakit")
	flagReloadPort      = flag.Int("reload-port", 9529, "datakit http server port")
	flagExportMan       = flag.String("export-manuals", "", "export all inputs and related manuals to specified path")
	flagIgnoreMans      = flag.String("ignore-manuals", "", "disable exporting specified manuals, i.e., --ignore-manuals nginx,redis,mem")

	flagShowCloudInfo = flag.String("show-cloud-info", "", "show current host's cloud info(aliyun/tencent/aws)")
)

var (
	l = logger.DefaultSLogger("main")

	ReleaseType = ""
)

const (
	PID_FILENAME = ".pid"
)

func main() {
	flag.CommandLine.MarkHidden("cmd") // deprecated

	flag.CommandLine.MarkHidden("install") // 1.1.6-rc1 再发布

	// un-documented options
	flag.CommandLine.MarkHidden("show-testing-version")

	flag.CommandLine.SortFlags = false
	flag.ErrHelp = errors.New("") // disable `pflag: help requested`

	flag.Parse()

	applyFlags()

	if !checkIsRuning() {
		savePid()
		go rmPidFile()
	} else {
		l.Warn("datakit is already running")
		os.Exit(0)
	}

	tryLoadConfig()

	// This may throw `Unix syslog delivery error` within docker, so we just
	// start the entry under docker.
	if *flagDocker {
		run()
	} else {
		datakit.Entry = run
		if err := datakit.StartService(); err != nil {
			l.Errorf("start service failed: %s", err.Error())
			return
		}
	}

	l.Info("datakit exited")
}

const (
	winUpgradeCmd = `Import-Module bitstransfer; ` +
		`start-bitstransfer -source %s -destination .dk-installer.exe; ` +
		`.dk-installer.exe -upgrade; ` +
		`rm .dk-installer.exe`
	unixUpgradeCmd = `sudo -- sh -c ` +
		`"curl %s -o dk-installer ` +
		`&& chmod +x ./dk-installer ` +
		`&& ./dk-installer -upgrade ` +
		`&& rm -rf ./dk-installer"`
)

func applyFlags() {

	if *flagVersion {
		fmt.Printf(`
       Version: %s
        Commit: %s
        Branch: %s
 Build At(UTC): %s
Golang Version: %s
      Uploader: %s
ReleasedInputs: %s
`, git.Version, git.Commit, git.Branch, git.BuildAt, git.Golang, git.Uploader, ReleaseType)
		vers, err := getOnlineVersions()
		if err != nil {
			fmt.Printf("Get online version failed: \n%s\n", err.Error())
			os.Exit(-1)
		}
		curver, err := getLocalVersion()
		if err != nil {
			fmt.Printf("Get local version failed: \n%s\n", err.Error())
			os.Exit(-1)
		}

		for k, v := range vers {

			if isNewVersion(v, curver, true) { // show version info, also show RC verison info
				fmt.Println("---------------------------------------------------")
				fmt.Printf("\n\n%s version available: %s, commit %s (release at %s)\n",
					k, v.version, v.Commit, v.ReleaseDate)
				switch runtime.GOOS {
				case "windows":
					cmdWin := fmt.Sprintf(winUpgradeCmd, v.downloadURL)
					fmt.Printf("\nUpgrade:\n\t%s\n\n", cmdWin)
				default:
					cmd := fmt.Sprintf(unixUpgradeCmd, v.downloadURL)
					fmt.Printf("\nUpgrade:\n\t%s\n\n", cmd)
				}
			}
		}

		os.Exit(0)
	}

	if *flagShowCloudInfo != "" {
		info, err := cmds.ShowCloudInfo(*flagShowCloudInfo)
		if err != nil {
			fmt.Printf("Get cloud info failed: %s\n", err.Error())
			os.Exit(-1)
		}

		keys := []string{}
		for k, _ := range info {
			keys = append(keys, k)
		}

		sort.Strings(keys)
		for _, k := range keys {
			fmt.Printf("\t% 24s: %v\n", k, info[k])
		}

		os.Exit(0)
	}

	if *flagUpdate {

		logger.SetGlobalRootLogger(datakit.OTALogFile, logger.DEBUG, logger.OPT_DEFAULT)
		l = logger.SLogger("ota")

		install.Init()

		l.Debugf("get online version...")
		vers, err := getOnlineVersions()
		if err != nil {
			l.Errorf("Get online version failed: \n%s\n", err.Error())
			os.Exit(0)
		}

		ver := vers["Online"]

		l.Debugf("online version: %v", ver)

		curver, err := getLocalVersion()
		if err != nil {
			l.Errorf("Get online version failed: \n%s\n", err.Error())
			os.Exit(-1)
		}

		if ver != nil && isNewVersion(ver, curver, *flagAcceptRCVersion) {
			l.Infof("New online version available: %s, commit %s (release at %s)",
				ver.version, ver.Commit, ver.ReleaseDate)
			if err := tryOTAUpdate(ver.VersionString); err != nil {
				l.Errorf("OTA failed: %s", err.Error())
				os.Exit(-1)
			}
			l.Infof("OTA success, new verison is %s", ver.VersionString)
		} else {
			l.Infof("OTA up to date(%s)", curver.VersionString)
		}

		os.Exit(0)
	}

	datakit.EnableUncheckInputs = (ReleaseType == "all")

	runDatakitWithCmd()

	if *flagDocker {
		datakit.Docker = true
	}
}

func dumpAllConfigSamples(fpath string) {

	if err := os.MkdirAll(fpath, os.ModePerm); err != nil {
		panic(err)
	}

	for k, v := range inputs.Inputs {
		sample := v().SampleConfig()
		if err := ioutil.WriteFile(filepath.Join(fpath, k+".conf"), []byte(sample), os.ModePerm); err != nil {
			panic(err)
		}
	}

}

func run() {

	l.Info("datakit start...")
	if err := runDatakitWithHTTPServer(); err != nil {
		return
	}

	l.Info("datakit start ok. Wait signal or service stop...")

	// NOTE:
	// Actually, the datakit process been managed by system service, no matter on
	// windows/UNIX, datakit should exit via `service-stop' operation, so the signal
	// branch should not reached, but for daily debugging(ctrl-c), we kept the signal
	// exit option.
	signals := make(chan os.Signal, datakit.CommonChanCap)
	signal.Notify(signals, os.Interrupt, syscall.SIGHUP, syscall.SIGTERM, syscall.SIGINT)
	select {
	case sig := <-signals:
		if sig == syscall.SIGHUP {
			// TODO: reload configures
		} else {
			l.Infof("get signal %v, wait & exit", sig)
			http.HttpStop()
			datakit.Quit()
		}

	case <-datakit.StopCh:
		l.Infof("service stopping")
		http.HttpStop()
		datakit.Quit()
	}

	l.Info("datakit exit.")
}

func tryLoadConfig() {
	datakit.MoveDeprecatedMainCfg()

	for {
		if err := config.LoadCfg(datakit.Cfg, datakit.MainConfPath); err != nil {
			l.Errorf("load config failed: %s", err)
			time.Sleep(time.Second)
		} else {
			break
		}
	}

	l = logger.SLogger("main")
}

func runDatakitWithHTTPServer() error {

	io.Start()

	if err := inputs.RunInputs(); err != nil {
		l.Error("error running inputs: %v", err)
		return err
	}

	http.Start(&http.Option{
		Bind:           datakit.Cfg.MainCfg.HTTPListen,
		GinLog:         datakit.Cfg.MainCfg.GinLog,
		GinReleaseMode: strings.ToLower(datakit.Cfg.MainCfg.LogLevel) != "debug",
		PProf:          datakit.Cfg.MainCfg.EnablePProf,
	})

	return nil
}

func isRoot() bool {
	u, err := user.Current()
	if err != nil {
		l.Errorf("get current user failed: %s", err.Error())
		return false
	}

	return u.Username == "root"
}

func runDatakitWithCmd() {
	if *flagCmd {
		l.Warn("--cmd parameter has been discarded")
	}

	if *flagPipeline != "" {
		cmds.PipelineDebugger(*flagPipeline, *flagText)
		os.Exit(0)
	}

	if *flagGrokq {
		cmds.Grokq()
		os.Exit(0)
	}

	if *flagMan {
		cmds.Man()
		os.Exit(0)
	}

	if *flagExportMan != "" {
		if err := cmds.ExportMan(*flagExportMan, *flagIgnoreMans); err != nil {
			l.Error(err)
		}
		os.Exit(0)
	}

	if *flagInstallExternal != "" {
		if err := cmds.InstallExternal(*flagInstallExternal); err != nil {
			l.Error(err)
		}
		os.Exit(0)
	}

	if *flagStart {
		if !isRoot() {
			l.Error("Permission Denied")
			os.Exit(-1)
		}

		if err := cmds.StartDatakit(); err != nil {
			fmt.Printf("Start DataKit failed: %s\n", err)
			os.Exit(-1)
		}

		fmt.Printf("Start DataKit OK") // TODO: 需说明 PID 是多少
		os.Exit(0)
	}

	if *flagStop {

		if !isRoot() {
			l.Error("Permission Denied")
			os.Exit(-1)
		}

		if err := cmds.StopDatakit(); err != nil {
			fmt.Printf("Stop DataKit failed: %s\n", err)
			os.Exit(-1)
		}

		fmt.Println("Stop DataKit OK")
		os.Exit(0)
	}

	if *flagRestart {

		if !isRoot() {
			l.Error("Permission Denied")
			os.Exit(-1)
		}

		if err := cmds.RestartDatakit(); err != nil {
			fmt.Printf("Restart DataKit failed: %s\n", err)
			os.Exit(-1)
		}

		fmt.Printf("Restart DataKit OK")
		os.Exit(0)
	}

	if *flagReload {

		if !isRoot() {
			l.Error("Permission Denied")
			os.Exit(-1)
		}

		if err := cmds.ReloadDatakit(*flagReloadPort); err != nil {
			fmt.Printf("Reload DataKit failed: %s\n", err)
			os.Exit(-1)
		}

		fmt.Printf("Reload DataKit OK")
		os.Exit(0)
	}
}

type datakitVerInfo struct {
	VersionString string `json:"version"`
	Commit        string `json:"commit"`
	ReleaseDate   string `json:"date_utc"`

	downloadURL        string `json:"-"`
	downloadURLTesting string `json:"-"`

	version *semver.Version
}

func (vi *datakitVerInfo) String() string {
	return fmt.Sprintf("datakit %s/%s", vi.VersionString, vi.Commit)
}

func (vi *datakitVerInfo) parse() error {
	verstr := strings.TrimPrefix(vi.VersionString, "v") // older version has prefix `v', this crash semver.Parse()
	v, err := semver.Parse(verstr)
	if err != nil {
		return err
	}
	vi.version = &v
	return nil
}

func getVersion(addr string) (*datakitVerInfo, error) {
	resp, err := nhttp.Get("http://" + path.Join(addr, "version"))
	if err != nil {
		return nil, err
	}

	defer resp.Body.Close()
	infobody, err := ioutil.ReadAll(resp.Body)
	if err != nil {
		return nil, err
	}

	var ver datakitVerInfo
	if err = json.Unmarshal(infobody, &ver); err != nil {
		return nil, err
	}

	if err := ver.parse(); err != nil {
		return nil, err
	}
	ver.downloadURL = fmt.Sprintf("https://%s/installer-%s-%s",
		addr, runtime.GOOS, runtime.GOARCH)
	if runtime.GOOS == "windows" {
		ver.downloadURL += ".exe"
	}
	return &ver, nil
}

func getOnlineVersions() (res map[string]*datakitVerInfo, err error) {

	nhttp.DefaultTransport.(*nhttp.Transport).TLSClientConfig = &tls.Config{InsecureSkipVerify: true}
	res = map[string]*datakitVerInfo{}

	onlineVer, err := getVersion("static.dataflux.cn/datakit")
	if err != nil {
		return nil, err
	}
	res["Online"] = onlineVer

	if *flagShowTestingVersions {
		testVer, err := getVersion("zhuyun-static-files-testing.oss-cn-hangzhou.aliyuncs.com/datakit")
		if err != nil {
			return nil, err
		}
		res["Testing"] = testVer
	}

	return
}

func getLocalVersion() (*datakitVerInfo, error) {
	v := &datakitVerInfo{VersionString: strings.TrimPrefix(git.Version, "v"), Commit: git.Commit, ReleaseDate: git.BuildAt}
	if err := v.parse(); err != nil {
		return nil, err
	}
	return v, nil
}

func isNewVersion(newVer, curver *datakitVerInfo, acceptRC bool) bool {

	if newVer.version.Compare(*curver.version) > 0 { // new version
		if len(newVer.version.Pre) == 0 {
			return true
		}

		if acceptRC {
			return true
		}
	}

	return false
}

func tryOTAUpdate(ver string) error {
	baseURL := "static.dataflux.cn/datakit"

	datakitUrl := "https://" + path.Join(baseURL,
		fmt.Sprintf("datakit-%s-%s-%s.tar.gz", runtime.GOOS, runtime.GOARCH, ver))

	dataUrl := "https://" + path.Join(baseURL, "data.tar.gz")

	l.Debugf("downloading %s to %s...", datakitUrl, datakit.InstallDir)
	if err := install.Download(datakitUrl, datakit.InstallDir, false, false); err != nil {
		return err
	}

	l.Debugf("downloading %s to %s...", dataUrl, datakit.InstallDir)
	if err := install.Download(dataUrl, datakit.InstallDir, false, false); err != nil {
		l.Errorf("download %s failed: %v, ignored", dataUrl, err)
	}

	svc, err := datakit.NewService()
	if err != nil {
		l.Errorf("new %s service failed: %s", runtime.GOOS, err.Error())
		return err
	}

	return install.UpgradeDatakit(svc)
}

func checkIsRuning() bool {
	var oidPid int64
	var name string
	var p *pr.Process

	pidFile := filepath.Join(datakit.InstallDir, PID_FILENAME)
	cont, err := ioutil.ReadFile(pidFile)

	//pid文件不存在
	if err != nil {
		return false
	}

	oidPid, err = strconv.ParseInt(string(cont), 10, 32)
	if err != nil {
		return false
	}

	p, _ = pr.NewProcess(int32(oidPid))
	name, _ = p.Name()

	if name == getBinName() {
		return true
	}
	return false
}

func getBinName() string {
	bin := "datakit"

	if runtime.GOOS == "windows" {
		bin += ".exe"
	}

	return bin
}

func savePid() {
	pid := os.Getpid()
	pidFile := filepath.Join(datakit.InstallDir, PID_FILENAME)

	err := ioutil.WriteFile(pidFile, []byte(fmt.Sprintf("%d", pid)), 0x666)
	if err != nil {
		l.Errorf("write %s %v", pidFile, err)
	}
}

func rmPidFile() {
	pidFile := filepath.Join(datakit.InstallDir, PID_FILENAME)

	<-datakit.Exit.Wait()

	err := os.Remove(pidFile)
	if err != nil {
		l.Errorf("remove %s %v", pidFile, err)
	}
}<|MERGE_RESOLUTION|>--- conflicted
+++ resolved
@@ -13,11 +13,8 @@
 	"path"
 	"path/filepath"
 	"runtime"
-<<<<<<< HEAD
 	"sort"
-=======
 	"strconv"
->>>>>>> 7d8f4d12
 	"strings"
 	"syscall"
 	"time"
