package main

import (
	"crypto/tls"
	"encoding/json"
	"errors"
	"fmt"
	"io/ioutil"
	nhttp "net/http"
	"os"
	"os/signal"
	"os/user"
	"path"
	"path/filepath"
	"runtime"
<<<<<<< HEAD
	"sort"
=======
	"strconv"
>>>>>>> d76a6985
	"strings"
	"syscall"
	"time"

	"github.com/blang/semver/v4"
	pr "github.com/shirou/gopsutil/v3/process"
	flag "github.com/spf13/pflag"

	"gitlab.jiagouyun.com/cloudcare-tools/cliutils/logger"
	"gitlab.jiagouyun.com/cloudcare-tools/datakit"
	"gitlab.jiagouyun.com/cloudcare-tools/datakit/cmd/datakit/cmds"
	"gitlab.jiagouyun.com/cloudcare-tools/datakit/cmd/installer/install"
	"gitlab.jiagouyun.com/cloudcare-tools/datakit/config"
	"gitlab.jiagouyun.com/cloudcare-tools/datakit/git"
	"gitlab.jiagouyun.com/cloudcare-tools/datakit/http"
	"gitlab.jiagouyun.com/cloudcare-tools/datakit/io"
	"gitlab.jiagouyun.com/cloudcare-tools/datakit/plugins/inputs"
	_ "gitlab.jiagouyun.com/cloudcare-tools/datakit/plugins/inputs/all"
)

var (
	flagVersion = flag.BoolP("version", "v", false, `show version info`)
	flagDocker  = flag.Bool("docker", false, "run within docker")

	// tool-commands supported in datakit
	flagCmd      = flag.Bool("cmd", false, "run datakit under command line mode")
	flagPipeline = flag.String("pl", "", "pipeline script to test(name only, do not use file path)")
	flagText     = flag.String("txt", "", "text string for the pipeline or grok(json or raw text)")

	flagGrokq           = flag.Bool("grokq", false, "query groks interactively")
	flagMan             = flag.Bool("man", false, "read manuals of inputs")
	flagUpdate          = flag.Bool("update", false, "update datakit new version if available")
	flagAcceptRCVersion = flag.Bool("accept-rc-version", false, "during OTA, accept RC version if available")

	flagShowTestingVersions = flag.Bool("show-testing-version", false, "show testing versions on -version flag")

	flagInstallExternal = flag.String("install", "", "install external tool/software")
	flagStart           = flag.Bool("start", false, "start datakit")
	flagStop            = flag.Bool("stop", false, "stop datakit")
	flagRestart         = flag.Bool("restart", false, "restart datakit")
	flagReload          = flag.Bool("reload", false, "reload datakit")
	flagReloadPort      = flag.Int("reload-port", 9529, "datakit http server port")
	flagExportMan       = flag.String("export-manuals", "", "export all inputs and related manuals to specified path")
	flagIgnoreMans      = flag.String("ignore-manuals", "", "disable exporting specified manuals, i.e., --ignore-manuals nginx,redis,mem")

	flagShowCloudInfo = flag.String("show-cloud-info", "", "show current host's cloud info(aliyun/tencent/aws)")
)

var (
	l = logger.DefaultSLogger("main")

	ReleaseType = ""
)

const (
	PID_FILENAME = ".pid"
)

func main() {
	flag.CommandLine.MarkHidden("cmd") // deprecated

	flag.CommandLine.MarkHidden("install") // 1.1.6-rc1 再发布

	// un-documented options
	flag.CommandLine.MarkHidden("show-testing-version")

	flag.CommandLine.SortFlags = false
	flag.ErrHelp = errors.New("") // disable `pflag: help requested`

	flag.Parse()

	applyFlags()

	if !checkIsRuning() {
		savePid()
		go rmPidFile()
	} else {
		l.Warn("datakit is already running")
		os.Exit(0)
	}

	tryLoadConfig()

	// This may throw `Unix syslog delivery error` within docker, so we just
	// start the entry under docker.
	if *flagDocker {
		run()
	} else {
		datakit.Entry = run
		if err := datakit.StartService(); err != nil {
			l.Errorf("start service failed: %s", err.Error())
			return
		}
	}

	l.Info("datakit exited")
}

const (
	winUpgradeCmd = `Import-Module bitstransfer; ` +
		`start-bitstransfer -source %s -destination .dk-installer.exe; ` +
		`.dk-installer.exe -upgrade; ` +
		`rm .dk-installer.exe`
	unixUpgradeCmd = `sudo -- sh -c ` +
		`"curl %s -o dk-installer ` +
		`&& chmod +x ./dk-installer ` +
		`&& ./dk-installer -upgrade ` +
		`&& rm -rf ./dk-installer"`
)

func applyFlags() {

	if *flagVersion {
		fmt.Printf(`
       Version: %s
        Commit: %s
        Branch: %s
 Build At(UTC): %s
Golang Version: %s
      Uploader: %s
ReleasedInputs: %s
`, git.Version, git.Commit, git.Branch, git.BuildAt, git.Golang, git.Uploader, ReleaseType)
		vers, err := getOnlineVersions()
		if err != nil {
			fmt.Printf("Get online version failed: \n%s\n", err.Error())
			os.Exit(-1)
		}
		curver, err := getLocalVersion()
		if err != nil {
			fmt.Printf("Get local version failed: \n%s\n", err.Error())
			os.Exit(-1)
		}

		for k, v := range vers {

			if isNewVersion(v, curver, true) { // show version info, also show RC verison info
				fmt.Println("---------------------------------------------------")
				fmt.Printf("\n\n%s version available: %s, commit %s (release at %s)\n",
					k, v.version, v.Commit, v.ReleaseDate)
				switch runtime.GOOS {
				case "windows":
					cmdWin := fmt.Sprintf(winUpgradeCmd, v.downloadURL)
					fmt.Printf("\nUpgrade:\n\t%s\n\n", cmdWin)
				default:
					cmd := fmt.Sprintf(unixUpgradeCmd, v.downloadURL)
					fmt.Printf("\nUpgrade:\n\t%s\n\n", cmd)
				}
			}
		}

		os.Exit(0)
	}

	if *flagShowCloudInfo != "" {
		info, err := cmds.ShowCloudInfo(*flagShowCloudInfo)
		if err != nil {
			fmt.Printf("Get cloud info failed: %s\n", err.Error())
			os.Exit(-1)
		}

		keys := []string{}
		for k, _ := range info {
			keys = append(keys, k)
		}

		sort.Strings(keys)
		for _, k := range keys {
			fmt.Printf("\t% 24s: %v\n", k, info[k])
		}

		os.Exit(0)
	}

	if *flagUpdate {

		logger.SetGlobalRootLogger(datakit.OTALogFile, logger.DEBUG, logger.OPT_DEFAULT)
		l = logger.SLogger("ota")

		install.Init()

		l.Debugf("get online version...")
		vers, err := getOnlineVersions()
		if err != nil {
			l.Errorf("Get online version failed: \n%s\n", err.Error())
			os.Exit(0)
		}

		ver := vers["Online"]

		l.Debugf("online version: %v", ver)

		curver, err := getLocalVersion()
		if err != nil {
			l.Errorf("Get online version failed: \n%s\n", err.Error())
			os.Exit(-1)
		}

		if ver != nil && isNewVersion(ver, curver, *flagAcceptRCVersion) {
			l.Infof("New online version available: %s, commit %s (release at %s)",
				ver.version, ver.Commit, ver.ReleaseDate)
			if err := tryOTAUpdate(ver.VersionString); err != nil {
				l.Errorf("OTA failed: %s", err.Error())
				os.Exit(-1)
			}
			l.Infof("OTA success, new verison is %s", ver.VersionString)
		} else {
			l.Infof("OTA up to date(%s)", curver.VersionString)
		}

		os.Exit(0)
	}

	datakit.EnableUncheckInputs = (ReleaseType == "all")

	runDatakitWithCmd()

	if *flagDocker {
		datakit.Docker = true
	}
}

func dumpAllConfigSamples(fpath string) {

	if err := os.MkdirAll(fpath, os.ModePerm); err != nil {
		panic(err)
	}

	for k, v := range inputs.Inputs {
		sample := v().SampleConfig()
		if err := ioutil.WriteFile(filepath.Join(fpath, k+".conf"), []byte(sample), os.ModePerm); err != nil {
			panic(err)
		}
	}

}

func run() {

	l.Info("datakit start...")
	if err := runDatakitWithHTTPServer(); err != nil {
		return
	}

	l.Info("datakit start ok. Wait signal or service stop...")

	// NOTE:
	// Actually, the datakit process been managed by system service, no matter on
	// windows/UNIX, datakit should exit via `service-stop' operation, so the signal
	// branch should not reached, but for daily debugging(ctrl-c), we kept the signal
	// exit option.
	signals := make(chan os.Signal, datakit.CommonChanCap)
	signal.Notify(signals, os.Interrupt, syscall.SIGHUP, syscall.SIGTERM, syscall.SIGINT)
	select {
	case sig := <-signals:
		if sig == syscall.SIGHUP {
			// TODO: reload configures
		} else {
			l.Infof("get signal %v, wait & exit", sig)
			http.HttpStop()
			datakit.Quit()
		}

	case <-datakit.StopCh:
		l.Infof("service stopping")
		http.HttpStop()
		datakit.Quit()
	}

	l.Info("datakit exit.")
}

func tryLoadConfig() {
	datakit.MoveDeprecatedMainCfg()

	for {
		if err := config.LoadCfg(datakit.Cfg, datakit.MainConfPath); err != nil {
			l.Errorf("load config failed: %s", err)
			time.Sleep(time.Second)
		} else {
			break
		}
	}

	l = logger.SLogger("main")
}

func runDatakitWithHTTPServer() error {

	io.Start()

	if err := inputs.RunInputs(); err != nil {
		l.Error("error running inputs: %v", err)
		return err
	}

	http.Start(&http.Option{
		Bind:           datakit.Cfg.MainCfg.HTTPListen,
		GinLog:         datakit.Cfg.MainCfg.GinLog,
		GinReleaseMode: strings.ToLower(datakit.Cfg.MainCfg.LogLevel) != "debug",
		PProf:          datakit.Cfg.MainCfg.EnablePProf,
	})

	return nil
}

func isRoot() bool {
	u, err := user.Current()
	if err != nil {
		l.Errorf("get current user failed: %s", err.Error())
		return false
	}

	return u.Username == "root"
}

func runDatakitWithCmd() {
	if *flagCmd {
		l.Warn("--cmd parameter has been discarded")
	}

	if *flagPipeline != "" {
		cmds.PipelineDebugger(*flagPipeline, *flagText)
		os.Exit(0)
	}

	if *flagGrokq {
		cmds.Grokq()
		os.Exit(0)
	}

	if *flagMan {
		cmds.Man()
		os.Exit(0)
	}

	if *flagExportMan != "" {
		if err := cmds.ExportMan(*flagExportMan, *flagIgnoreMans); err != nil {
			l.Error(err)
		}
		os.Exit(0)
	}

	if *flagInstallExternal != "" {
		if err := cmds.InstallExternal(*flagInstallExternal); err != nil {
			l.Error(err)
		}
		os.Exit(0)
	}

	if *flagStart {
		if !isRoot() {
			l.Error("Permission Denied")
			os.Exit(-1)
		}

		if err := cmds.StartDatakit(); err != nil {
			fmt.Printf("Start DataKit failed: %s\n", err)
			os.Exit(-1)
		}

		fmt.Printf("Start DataKit OK") // TODO: 需说明 PID 是多少
		os.Exit(0)
	}

	if *flagStop {

		if !isRoot() {
			l.Error("Permission Denied")
			os.Exit(-1)
		}

		if err := cmds.StopDatakit(); err != nil {
			fmt.Printf("Stop DataKit failed: %s\n", err)
			os.Exit(-1)
		}

		fmt.Println("Stop DataKit OK")
		os.Exit(0)
	}

	if *flagRestart {

		if !isRoot() {
			l.Error("Permission Denied")
			os.Exit(-1)
		}

		if err := cmds.RestartDatakit(); err != nil {
			fmt.Printf("Restart DataKit failed: %s\n", err)
			os.Exit(-1)
		}

		fmt.Printf("Restart DataKit OK")
		os.Exit(0)
	}

	if *flagReload {

		if !isRoot() {
			l.Error("Permission Denied")
			os.Exit(-1)
		}

		if err := cmds.ReloadDatakit(*flagReloadPort); err != nil {
			fmt.Printf("Reload DataKit failed: %s\n", err)
			os.Exit(-1)
		}

		fmt.Printf("Reload DataKit OK")
		os.Exit(0)
	}
}

type datakitVerInfo struct {
	VersionString string `json:"version"`
	Commit        string `json:"commit"`
	ReleaseDate   string `json:"date_utc"`

	downloadURL        string `json:"-"`
	downloadURLTesting string `json:"-"`

	version *semver.Version
}

func (vi *datakitVerInfo) String() string {
	return fmt.Sprintf("datakit %s/%s", vi.VersionString, vi.Commit)
}

func (vi *datakitVerInfo) parse() error {
	verstr := strings.TrimPrefix(vi.VersionString, "v") // older version has prefix `v', this crash semver.Parse()
	v, err := semver.Parse(verstr)
	if err != nil {
		return err
	}
	vi.version = &v
	return nil
}

func getVersion(addr string) (*datakitVerInfo, error) {
	resp, err := nhttp.Get("http://" + path.Join(addr, "version"))
	if err != nil {
		return nil, err
	}

	defer resp.Body.Close()
	infobody, err := ioutil.ReadAll(resp.Body)
	if err != nil {
		return nil, err
	}

	var ver datakitVerInfo
	if err = json.Unmarshal(infobody, &ver); err != nil {
		return nil, err
	}

	if err := ver.parse(); err != nil {
		return nil, err
	}
	ver.downloadURL = fmt.Sprintf("https://%s/installer-%s-%s",
		addr, runtime.GOOS, runtime.GOARCH)
	if runtime.GOOS == "windows" {
		ver.downloadURL += ".exe"
	}
	return &ver, nil
}

func getOnlineVersions() (res map[string]*datakitVerInfo, err error) {

	nhttp.DefaultTransport.(*nhttp.Transport).TLSClientConfig = &tls.Config{InsecureSkipVerify: true}
	res = map[string]*datakitVerInfo{}

	onlineVer, err := getVersion("static.dataflux.cn/datakit")
	if err != nil {
		return nil, err
	}
	res["Online"] = onlineVer

	if *flagShowTestingVersions {
		testVer, err := getVersion("zhuyun-static-files-testing.oss-cn-hangzhou.aliyuncs.com/datakit")
		if err != nil {
			return nil, err
		}
		res["Testing"] = testVer
	}

	return
}

func getLocalVersion() (*datakitVerInfo, error) {
	v := &datakitVerInfo{VersionString: strings.TrimPrefix(git.Version, "v"), Commit: git.Commit, ReleaseDate: git.BuildAt}
	if err := v.parse(); err != nil {
		return nil, err
	}
	return v, nil
}

func isNewVersion(newVer, curver *datakitVerInfo, acceptRC bool) bool {

	if newVer.version.Compare(*curver.version) > 0 { // new version
		if len(newVer.version.Pre) == 0 {
			return true
		}

		if acceptRC {
			return true
		}
	}

	return false
}

func tryOTAUpdate(ver string) error {
	baseURL := "static.dataflux.cn/datakit"

	datakitUrl := "https://" + path.Join(baseURL,
		fmt.Sprintf("datakit-%s-%s-%s.tar.gz", runtime.GOOS, runtime.GOARCH, ver))

	dataUrl := "https://" + path.Join(baseURL, "data.tar.gz")

	l.Debugf("downloading %s to %s...", datakitUrl, datakit.InstallDir)
	if err := install.Download(datakitUrl, datakit.InstallDir, false, false); err != nil {
		return err
	}

	l.Debugf("downloading %s to %s...", dataUrl, datakit.InstallDir)
	if err := install.Download(dataUrl, datakit.InstallDir, false, false); err != nil {
		l.Errorf("download %s failed: %v, ignored", dataUrl, err)
	}

	svc, err := datakit.NewService()
	if err != nil {
		l.Errorf("new %s service failed: %s", runtime.GOOS, err.Error())
		return err
	}

	return install.UpgradeDatakit(svc)
}

func checkIsRuning() bool {
	var oidPid int64
	var name string
	var p *pr.Process

	pidFile := filepath.Join(datakit.InstallDir, PID_FILENAME)
	cont, err := ioutil.ReadFile(pidFile)

	//pid文件不存在
	if err != nil {
		return false
	}

	oidPid, err = strconv.ParseInt(string(cont), 10, 32)
	if err != nil {
		return false
	}

	p, _ = pr.NewProcess(int32(oidPid))
	name, _ = p.Name()

	if name == getBinName() {
		return true
	}
	return false
}

func getBinName() string {
	bin := "datakit"

	if runtime.GOOS == "windows" {
		bin += ".exe"
	}

	return bin
}

func savePid() {
	pid := os.Getpid()
	pidFile := filepath.Join(datakit.InstallDir, PID_FILENAME)

	err := ioutil.WriteFile(pidFile, []byte(fmt.Sprintf("%d", pid)), 0x666)
	if err != nil {
		l.Errorf("write %s %v", pidFile, err)
	}
}

func rmPidFile() {
	pidFile := filepath.Join(datakit.InstallDir, PID_FILENAME)

	<-datakit.Exit.Wait()

	err := os.Remove(pidFile)
	if err != nil {
		l.Errorf("remove %s %v", pidFile, err)
	}
}<|MERGE_RESOLUTION|>--- conflicted
+++ resolved
@@ -13,11 +13,8 @@
 	"path"
 	"path/filepath"
 	"runtime"
-<<<<<<< HEAD
 	"sort"
-=======
 	"strconv"
->>>>>>> d76a6985
 	"strings"
 	"syscall"
 	"time"
