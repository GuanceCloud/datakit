package main

import (
	"crypto/tls"
	"encoding/json"
	"errors"
	"fmt"
	"io/ioutil"
	nhttp "net/http"
	"os"
	"os/signal"
	"os/user"
	"path"
	"path/filepath"
	"runtime"
<<<<<<< HEAD
	"sort"
=======
	"strconv"
>>>>>>> c83d6539
	"strings"
	"syscall"
	"time"

	"github.com/blang/semver/v4"
	pr "github.com/shirou/gopsutil/v3/process"
	flag "github.com/spf13/pflag"

	"gitlab.jiagouyun.com/cloudcare-tools/cliutils/logger"
	"gitlab.jiagouyun.com/cloudcare-tools/datakit"
	"gitlab.jiagouyun.com/cloudcare-tools/datakit/cmd/datakit/cmds"
	"gitlab.jiagouyun.com/cloudcare-tools/datakit/cmd/installer/install"
	"gitlab.jiagouyun.com/cloudcare-tools/datakit/config"
	"gitlab.jiagouyun.com/cloudcare-tools/datakit/git"
	"gitlab.jiagouyun.com/cloudcare-tools/datakit/http"
	"gitlab.jiagouyun.com/cloudcare-tools/datakit/io"
	"gitlab.jiagouyun.com/cloudcare-tools/datakit/plugins/inputs"
	_ "gitlab.jiagouyun.com/cloudcare-tools/datakit/plugins/inputs/all"
)

var (
	flagVersion = flag.BoolP("version", "v", false, `show version info`)
	flagDocker  = flag.Bool("docker", false, "run within docker")

	// tool-commands supported in datakit
	flagCmd      = flag.Bool("cmd", false, "run datakit under command line mode")
	flagPipeline = flag.String("pl", "", "pipeline script to test(name only, do not use file path)")
	flagText     = flag.String("txt", "", "text string for the pipeline or grok(json or raw text)")

	flagGrokq           = flag.Bool("grokq", false, "query groks interactively")
	flagMan             = flag.Bool("man", false, "read manuals of inputs")
	flagUpdate          = flag.Bool("update", false, "update datakit new version if available")
	flagAcceptRCVersion = flag.Bool("accept-rc-version", false, "during OTA, accept RC version if available")

	flagShowTestingVersions = flag.Bool("show-testing-version", false, "show testing versions on -version flag")

	flagInstallExternal = flag.String("install", "", "install external tool/software")
	flagStart           = flag.Bool("start", false, "start datakit")
	flagStop            = flag.Bool("stop", false, "stop datakit")
	flagRestart         = flag.Bool("restart", false, "restart datakit")
	flagReload          = flag.Bool("reload", false, "reload datakit")
	flagReloadPort      = flag.Int("reload-port", 9529, "datakit http server port")
	flagExportMan       = flag.String("export-manuals", "", "export all inputs and related manuals to specified path")
	flagIgnoreMans      = flag.String("ignore-manuals", "", "disable exporting specified manuals, i.e., --ignore-manuals nginx,redis,mem")

	flagShowCloudInfo = flag.String("show-cloud-info", "", "show current host's cloud info(aliyun/tencent/aws)")
)

var (
	l = logger.DefaultSLogger("main")

	ReleaseType = ""
)

const (
	PID_FILENAME = ".pid"
)

func main() {
	flag.CommandLine.MarkHidden("cmd") // deprecated

	flag.CommandLine.MarkHidden("install") // 1.1.6-rc1 再发布

	// un-documented options
	flag.CommandLine.MarkHidden("show-testing-version")

	flag.CommandLine.SortFlags = false
	flag.ErrHelp = errors.New("") // disable `pflag: help requested`

	flag.Parse()

	applyFlags()

	if !checkIsRuning() {
		savePid()
		go rmPidFile()
	} else {
		l.Warn("datakit is already running")
		os.Exit(0)
	}

	tryLoadConfig()

	// This may throw `Unix syslog delivery error` within docker, so we just
	// start the entry under docker.
	if *flagDocker {
		run()
	} else {
		datakit.Entry = run
		if err := datakit.StartService(); err != nil {
			l.Errorf("start service failed: %s", err.Error())
			return
		}
	}

	l.Info("datakit exited")
}

const (
	winUpgradeCmd = `Import-Module bitstransfer; ` +
		`start-bitstransfer -source %s -destination .dk-installer.exe; ` +
		`.dk-installer.exe -upgrade; ` +
		`rm .dk-installer.exe`
	unixUpgradeCmd = `sudo -- sh -c ` +
		`"curl %s -o dk-installer ` +
		`&& chmod +x ./dk-installer ` +
		`&& ./dk-installer -upgrade ` +
		`&& rm -rf ./dk-installer"`
)

func applyFlags() {

	if *flagVersion {
		fmt.Printf(`
       Version: %s
        Commit: %s
        Branch: %s
 Build At(UTC): %s
Golang Version: %s
      Uploader: %s
ReleasedInputs: %s
`, git.Version, git.Commit, git.Branch, git.BuildAt, git.Golang, git.Uploader, ReleaseType)
		vers, err := getOnlineVersions()
		if err != nil {
			fmt.Printf("Get online version failed: \n%s\n", err.Error())
			os.Exit(-1)
		}
		curver, err := getLocalVersion()
		if err != nil {
			fmt.Printf("Get local version failed: \n%s\n", err.Error())
			os.Exit(-1)
		}

		for k, v := range vers {

			if isNewVersion(v, curver, true) { // show version info, also show RC verison info
				fmt.Println("---------------------------------------------------")
				fmt.Printf("\n\n%s version available: %s, commit %s (release at %s)\n",
					k, v.version, v.Commit, v.ReleaseDate)
				switch runtime.GOOS {
				case "windows":
					cmdWin := fmt.Sprintf(winUpgradeCmd, v.downloadURL)
					fmt.Printf("\nUpgrade:\n\t%s\n\n", cmdWin)
				default:
					cmd := fmt.Sprintf(unixUpgradeCmd, v.downloadURL)
					fmt.Printf("\nUpgrade:\n\t%s\n\n", cmd)
				}
			}
		}

		os.Exit(0)
	}

	if *flagShowCloudInfo != "" {
		info, err := cmds.ShowCloudInfo(*flagShowCloudInfo)
		if err != nil {
			fmt.Printf("Get cloud info failed: %s\n", err.Error())
			os.Exit(-1)
		}

		keys := []string{}
		for k, _ := range info {
			keys = append(keys, k)
		}

		sort.Strings(keys)
		for _, k := range keys {
			fmt.Printf("\t% 24s: %v\n", k, info[k])
		}

		os.Exit(0)
	}

	if *flagUpdate {

		logger.SetGlobalRootLogger(datakit.OTALogFile, logger.DEBUG, logger.OPT_DEFAULT)
		l = logger.SLogger("ota")

		install.Init()

		l.Debugf("get online version...")
		vers, err := getOnlineVersions()
		if err != nil {
			l.Errorf("Get online version failed: \n%s\n", err.Error())
			os.Exit(0)
		}

		ver := vers["Online"]

		l.Debugf("online version: %v", ver)

		curver, err := getLocalVersion()
		if err != nil {
			l.Errorf("Get online version failed: \n%s\n", err.Error())
			os.Exit(-1)
		}

		if ver != nil && isNewVersion(ver, curver, *flagAcceptRCVersion) {
			l.Infof("New online version available: %s, commit %s (release at %s)",
				ver.version, ver.Commit, ver.ReleaseDate)
			if err := tryOTAUpdate(ver.VersionString); err != nil {
				l.Errorf("OTA failed: %s", err.Error())
				os.Exit(-1)
			}
			l.Infof("OTA success, new verison is %s", ver.VersionString)
		} else {
			l.Infof("OTA up to date(%s)", curver.VersionString)
		}

		os.Exit(0)
	}

	datakit.EnableUncheckInputs = (ReleaseType == "all")

	runDatakitWithCmd()

	if *flagDocker {
		datakit.Docker = true
	}
}

func dumpAllConfigSamples(fpath string) {

	if err := os.MkdirAll(fpath, os.ModePerm); err != nil {
		panic(err)
	}

	for k, v := range inputs.Inputs {
		sample := v().SampleConfig()
		if err := ioutil.WriteFile(filepath.Join(fpath, k+".conf"), []byte(sample), os.ModePerm); err != nil {
			panic(err)
		}
	}

}

func run() {

	l.Info("datakit start...")
	if err := runDatakitWithHTTPServer(); err != nil {
		return
	}

	l.Info("datakit start ok. Wait signal or service stop...")

	// NOTE:
	// Actually, the datakit process been managed by system service, no matter on
	// windows/UNIX, datakit should exit via `service-stop' operation, so the signal
	// branch should not reached, but for daily debugging(ctrl-c), we kept the signal
	// exit option.
	signals := make(chan os.Signal, datakit.CommonChanCap)
	signal.Notify(signals, os.Interrupt, syscall.SIGHUP, syscall.SIGTERM, syscall.SIGINT)
	select {
	case sig := <-signals:
		if sig == syscall.SIGHUP {
			// TODO: reload configures
		} else {
			l.Infof("get signal %v, wait & exit", sig)
			http.HttpStop()
			datakit.Quit()
		}

	case <-datakit.StopCh:
		l.Infof("service stopping")
		http.HttpStop()
		datakit.Quit()
	}

	l.Info("datakit exit.")
}

func tryLoadConfig() {
	datakit.MoveDeprecatedMainCfg()

	for {
		if err := config.LoadCfg(datakit.Cfg, datakit.MainConfPath); err != nil {
			l.Errorf("load config failed: %s", err)
			time.Sleep(time.Second)
		} else {
			break
		}
	}

	l = logger.SLogger("main")
}

func runDatakitWithHTTPServer() error {

	io.Start()

	if err := inputs.RunInputs(); err != nil {
		l.Error("error running inputs: %v", err)
		return err
	}

	http.Start(&http.Option{
		Bind:           datakit.Cfg.MainCfg.HTTPListen,
		GinLog:         datakit.Cfg.MainCfg.GinLog,
		GinReleaseMode: strings.ToLower(datakit.Cfg.MainCfg.LogLevel) != "debug",
		PProf:          datakit.Cfg.MainCfg.EnablePProf,
	})

	return nil
}

func isRoot() bool {
	u, err := user.Current()
	if err != nil {
		l.Errorf("get current user failed: %s", err.Error())
		return false
	}

	return u.Username == "root"
}

func runDatakitWithCmd() {
	if *flagCmd {
		l.Warn("--cmd parameter has been discarded")
	}

	if *flagPipeline != "" {
		cmds.PipelineDebugger(*flagPipeline, *flagText)
		os.Exit(0)
	}

	if *flagGrokq {
		cmds.Grokq()
		os.Exit(0)
	}

	if *flagMan {
		cmds.Man()
		os.Exit(0)
	}

	if *flagExportMan != "" {
		if err := cmds.ExportMan(*flagExportMan, *flagIgnoreMans); err != nil {
			l.Error(err)
		}
		os.Exit(0)
	}

	if *flagInstallExternal != "" {
		if err := cmds.InstallExternal(*flagInstallExternal); err != nil {
			l.Error(err)
		}
		os.Exit(0)
	}

	if *flagStart {
		if !isRoot() {
			l.Error("Permission Denied")
			os.Exit(-1)
		}

		if err := cmds.StartDatakit(); err != nil {
			fmt.Printf("Start DataKit failed: %s\n", err)
			os.Exit(-1)
		}

		fmt.Printf("Start DataKit OK") // TODO: 需说明 PID 是多少
		os.Exit(0)
	}

	if *flagStop {

		if !isRoot() {
			l.Error("Permission Denied")
			os.Exit(-1)
		}

		if err := cmds.StopDatakit(); err != nil {
			fmt.Printf("Stop DataKit failed: %s\n", err)
			os.Exit(-1)
		}

		fmt.Println("Stop DataKit OK")
		os.Exit(0)
	}

	if *flagRestart {

		if !isRoot() {
			l.Error("Permission Denied")
			os.Exit(-1)
		}

		if err := cmds.RestartDatakit(); err != nil {
			fmt.Printf("Restart DataKit failed: %s\n", err)
			os.Exit(-1)
		}

		fmt.Printf("Restart DataKit OK")
		os.Exit(0)
	}

	if *flagReload {

		if !isRoot() {
			l.Error("Permission Denied")
			os.Exit(-1)
		}

		if err := cmds.ReloadDatakit(*flagReloadPort); err != nil {
			fmt.Printf("Reload DataKit failed: %s\n", err)
			os.Exit(-1)
		}

		fmt.Printf("Reload DataKit OK")
		os.Exit(0)
	}
}

type datakitVerInfo struct {
	VersionString string `json:"version"`
	Commit        string `json:"commit"`
	ReleaseDate   string `json:"date_utc"`

	downloadURL        string `json:"-"`
	downloadURLTesting string `json:"-"`

	version *semver.Version
}

func (vi *datakitVerInfo) String() string {
	return fmt.Sprintf("datakit %s/%s", vi.VersionString, vi.Commit)
}

func (vi *datakitVerInfo) parse() error {
	verstr := strings.TrimPrefix(vi.VersionString, "v") // older version has prefix `v', this crash semver.Parse()
	v, err := semver.Parse(verstr)
	if err != nil {
		return err
	}
	vi.version = &v
	return nil
}

func getVersion(addr string) (*datakitVerInfo, error) {
	resp, err := nhttp.Get("http://" + path.Join(addr, "version"))
	if err != nil {
		return nil, err
	}

	defer resp.Body.Close()
	infobody, err := ioutil.ReadAll(resp.Body)
	if err != nil {
		return nil, err
	}

	var ver datakitVerInfo
	if err = json.Unmarshal(infobody, &ver); err != nil {
		return nil, err
	}

	if err := ver.parse(); err != nil {
		return nil, err
	}
	ver.downloadURL = fmt.Sprintf("https://%s/installer-%s-%s",
		addr, runtime.GOOS, runtime.GOARCH)
	if runtime.GOOS == "windows" {
		ver.downloadURL += ".exe"
	}
	return &ver, nil
}

func getOnlineVersions() (res map[string]*datakitVerInfo, err error) {

	nhttp.DefaultTransport.(*nhttp.Transport).TLSClientConfig = &tls.Config{InsecureSkipVerify: true}
	res = map[string]*datakitVerInfo{}

	onlineVer, err := getVersion("static.dataflux.cn/datakit")
	if err != nil {
		return nil, err
	}
	res["Online"] = onlineVer

	if *flagShowTestingVersions {
		testVer, err := getVersion("zhuyun-static-files-testing.oss-cn-hangzhou.aliyuncs.com/datakit")
		if err != nil {
			return nil, err
		}
		res["Testing"] = testVer
	}

	return
}

func getLocalVersion() (*datakitVerInfo, error) {
	v := &datakitVerInfo{VersionString: strings.TrimPrefix(git.Version, "v"), Commit: git.Commit, ReleaseDate: git.BuildAt}
	if err := v.parse(); err != nil {
		return nil, err
	}
	return v, nil
}

func isNewVersion(newVer, curver *datakitVerInfo, acceptRC bool) bool {

	if newVer.version.Compare(*curver.version) > 0 { // new version
		if len(newVer.version.Pre) == 0 {
			return true
		}

		if acceptRC {
			return true
		}
	}

	return false
}

func tryOTAUpdate(ver string) error {
	baseURL := "static.dataflux.cn/datakit"

	datakitUrl := "https://" + path.Join(baseURL,
		fmt.Sprintf("datakit-%s-%s-%s.tar.gz", runtime.GOOS, runtime.GOARCH, ver))

	dataUrl := "https://" + path.Join(baseURL, "data.tar.gz")

	l.Debugf("downloading %s to %s...", datakitUrl, datakit.InstallDir)
	if err := install.Download(datakitUrl, datakit.InstallDir, false, false); err != nil {
		return err
	}

	l.Debugf("downloading %s to %s...", dataUrl, datakit.InstallDir)
	if err := install.Download(dataUrl, datakit.InstallDir, false, false); err != nil {
		l.Errorf("download %s failed: %v, ignored", dataUrl, err)
	}

	svc, err := datakit.NewService()
	if err != nil {
		l.Errorf("new %s service failed: %s", runtime.GOOS, err.Error())
		return err
	}

	return install.UpgradeDatakit(svc)
}

func checkIsRuning() bool {
	var oidPid int64
	var name string
	var p *pr.Process

	pidFile := filepath.Join(datakit.InstallDir, PID_FILENAME)
	cont, err := ioutil.ReadFile(pidFile)

	//pid文件不存在
	if err != nil {
		return false
	}

	oidPid, err = strconv.ParseInt(string(cont), 10, 32)
	if err != nil {
		return false
	}

	p, _ = pr.NewProcess(int32(oidPid))
	name, _ = p.Name()

	if name == getBinName() {
		return true
	}
	return false
}

func getBinName() string {
	bin := "datakit"

	if runtime.GOOS == "windows" {
		bin += ".exe"
	}

	return bin
}

func savePid() {
	pid := os.Getpid()
	pidFile := filepath.Join(datakit.InstallDir, PID_FILENAME)

	err := ioutil.WriteFile(pidFile, []byte(fmt.Sprintf("%d", pid)), 0x666)
	if err != nil {
		l.Errorf("write %s %v", pidFile, err)
	}
}

func rmPidFile() {
	pidFile := filepath.Join(datakit.InstallDir, PID_FILENAME)

	<-datakit.Exit.Wait()

	err := os.Remove(pidFile)
	if err != nil {
		l.Errorf("remove %s %v", pidFile, err)
	}
}<|MERGE_RESOLUTION|>--- conflicted
+++ resolved
@@ -13,11 +13,8 @@
 	"path"
 	"path/filepath"
 	"runtime"
-<<<<<<< HEAD
 	"sort"
-=======
 	"strconv"
->>>>>>> c83d6539
 	"strings"
 	"syscall"
 	"time"
