--- conflicted
+++ resolved
@@ -66,12 +66,7 @@
 }
 
 func doKill(proc *os.Process, name string) error {
-<<<<<<< HEAD
-	err := proc.Kill()
-	if err != nil { // XXX: should we wait here?
-=======
 	if err := proc.Kill(); err != nil { // XXX: should we wait here?
->>>>>>> d2a645f1
 		return err
 	}
 	sts, err := proc.Wait()
