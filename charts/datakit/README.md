# DataKit Helm Chart

This Helm chart installs [Datakit](https://github.com/GuanceCloud/datakit) with configurable TLS, RBAC and much more configurations. This chart caters a number of different use cases and setups.

- [Requirements](#requirements)
- [Installing](#installing)
- [Uninstalling](#uninstalling)
- [Configuration](#configuration)

## Requirements

- Kubernetes 1.14+

- Helm 3.0+

  

## Installing

- default configuration

​	Once you've added this Helm repository as per the repository-level [README](../../README.md#installing) then you can install the chart as follows:

 ```shell
<<<<<<< HEAD
$ helm repo add datakit https://pubrepo.guance.com/chartrepo/datakit-ce
=======
$ helm repo add datakit https://pubrepo.guance.com/chartrepo/datakit
>>>>>>> 1ab24ba0
 
$ helm install datakit datakit/datakit -n datakit --set dataway_url="https://openway.guance.com?token=<your-token>" --create-namespace 
 ```

​	The command deploys DataKit on the Kubernetes cluster in the default configuration.

​	**NOTE:** If using Helm 2 then you'll need to add the [`--name`](https://v2.helm.sh/docs/helm/#options-21) command line argument. If unspecified, Helm 2 will autogenerate a name for you.

- use git management datakit input
  - git passwd
  
    ```
<<<<<<< HEAD
    $ helm repo add datakit https://pubrepo.guance.com/chartrepo/datakit-ce
=======
    $ helm repo add datakit https://pubrepo.guance.com/chartrepo/datakit
>>>>>>> 1ab24ba0
    
    $helm install datakit datakit/datakit -n datakit --set git_repos.enable=true  --set datakit.dataway_url="https://openway.guance.com?token=<your-token>" \
    --set git_repos.git_url="http://username:password@github.com/path/to/repository.git" \
    --create-namespace 
    ```
  
  - git key
  
    ```
<<<<<<< HEAD
    $ helm repo add datakit https://pubrepo.guance.com/chartrepo/datakit-ce
=======
    $ helm repo add datakit https://pubrepo.guance.com/chartrepo/datakit
>>>>>>> 1ab24ba0
    
    $ helm install datakit datakit/datakit -n datakit --set git_repos.enable=true  --set datakit.dataway_url="https://openway.guance.com?token=<your-token>"  \
    --set git_repos.git_url="git@github.com:path/to/repository.git" \
    --set-file git_repos.git_key_path="/Users/buleleaf/.ssh/id_rsa" \
    --create-namespace 
    ```
    
    

## Uninstalling
To delete/uninstall the chart with the release name `my-release`:

```shell
$ helm uninstall datakit -n datakit
```

## Configuration

| Parameter                | Description                                                  | Default                                                      | Required |
| ------------------------ | ------------------------------------------------------------ | ------------------------------------------------------------ | -------- |
| `image.repository`       | The DataKit Docker image                                     | `pubrepo.guance.com/chartrepo/datakit`                      | `true`   |
| `image.pullPolicy`       | The Kubernetes [imagePullPolicy][] value                     | `IfNotPresent`                                               |          |
| `image.tag`              | The DataKit Docker image tag                                 | `""`                                                         |          |
| `datakit.dataway_url`            | The DataWay url, contain`TOKEN`                              | `https://openway.guance.com?token=<your-token>`              | `true`   |
| `datakit.global_tags`            | It supports filling in global tags in the installation phase. The format example is: Project = ABC, owner = Zhang San (multiple tags are separated by English commas) | `host=__datakit_hostname,host_ip=__datakit_ip`               |          |
| `datakit.default_enabled_inputs` | The default open collector list, format example: input1, input2, input3 | cpu,disk,diskio,mem,swap,system,hostobject,net,host_processes,container |          |
| `datakit.enabled_election`       | When the election is enabled, it is not enabled by default. If it needs to be enabled, you can give any non empty string value to the environment variable. (e.g. true / false) | `enable`                                                     |          |
| `datakit.log`                    | Optional value info / debug / stdout                         | `stdout`                                                     |          |
| `datakit.http_listen`            | It supports specifying the network card bound to the Datakit HTTP service in the installation phase (default localhost) | `0.0.0.0:9529`                                               |          |
| `git_repos.enable`       | use git management DataKit input                             | `false`                                                      |          |
| `git_repos.git_url`      | The remote git repo address of the management profile. (e.g http://username:password @github. com/username/repository. git） | `-`                                                          |          |
| `git_repos.git_key_path` | The full path of the local privatekey. (e.g. / users / username /. SSH / id_rsa) | `-`                                                          |          |
| `git_repos.git_key_pw`   | The password used by the local privatekey. (e.g. passwd)     | `-`                                                          |          |
| `git_repos.git_branch`   | Specifies the branch to pull. If it is blank, it is the default. The default is the main branch specified remotely, usually the master. | `master`                                                     |          |
| `git_repos.git_interval` | Timed pull interval. (e.g. 1m)                               | `1m`                                                         |          |
| `extraEnvs`              | extra env Add env for customization,[more](https://www.yuque.com/dataflux/datakit/datakit-install#f9858758) | `[]`                                                         |          |
| `nameOverride`           | Overrides the `clusterName` when used in the naming of resources | ""                                                           |          |
| `fullnameOverride`       | Overrides the `clusterName` and `nodeGroup` when used in the naming of resources. This should only be used when using a single `nodeGroup`, otherwise you will have name conflicts | ""                                                           |          |
| `podAnnotations`         | Configurable [annotations][] applied to all OpenSearch pods  | `  datakit/logs: | [{"disable": true}]`                      |          |
| `tolerations`            | Configurable [tolerations][]                                 | `- operator: Exists`                                         |          |
| `service.type`           | DataKit [Service Types][]                                    | `ClusterIP`                                                  |          |
| `service.port`           | DataKit service port                                         | `9529`                                                       |          |
| `dkconfig.path`          | DataKit input path                                           | `nil`                                                        |          |
| `dkconfig.name`          | DataKit input name                                           | `nil`                                                        |          |
| `dkconfig.value`         | DataKit input value                                          | `nil`                                                        |          |
| `datakit.kubeStateMetricsEnabled` | For large clusters where the Kubernetes State Metrics Check Core needs to be distributed on dedicated workers. | `true` | |



[environment from variables]: https://kubernetes.io/docs/tasks/configure-pod-container/configure-pod-configmap/#configure-all-key-value-pairs-in-a-configmap-as-container-environment-variables

[hostAliases]: https://kubernetes.io/docs/concepts/services-networking/add-entries-to-pod-etc-hosts-with-host-aliases/

[image.pullPolicy]: https://kubernetes.io/docs/concepts/containers/images/#updating-images


[annotations]: https://kubernetes.io/docs/concepts/overview/working-with-objects/annotations/

[tolerations]: https://kubernetes.io/docs/concepts/configuration/taint-and-toleration/

[service types]: https://kubernetes.io/docs/concepts/services-networking/service/#publishing-services-service-types<|MERGE_RESOLUTION|>--- conflicted
+++ resolved
@@ -22,11 +22,11 @@
 ​	Once you've added this Helm repository as per the repository-level [README](../../README.md#installing) then you can install the chart as follows:
 
  ```shell
-<<<<<<< HEAD
+# Community version
 $ helm repo add datakit https://pubrepo.guance.com/chartrepo/datakit-ce
-=======
+
+# Official version
 $ helm repo add datakit https://pubrepo.guance.com/chartrepo/datakit
->>>>>>> 1ab24ba0
  
 $ helm install datakit datakit/datakit -n datakit --set dataway_url="https://openway.guance.com?token=<your-token>" --create-namespace 
  ```
@@ -39,11 +39,12 @@
   - git passwd
   
     ```
-<<<<<<< HEAD
+    # Community version
     $ helm repo add datakit https://pubrepo.guance.com/chartrepo/datakit-ce
-=======
+
+    # Official version
     $ helm repo add datakit https://pubrepo.guance.com/chartrepo/datakit
->>>>>>> 1ab24ba0
+
     
     $helm install datakit datakit/datakit -n datakit --set git_repos.enable=true  --set datakit.dataway_url="https://openway.guance.com?token=<your-token>" \
     --set git_repos.git_url="http://username:password@github.com/path/to/repository.git" \
@@ -53,19 +54,17 @@
   - git key
   
     ```
-<<<<<<< HEAD
+    # Community version
     $ helm repo add datakit https://pubrepo.guance.com/chartrepo/datakit-ce
-=======
+
+    # Official version
     $ helm repo add datakit https://pubrepo.guance.com/chartrepo/datakit
->>>>>>> 1ab24ba0
     
     $ helm install datakit datakit/datakit -n datakit --set git_repos.enable=true  --set datakit.dataway_url="https://openway.guance.com?token=<your-token>"  \
     --set git_repos.git_url="git@github.com:path/to/repository.git" \
     --set-file git_repos.git_key_path="/Users/buleleaf/.ssh/id_rsa" \
     --create-namespace 
     ```
-    
-    
 
 ## Uninstalling
 To delete/uninstall the chart with the release name `my-release`:
@@ -76,34 +75,34 @@
 
 ## Configuration
 
-| Parameter                | Description                                                  | Default                                                      | Required |
-| ------------------------ | ------------------------------------------------------------ | ------------------------------------------------------------ | -------- |
-| `image.repository`       | The DataKit Docker image                                     | `pubrepo.guance.com/chartrepo/datakit`                      | `true`   |
-| `image.pullPolicy`       | The Kubernetes [imagePullPolicy][] value                     | `IfNotPresent`                                               |          |
-| `image.tag`              | The DataKit Docker image tag                                 | `""`                                                         |          |
-| `datakit.dataway_url`            | The DataWay url, contain`TOKEN`                              | `https://openway.guance.com?token=<your-token>`              | `true`   |
-| `datakit.global_tags`            | It supports filling in global tags in the installation phase. The format example is: Project = ABC, owner = Zhang San (multiple tags are separated by English commas) | `host=__datakit_hostname,host_ip=__datakit_ip`               |          |
-| `datakit.default_enabled_inputs` | The default open collector list, format example: input1, input2, input3 | cpu,disk,diskio,mem,swap,system,hostobject,net,host_processes,container |          |
-| `datakit.enabled_election`       | When the election is enabled, it is not enabled by default. If it needs to be enabled, you can give any non empty string value to the environment variable. (e.g. true / false) | `enable`                                                     |          |
-| `datakit.log`                    | Optional value info / debug / stdout                         | `stdout`                                                     |          |
-| `datakit.http_listen`            | It supports specifying the network card bound to the Datakit HTTP service in the installation phase (default localhost) | `0.0.0.0:9529`                                               |          |
-| `git_repos.enable`       | use git management DataKit input                             | `false`                                                      |          |
-| `git_repos.git_url`      | The remote git repo address of the management profile. (e.g http://username:password @github. com/username/repository. git） | `-`                                                          |          |
-| `git_repos.git_key_path` | The full path of the local privatekey. (e.g. / users / username /. SSH / id_rsa) | `-`                                                          |          |
-| `git_repos.git_key_pw`   | The password used by the local privatekey. (e.g. passwd)     | `-`                                                          |          |
-| `git_repos.git_branch`   | Specifies the branch to pull. If it is blank, it is the default. The default is the main branch specified remotely, usually the master. | `master`                                                     |          |
-| `git_repos.git_interval` | Timed pull interval. (e.g. 1m)                               | `1m`                                                         |          |
-| `extraEnvs`              | extra env Add env for customization,[more](https://www.yuque.com/dataflux/datakit/datakit-install#f9858758) | `[]`                                                         |          |
-| `nameOverride`           | Overrides the `clusterName` when used in the naming of resources | ""                                                           |          |
-| `fullnameOverride`       | Overrides the `clusterName` and `nodeGroup` when used in the naming of resources. This should only be used when using a single `nodeGroup`, otherwise you will have name conflicts | ""                                                           |          |
-| `podAnnotations`         | Configurable [annotations][] applied to all OpenSearch pods  | `  datakit/logs: | [{"disable": true}]`                      |          |
-| `tolerations`            | Configurable [tolerations][]                                 | `- operator: Exists`                                         |          |
-| `service.type`           | DataKit [Service Types][]                                    | `ClusterIP`                                                  |          |
-| `service.port`           | DataKit service port                                         | `9529`                                                       |          |
-| `dkconfig.path`          | DataKit input path                                           | `nil`                                                        |          |
-| `dkconfig.name`          | DataKit input name                                           | `nil`                                                        |          |
-| `dkconfig.value`         | DataKit input value                                          | `nil`                                                        |          |
-| `datakit.kubeStateMetricsEnabled` | For large clusters where the Kubernetes State Metrics Check Core needs to be distributed on dedicated workers. | `true` | |
+| Parameter                         | Description                                                                                                                                                                        | Default                                                                 | Required             |
+| ------------------------          | ------------------------------------------------------------                                                                                                                       | ------------------------------------------------------------            | --------             |
+| `image.repository`                | The DataKit Docker image                                                                                                                                                           | `pubrepo.guance.com/chartrepo/datakit`                                  | `true`               |
+| `image.pullPolicy`                | The Kubernetes [imagePullPolicy][] value                                                                                                                                           | `IfNotPresent`                                                          |                      |
+| `image.tag`                       | The DataKit Docker image tag                                                                                                                                                       | `""`                                                                    |                      |
+| `datakit.dataway_url`             | The DataWay url, contain`TOKEN`                                                                                                                                                    | `https://openway.guance.com?token=<your-token>`                         | `true`               |
+| `datakit.global_tags`             | It supports filling in global tags in the installation phase. The format example is: Project = ABC, owner = Zhang San (multiple tags are separated by English commas)              | `host=__datakit_hostname,host_ip=__datakit_ip`                          |                      |
+| `datakit.default_enabled_inputs`  | The default open collector list, format example: input1, input2, input3                                                                                                            | cpu,disk,diskio,mem,swap,system,hostobject,net,host_processes,container |                      |
+| `datakit.enabled_election`        | When the election is enabled, it is not enabled by default. If it needs to be enabled, you can give any non empty string value to the environment variable. (e.g. true / false)    | `enable`                                                                |                      |
+| `datakit.log`                     | Optional value info / debug / stdout                                                                                                                                               | `stdout`                                                                |                      |
+| `datakit.http_listen`             | It supports specifying the network card bound to the Datakit HTTP service in the installation phase (default localhost)                                                            | `0.0.0.0:9529`                                                          |                      |
+| `git_repos.enable`                | use git management DataKit input                                                                                                                                                   | `false`                                                                 |                      |
+| `git_repos.git_url`               | The remote git repo address of the management profile. (e.g http://username:password @github. com/username/repository. git）                                                       | `-`                                                                     |                      |
+| `git_repos.git_key_path`          | The full path of the local privatekey. (e.g. / users / username /. SSH / id_rsa)                                                                                                   | `-`                                                                     |                      |
+| `git_repos.git_key_pw`            | The password used by the local privatekey. (e.g. passwd)                                                                                                                           | `-`                                                                     |                      |
+| `git_repos.git_branch`            | Specifies the branch to pull. If it is blank, it is the default. The default is the main branch specified remotely, usually the master.                                            | `master`                                                                |                      |
+| `git_repos.git_interval`          | Timed pull interval. (e.g. 1m)                                                                                                                                                     | `1m`                                                                    |                      |
+| `extraEnvs`                       | extra env Add env for customization,[more](https://www.yuque.com/dataflux/datakit/datakit-install#f9858758)                                                                        | `[]`                                                                    |                      |
+| `nameOverride`                    | Overrides the `clusterName` when used in the naming of resources                                                                                                                   | ""                                                                      |                      |
+| `fullnameOverride`                | Overrides the `clusterName` and `nodeGroup` when used in the naming of resources. This should only be used when using a single `nodeGroup`, otherwise you will have name conflicts | ""                                                                      |                      |
+| `podAnnotations`                  | Configurable [annotations][] applied to all OpenSearch pods                                                                                                                        | `  datakit/logs:                                                        | [{"disable": true}]` |  |
+| `tolerations`                     | Configurable [tolerations][]                                                                                                                                                       | `- operator: Exists`                                                    |                      |
+| `service.type`                    | DataKit [Service Types][]                                                                                                                                                          | `ClusterIP`                                                             |                      |
+| `service.port`                    | DataKit service port                                                                                                                                                               | `9529`                                                                  |                      |
+| `dkconfig.path`                   | DataKit input path                                                                                                                                                                 | `nil`                                                                   |                      |
+| `dkconfig.name`                   | DataKit input name                                                                                                                                                                 | `nil`                                                                   |                      |
+| `dkconfig.value`                  | DataKit input value                                                                                                                                                                | `nil`                                                                   |                      |
+| `datakit.kubeStateMetricsEnabled` | For large clusters where the Kubernetes State Metrics Check Core needs to be distributed on dedicated workers.                                                                     | `true`                                                                  |                      |
 
 
 
@@ -113,7 +112,6 @@
 
 [image.pullPolicy]: https://kubernetes.io/docs/concepts/containers/images/#updating-images
 
-
 [annotations]: https://kubernetes.io/docs/concepts/overview/working-with-objects/annotations/
 
 [tolerations]: https://kubernetes.io/docs/concepts/configuration/taint-and-toleration/
