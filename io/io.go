--- conflicted
+++ resolved
@@ -111,18 +111,9 @@
 		in:                   make(chan *iodata, 128),
 		in2:                  make(chan *iodata, 128*8),
 		inLastErr:            make(chan *lastError, 128),
-<<<<<<< HEAD
 		inputstats:           map[string]*InputsStat{},
-		qstatsCh:             make(chan *qinputStats), // blocking
 		cache:                map[string][]*Point{},
 		dynamicCache:         map[string][]*Point{},
-=======
-
-		inputstats: map[string]*InputsStat{},
-
-		cache:        map[string][]*Point{},
-		dynamicCache: map[string][]*Point{},
->>>>>>> 4b1866ca
 	}
 
 	log.Debugf("IO: %+#v", x)
