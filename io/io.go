// Unless explicitly stated otherwise all files in this repository are licensed
// under the MIT License.
// This product includes software developed at Guance Cloud (https://www.guance.com/).
// Copyright 2021-present Guance, Inc.

// Package io implements datakits data transfer among inputs.
package io

import (
	"bytes"
	"context"
	"fmt"
	"os"
	"sync"
	"time"

	"gitlab.jiagouyun.com/cloudcare-tools/cliutils/logger"
	"gitlab.jiagouyun.com/cloudcare-tools/datakit"
	"gitlab.jiagouyun.com/cloudcare-tools/datakit/io/dataway"
	"gitlab.jiagouyun.com/cloudcare-tools/datakit/io/sender"
	"gitlab.jiagouyun.com/cloudcare-tools/datakit/io/sink/sinkcommon"
)

var (
	minGZSize   = 1024
	maxKodoPack = 10 * 1024 * 1024

	cacheBucket = "io_upload_metric"
)

var (
	testAssert                 = false
	highFreqCleanInterval      = time.Millisecond * 500
	datawayListIntervalDefault = 50
	heartBeatIntervalDefault   = 40
	log                        = logger.DefaultSLogger("io")

	g = datakit.G("io")
)

type IOConfig struct {
	FeedChanSize              int                 `toml:"feed_chan_size"`
	HighFreqFeedChanSize      int                 `toml:"high_frequency_feed_chan_size"`
	MaxCacheCount             int64               `toml:"max_cache_count"`
	CacheDumpThreshold        int64               `toml:"cache_dump_threshold"`
	MaxDynamicCacheCount      int64               `toml:"max_dynamic_cache_count"`
	DynamicCacheDumpThreshold int64               `toml:"dynamic_cache_dump_threshold"`
	FlushInterval             string              `toml:"flush_interval"`
	OutputFile                string              `toml:"output_file"`
	OutputFileInputs          []string            `toml:"output_file_inputs"`
	EnableCache               bool                `toml:"enable_cache"`
	Filters                   map[string][]string `toml:"filters"`
}

type Option struct {
	CollectCost time.Duration
	HighFreq    bool
	Version     string
	HTTPHost    string
	PostTimeout time.Duration
	Sample      func(points []*Point) []*Point
}

type IO struct {
	conf *IOConfig

	dw dataway.DataWay

	in        chan *iodata
	in2       chan *iodata // high-freq chan
	inLastErr chan *lastError

	SentBytes int

	inputstats map[string]*InputsStat
	lock       sync.RWMutex

	cache        map[string][]*Point
	dynamicCache map[string][]*Point

	fd *os.File

	cacheCnt        int64
	dynamicCacheCnt int64
	droppedTotal    int64
	outputFileSize  int64
	sender          *sender.Sender
}

type IoStat struct {
	SentBytes int `json:"sent_bytes"`
}

type iodata struct {
	category, name string
	opt            *Option
	pts            []*Point
}

func TestOutput() {
	testAssert = true
}

func SetTest() {
	testAssert = true
}

//nolint:gocyclo
func (x *IO) DoFeed(pts []*Point, category, name string, opt *Option) error {
	if testAssert {
		return nil
	}

	log.Debugf("io feed %s|%s", name, category)

	ch := x.in
	if opt != nil && opt.HighFreq {
		ch = x.in2
	}

	switch category {
	case datakit.MetricDeprecated:
	case datakit.Network:
	case datakit.KeyEvent:
	case datakit.CustomObject:

	case datakit.Logging,
		datakit.Tracing,
		datakit.Metric,
		datakit.Object:
		pts = filterPts(category, pts)

	case datakit.Security:
	case datakit.RUM:
	default:
		return fmt.Errorf("invalid category `%s'", category)
	}

	// Maybe all points been filtered, but we still send the feeding into io.
	// We can still see some inputs/data are sending to io in monitor. Do not
	// optimize the feeding, or we see nothing on monitor about these filtered
	// points.
	select {
	case ch <- &iodata{
		category: category,
		pts:      pts,
		name:     name,
		opt:      opt,
	}:
	case <-datakit.Exit.Wait():
		log.Warnf("%s/%s feed skipped on global exit", category, name)
	}

	return nil
}

func (x *IO) ioStop() {
	if x.fd != nil {
		if err := x.fd.Close(); err != nil {
			log.Error(err)
		}
	}
	// stop sender
	if err := x.sender.Stop(); err != nil {
		log.Error(err)
	}
}

func (x *IO) updateStats(d *iodata) {
	g.Go(func(ctx context.Context) error {
		x.lock.Lock()
		defer x.lock.Unlock()
		now := time.Now()
		stat, ok := x.inputstats[d.name]

		if !ok {
			stat = &InputsStat{
				Total: int64(len(d.pts)),
				First: now,
			}
			x.inputstats[d.name] = stat
		}

		stat.Total += int64(len(d.pts))
		stat.Count++
		stat.Last = now
		stat.Category = d.category

		if (stat.Last.Unix() - stat.First.Unix()) > 0 {
			stat.Frequency = fmt.Sprintf("%.02f/min",
				float64(stat.Count)/(float64(stat.Last.Unix()-stat.First.Unix())/60))
		}
		stat.AvgSize = (stat.Total) / stat.Count

		if d.opt != nil {
			stat.Version = d.opt.Version
			stat.totalCost += d.opt.CollectCost
			stat.AvgCollectCost = (stat.totalCost) / time.Duration(stat.Count)
			if d.opt.CollectCost > stat.MaxCollectCost {
				stat.MaxCollectCost = d.opt.CollectCost
			}
		}

		return nil
	})
}

func (x *IO) ifMatchOutputFileInput(feedName string) bool {
	for _, v := range x.conf.OutputFileInputs {
		if v == feedName {
			return true
		}
	}
	return false
}

func (x *IO) cacheData(d *iodata, tryClean bool) {
	if d == nil {
		log.Warn("get empty data, ignored")
		return
	}

	log.Debugf("get iodata(%d points) from %s|%s", len(d.pts), d.category, d.name)

	x.updateStats(d)

	if d.opt != nil && d.opt.HTTPHost != "" {
		x.dynamicCache[d.opt.HTTPHost] = append(x.dynamicCache[d.opt.HTTPHost], d.pts...)
		x.dynamicCacheCnt += int64(len(d.pts))
	} else {
		x.cache[d.category] = append(x.cache[d.category], d.pts...)
		x.cacheCnt += int64(len(d.pts))
	}

	if x.conf.OutputFile != "" {
		bodies, err := x.buildBody(d.pts)
		if err != nil {
			log.Errorf("build iodata bodies failed: %s", err)
		}
		for _, body := range bodies {
			if len(x.conf.OutputFileInputs) == 0 || x.ifMatchOutputFileInput(d.name) {
				if err := x.fileOutput(body.buf); err != nil {
					log.Error("fileOutput: %s, ignored", err.Error())
				}
			}
		}
	}

	if (tryClean && x.conf.MaxCacheCount > 0 && x.cacheCnt > x.conf.MaxCacheCount) ||
		(x.conf.MaxDynamicCacheCount > 0 && x.dynamicCacheCnt > x.conf.MaxDynamicCacheCount) {
		x.flushAll()
	}
}

func (x *IO) cleanHighFreqIOData() {
	if len(x.in2) > 0 {
		log.Debugf("clean %d cache on high-freq-chan", len(x.in2))
	}

	for {
		select {
		case d := <-x.in2: // eat all cached data
			x.cacheData(d, false)
		default:
			return
		}
	}
}

func (x *IO) init() error {
	if x.conf.OutputFile != "" {
		f, err := os.OpenFile(x.conf.OutputFile, os.O_WRONLY|os.O_APPEND|os.O_CREATE, 0o644) //nolint:gosec
		if err != nil {
			log.Error(err)
			return err
		}

		x.fd = f
	}

	return nil
}

func (x *IO) StartIO(recoverable bool) {
	du, err := time.ParseDuration(x.conf.FlushInterval)
	if err != nil {
		l.Warnf("time.ParseDuration: %s, ignored", err)
		du = time.Second * 10
	}

	if sender, err := sender.NewSender(
		&sender.Option{
			Cache:              x.conf.EnableCache,
			FlushCacheInterval: du,
			ErrorCallback: func(err error) {
				addReporter(Reporter{Status: "error", Message: err.Error()})
			},
		}); err != nil {
		log.Errorf("init sender error: %s", err.Error())
	} else {
		x.sender = sender
	}

	g.Go(func(_ context.Context) error {
		StartFilter()
		return nil
	})

	g.Go(func(ctx context.Context) error {
		if err := x.init(); err != nil {
			log.Errorf("init io err %v", err)
			return nil
		}

		defer x.ioStop()

		tick := time.NewTicker(du)
		defer tick.Stop()

		highFreqRecvTicker := time.NewTicker(highFreqCleanInterval)
		defer highFreqRecvTicker.Stop()

		heartBeatTick := time.NewTicker(time.Second * time.Duration(heartBeatIntervalDefault))
		defer heartBeatTick.Stop()

		datawaylistTick := time.NewTicker(time.Second * time.Duration(datawayListIntervalDefault))
		defer datawaylistTick.Stop()

		for {
			if x.dw != nil {
				select {
				case <-heartBeatTick.C:
					log.Debugf("### enter heartBeat")
					heartBeatInterval, err := x.dw.HeartBeat()
					if err != nil {
						log.Warnf("dw.HeartBeat: %s, ignored", err.Error())
					}
					if heartBeatInterval != heartBeatIntervalDefault {
						heartBeatTick.Reset(time.Second * time.Duration(heartBeatInterval))
						heartBeatIntervalDefault = heartBeatInterval
					}

				case <-datawaylistTick.C:
					log.Debugf("### enter dataway list")
					var dws []string
					var err error
					var datawayListInterval int
					dws, datawayListInterval, err = x.dw.DatawayList()
					if err != nil {
						log.Warnf("DatawayList(): %s, ignored", err)
					}
					dataway.AvailableDataways = dws
					if datawayListInterval != datawayListIntervalDefault {
						datawaylistTick.Reset(time.Second * time.Duration(datawayListInterval))
						datawayListIntervalDefault = datawayListInterval
					}
				default:
				}
			}

			select {
			case d := <-x.in:
				x.cacheData(d, true)

			case e := <-x.inLastErr:
				x.updateLastErr(e)

			case <-highFreqRecvTicker.C:
				x.cleanHighFreqIOData()

			case <-tick.C:
				x.flushAll()

			case <-datakit.Exit.Wait():
				log.Info("io exit on exit")
				return nil
			}
		}
	})

	log.Info("starting...")
}

func (x *IO) updateLastErr(e *lastError) {
	x.lock.Lock()
	defer x.lock.Unlock()

	stat, ok := x.inputstats[e.from]
	if !ok {
		stat = &InputsStat{
			First: time.Now(),
			Last:  time.Now(),
		}
		x.inputstats[e.from] = stat
	}

	stat.LastErr = e.err
	stat.LastErrTS = e.ts
}

func (x *IO) flushAll() {
	x.flush()

	if x.cacheCnt > 0 {
		log.Warnf("post failed cache count: %d", x.cacheCnt)
	}

	// dump cache pts
	if x.conf.CacheDumpThreshold > 0 && x.cacheCnt > x.conf.CacheDumpThreshold {
		log.Warnf("failed cache count reach max limit(%d), cleanning cache...", x.conf.MaxCacheCount)
		for k := range x.cache {
			x.cache[k] = nil
		}
		x.droppedTotal += x.cacheCnt
		x.cacheCnt = 0
	}
	// dump dynamic cache pts
	if x.conf.DynamicCacheDumpThreshold > 0 && x.dynamicCacheCnt > x.conf.DynamicCacheDumpThreshold {
		log.Warnf("failed dynamicCache count reach max limit(%d), cleanning cache...", x.conf.MaxDynamicCacheCount)
		for k := range x.dynamicCache {
			x.dynamicCache[k] = nil
		}
		x.droppedTotal += x.dynamicCacheCnt
		x.dynamicCacheCnt = 0
	}
}

func (x *IO) flush() {
	for k, v := range x.cache {
		if err := x.doFlush(v, k); err != nil {
			log.Errorf("post %d to %s failed", len(v), k)
			continue
		}

		if len(v) > 0 {
			x.cacheCnt -= int64(len(v))
			log.Debugf("clean %d cache on %s, remain: %d", len(v), k, x.cacheCnt)
			x.cache[k] = nil
		}
	}

	// flush dynamic cache: __not__ post to default dataway
	for k, v := range x.dynamicCache {
		if err := x.doFlush(v, k); err != nil {
			log.Errorf("post %d to %s failed", len(v), k)
			continue
		}

		if len(v) > 0 {
			x.dynamicCacheCnt -= int64(len(v))
			log.Debugf("clean %d dynamicCache on %s, remain: %d", len(v), k, x.dynamicCacheCnt)
			x.dynamicCache[k] = nil
		}
	}
}

type body struct {
	buf  []byte
	gzon bool
}

func doBuildBody(pts []*Point, outfile string) ([]*body, error) {
	var (
		gz = func(data []byte) (*body, error) {
			body := &body{buf: data}

			if len(data) > minGZSize && outfile == "" {
				if gzbuf, err := datakit.GZip(body.buf); err != nil {
					log.Errorf("Gzip: %s", err.Error())
					return nil, err
				} else {
					log.Debugf("GZip: %d/%d=%f", len(gzbuf), len(body.buf), float64(len(gzbuf))/float64(len(body.buf)))
					body.buf = gzbuf
					body.gzon = true
				}
			}

			return body, nil
		}

		bodies []*body
		lines  = bytes.Buffer{}
	)

	for _, pt := range pts {
		ptstr := pt.String()
		if lines.Len()+len(ptstr)+1 >= maxKodoPack {
			if body, err := gz(lines.Bytes()); err != nil {
				return nil, err
			} else {
				bodies = append(bodies, body)
			}
			lines.Reset()
		}

		if lines.Len() != 0 {
			lines.WriteString("\n")
		}
		lines.WriteString(ptstr)
	}
	if body, err := gz(lines.Bytes()); err != nil {
		return nil, err
	} else {
		return append(bodies, body), nil
	}
}

func (x *IO) buildBody(pts []*Point) ([]*body, error) {
	return doBuildBody(pts, x.conf.OutputFile)
}

func (x *IO) doFlush(pts []*Point, category string) error {
	if x.sender == nil {
		return fmt.Errorf("io sender is not initialized")
	}

	points := []sinkcommon.ISinkPoint{}

	for _, pt := range pts {
		points = append(points, pt)
	}

	return x.sender.Write(category, points)
}

func (x *IO) fileOutput(body []byte) error {
	if _, err := x.fd.Write(append(body, '\n')); err != nil {
		return err
	}

	x.outputFileSize += int64(len(body))
	if x.outputFileSize > 4*1024*1024 {
		if err := x.fd.Truncate(0); err != nil {
			return err
		}
		x.outputFileSize = 0
	}

	return nil
}

func (x *IO) DroppedTotal() int64 {
	// NOTE: not thread-safe
	return x.droppedTotal
<<<<<<< HEAD
=======
}

func (x *IO) putCache(category string, pts []*Point) error {
	bodies, err := x.buildBody(pts)
	if err != nil {
		return err
	}

	for _, body := range bodies {
		id := cliutils.XID("cache_")
		d := PBData{
			Category: category,
			Gz:       body.gzon,
			Body:     body.buf,
		}

		data, err := pb.Marshal(&d)
		if err != nil {
			return err
		}
		if err := cache.Put(cacheBucket, []byte(id), data); err != nil {
			return err
		}
		x.SentBytes += x.lastBodyBytes
		x.lastBodyBytes = 0
	}

	return nil
}

func (x *IO) flushCache() {
	log.Debugf("flush cache")
	const clean = true

	fn := func(k, v []byte) error {
		d := PBData{}
		if err := pb.Unmarshal(v, &d); err != nil {
			return err
		}

		if err := x.dw.Send(d.Category, d.Body, d.Gz); err != nil {
			FeedEventLog(&DKEvent{Message: err.Error(), Status: "error", Category: "dataway"})
			return err
		} else {
			return nil
		}
	}

	if err := cache.ForEach(cacheBucket, fn, clean); err != nil {
		log.Warnf("upload cache: %s, ignore", err)
	}
>>>>>>> 0be60423
}<|MERGE_RESOLUTION|>--- conflicted
+++ resolved
@@ -293,7 +293,7 @@
 			Cache:              x.conf.EnableCache,
 			FlushCacheInterval: du,
 			ErrorCallback: func(err error) {
-				addReporter(Reporter{Status: "error", Message: err.Error()})
+				FeedEventLog(&DKEvent{Message: err.Error(), Status: "error", Category: "dataway"})
 			},
 		}); err != nil {
 		log.Errorf("init sender error: %s", err.Error())
@@ -542,58 +542,4 @@
 func (x *IO) DroppedTotal() int64 {
 	// NOTE: not thread-safe
 	return x.droppedTotal
-<<<<<<< HEAD
-=======
-}
-
-func (x *IO) putCache(category string, pts []*Point) error {
-	bodies, err := x.buildBody(pts)
-	if err != nil {
-		return err
-	}
-
-	for _, body := range bodies {
-		id := cliutils.XID("cache_")
-		d := PBData{
-			Category: category,
-			Gz:       body.gzon,
-			Body:     body.buf,
-		}
-
-		data, err := pb.Marshal(&d)
-		if err != nil {
-			return err
-		}
-		if err := cache.Put(cacheBucket, []byte(id), data); err != nil {
-			return err
-		}
-		x.SentBytes += x.lastBodyBytes
-		x.lastBodyBytes = 0
-	}
-
-	return nil
-}
-
-func (x *IO) flushCache() {
-	log.Debugf("flush cache")
-	const clean = true
-
-	fn := func(k, v []byte) error {
-		d := PBData{}
-		if err := pb.Unmarshal(v, &d); err != nil {
-			return err
-		}
-
-		if err := x.dw.Send(d.Category, d.Body, d.Gz); err != nil {
-			FeedEventLog(&DKEvent{Message: err.Error(), Status: "error", Category: "dataway"})
-			return err
-		} else {
-			return nil
-		}
-	}
-
-	if err := cache.ForEach(cacheBucket, fn, clean); err != nil {
-		log.Warnf("upload cache: %s, ignore", err)
-	}
->>>>>>> 0be60423
 }