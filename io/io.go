--- conflicted
+++ resolved
@@ -70,6 +70,7 @@
 	category, name string
 	data           []byte // line-protocol or json or others
 	url            string
+	isProxy        bool
 }
 
 type InputsStat struct {
@@ -102,22 +103,14 @@
 
 // Deprecated
 func Feed(data []byte, category string) error {
-<<<<<<< HEAD
-	return doFeed(data, category, "", "")
-=======
-	return doFeed(data, category, "", false)
->>>>>>> dc75822e
+	return doFeed(data, category, "", "", false)
 }
 
 func SetTest() {
 	testAssert = true
 }
 
-<<<<<<< HEAD
-func doFeed(data []byte, category, name, url string) error {
-=======
-func doFeed(data []byte, category, name string, highfreq bool) error {
->>>>>>> dc75822e
+func doFeed(data []byte, category, name, url string, highfreq bool) error {
 
 	switch category {
 	case Metric, KeyEvent, Object, Logging, Tracing:
@@ -130,28 +123,14 @@
 		return fmt.Errorf("invalid category %s", category)
 	}
 
-<<<<<<< HEAD
-	if testAssert {
-		l.Infof("[%s] source: `%s', data: %s", category, name, data)
-		return nil
-	}
-
-	select {
-	case inputCh <- &iodata{
-		category: category,
-		data:     data,
-		name:     name,
-		url:      url,
-	}: // XXX: blocking
-=======
 	if highfreq {
 		select {
 		case highFreqInputCh <- &iodata{
 			category: category,
 			data:     data,
 			name:     name,
+			url:      url,
 		}: // XXX: blocking
->>>>>>> dc75822e
 
 		case <-datakit.Exit.Wait():
 			l.Warnf("%s/%s feed skipped on global exit", category, name)
@@ -162,6 +141,7 @@
 			category: category,
 			data:     data,
 			name:     name,
+			url:      url,
 		}: // XXX: blocking
 
 		case <-datakit.Exit.Wait():
@@ -184,11 +164,7 @@
 }
 
 func NamedFeed(data []byte, category, name string) error {
-<<<<<<< HEAD
-	return doFeed(data, category, name, "")
-=======
-	return doFeed(data, category, name, false)
->>>>>>> dc75822e
+	return doFeed(data, category, name, "", false)
 }
 
 func NamedFeedPoints(pts []influxm.Point, category, name string) error {
@@ -201,41 +177,32 @@
 		lines = append(lines, p.String())
 	}
 
-	return doFeed([]byte(strings.Join(lines, "\n")), category, name, false)
-}
-
-<<<<<<< HEAD
-// Deprecated
-func FeedEx(category, metric string, tags map[string]string, fields map[string]interface{}, t ...time.Time) error {
-	return doFeedEx("", category, metric, "", tags, fields, t...)
-}
-
-func NamedFeedEx(name, category, metric string, tags map[string]string, fields map[string]interface{}, t ...time.Time) error {
-	return doFeedEx(name, category, metric, "", tags, fields, t...)
-}
-
-func NameFeedExUrl(name, category, metric, url string, tags map[string]string, fields map[string]interface{}, t ...time.Time) error {
-	return doFeedEx(name, category, metric, url, tags, fields, t...)
-}
-
-func doFeedEx(name, category, metric, url string, tags map[string]string, fields map[string]interface{}, t ...time.Time) error {
-=======
+	return doFeed([]byte(strings.Join(lines, "\n")), category, name, "", false)
+}
+
 func NamedFeedEx(name, category, metric string,
 	tags map[string]string,
 	fields map[string]interface{},
 	t ...time.Time) error {
-	return doFeedEx(name, category, metric, tags, fields, false, t...)
+	return doFeedEx(name, category, metric, "", tags, fields, false, t...)
+}
+
+func NameFeedExUrl(name, category, metric, url string,
+	tags map[string]string,
+	fields map[string]interface{},
+	t ...time.Time) error {
+	return doFeedEx(name, category, metric, url, tags, fields, false, t...)
 }
 
 func HighFreqFeedEx(name, category, metric string,
 	tags map[string]string,
 	fields map[string]interface{},
 	t ...time.Time) error {
-	return doFeedEx(name, category, metric, tags, fields, true, t...)
+	return doFeedEx(name, category, metric, "", tags, fields, true, t...)
 }
 
 func HighFreqFeed(data []byte, category, name string) error {
-	return doFeed(data, category, name, true)
+	return doFeed(data, category, name, "", true)
 }
 
 func HighFreqFeedPoints(pts []influxm.Point, category, name string) error {
@@ -248,25 +215,20 @@
 		lines = append(lines, p.String())
 	}
 
-	return doFeed([]byte(strings.Join(lines, "\n")), category, name, true)
-}
-
-func doFeedEx(name, category, metric string,
+	return doFeed([]byte(strings.Join(lines, "\n")), category, name, "", true)
+}
+
+func doFeedEx(name, category, metric, url string,
 	tags map[string]string,
 	fields map[string]interface{},
 	highfreq bool,
 	t ...time.Time) error {
 
->>>>>>> dc75822e
 	data, err := MakeMetric(metric, tags, fields, t...)
 	if err != nil {
 		return err
 	}
-<<<<<<< HEAD
-	return doFeed(data, category, name, url)
-=======
-	return doFeed(data, category, name, highfreq)
->>>>>>> dc75822e
+	return doFeed(data, category, name, url, highfreq)
 }
 
 func MakeMetric(name string, tags map[string]string, fields map[string]interface{}, t ...time.Time) ([]byte, error) {
@@ -331,6 +293,8 @@
 		return
 	}
 
+	l.Debugf("get iodata(%d bytes) from %s|%s", len(d.data), d.category, d.name)
+
 	now := time.Now()
 
 	stat, ok := inputstats[d.name]
@@ -355,14 +319,32 @@
 		stat.AvgSize = (stat.Total) / stat.Count
 	}
 
-	cache[d.category] = append(cache[d.category], d.data)
+	// 考虑到推送至不同的dataway地址
+	if d.url == "" {
+		d.url = categoryURLs[d.category]
+		d.isProxy = datakit.Cfg.MainCfg.DataWay.Proxy
+	} else {
+		u, err := url.Parse(d.url)
+		if err != nil {
+			l.Warn("get invalid url, ignored")
+			return
+		}
+		if u.Path == "/proxy" {
+			d.isProxy = true
+		}
+		u.Path = u.Path + d.category
+		d.url = u.String()
+	}
+
+	cache[d.url] = append(cache[d.url], d.data)
 	curCacheCnt++
 }
 
 func tryCleanCache(d *iodata) {
+
 	// disable cache under proxied mode, to prevent large packages in proxing lua module
-	if datakit.Cfg.MainCfg.DataWay.Proxy {
-		if err := doFlush([][]byte{d.data}, d.category); err != nil {
+	if d.isProxy {
+		if err := doFlush([][]byte{d.data}, d.url); err != nil {
 			l.Errorf("post %s failed, drop %d packages", d.category, len(d.data))
 		}
 	} else {
@@ -370,6 +352,7 @@
 			flushAll()
 		}
 	}
+
 }
 
 func cleanHighFreqIOData() {
@@ -409,72 +392,8 @@
 		for {
 			select {
 			case d := <-inputCh:
-<<<<<<< HEAD
-				if d == nil {
-					l.Warn("get empty data, ignored")
-				} else {
-
-					now := time.Now()
-
-					if d.name == "tailf" && datakit.Cfg.MainCfg.LogUpload {
-					} else {
-						l.Debugf("get iodata(%d bytes) from %s|%s", len(d.data), d.category, d.name)
-					}
-
-					stat, ok := inputstats[d.name]
-					if !ok {
-						inputstats[d.name] = &InputsStat{
-							Name:     d.name,
-							Category: d.category,
-							Total:    int64(len(d.data)),
-							First:    now,
-							Count:    1,
-							Last:     now,
-						}
-					} else {
-						stat.Total += int64(len(d.data))
-						stat.Count++
-						stat.Last = now
-						stat.Category = d.category
-					}
-
-					var isProxy bool
-
-					// 考虑到推送至不同的dataway地址
-					if d.url == "" {
-						d.url = categoryURLs[d.category]
-						isProxy = datakit.Cfg.MainCfg.DataWay.Proxy
-					} else {
-						u, err := url.Parse(d.url)
-						if err != nil {
-							l.Warn("get invalid url, ignored")
-							continue
-						}
-						if u.Path == "/proxy" {
-							isProxy = true
-						}
-						u.Path = u.Path + d.category
-						d.url = u.String()
-					}
-
-					// disable cache under proxied mode, to prevent large packages in proxing lua module
-					if isProxy {
-						if err := doFlush([][]byte{d.data}, d.url); err != nil {
-							l.Errorf("post %s failed, drop %d packages", d.category, len(d.data))
-						}
-					} else {
-						cache[d.url] = append(cache[d.url], d.data)
-						curCacheCnt++
-
-						if curCacheCnt > maxCacheCnt {
-							flushAll(cache)
-						}
-					}
-				}
-=======
 				cacheData(d)
 				tryCleanCache(d)
->>>>>>> dc75822e
 
 			case q := <-qstatsCh:
 				statRes := []*InputsStat{}
@@ -574,16 +493,11 @@
 		if err := doFlush(v, k); err != nil {
 			l.Errorf("post %d to %s failed", len(v), k)
 		} else {
-<<<<<<< HEAD
-			curCacheCnt -= len(v)
-			cache[k] = nil
-=======
 			if len(v) > 0 {
 				curCacheCnt -= len(v)
 				l.Debugf("clean %d/%d cache on %s", len(v), curCacheCnt, k)
 				cache[k] = nil
 			}
->>>>>>> dc75822e
 		}
 	}
 }
