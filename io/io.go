--- conflicted
+++ resolved
@@ -6,10 +6,8 @@
 	"io/ioutil"
 	"math"
 	"net/http"
-	"net/url"
 	"os"
 	"reflect"
-	"strings"
 	"time"
 
 	influxm "github.com/influxdata/influxdb1-client/models"
@@ -20,41 +18,64 @@
 )
 
 var (
+	testAssert = false
 	l          = logger.DefaultSLogger("io")
-	testAssert = false
-	httpCli    *http.Client
-	baseURL    string
-
-	inputCh               = make(chan *iodata, datakit.CommonChanCap)
-	highFreqInputCh       = make(chan *iodata, datakit.CommonChanCap*8)
+
 	highFreqCleanInterval = time.Millisecond * 500
-
-	inputstats = map[string]*InputsStat{}
-
-	qstatsCh = make(chan *qstats)
-
-	cache = map[string][][]byte{
-		MetricDeprecated: nil,
-		Metric:           nil,
-		KeyEvent:         nil,
-		Object:           nil,
-		Logging:          nil,
-		Tracing:          nil,
-		Rum:              nil,
-	}
-
-	curCacheCnt      = 0
-	maxCacheCnt      = 128
-	MaxPostFailCache = 1024
-
-	categoryURLs map[string]string
-
-	outputFile     *os.File
+)
+
+type Option struct {
+	CollectCost time.Duration
+	HighFreq    bool
+
+	HTTPHost    string
+	PostTimeout time.Duration
+}
+
+type IO struct {
+	DatawayHost   string
+	HTTPTimeout   time.Duration
+	MaxCacheCnt   int64
+	OutputFile    string
+	StrictMode    bool
+	FlushInterval time.Duration
+
+	httpCli *http.Client
+	dw      *datakit.DataWayCfg
+
+	in  chan *iodata
+	in2 chan *iodata // high-freq chan
+
+	inputstats map[string]*InputsStat
+	qstatsCh   chan *qstats
+
+	cache        map[string][][]byte
+	dynamicCache []*iodata
+
+	cacheCnt       int64
+	fd             *os.File
 	outputFileSize int64
-)
+	categoryURLs   map[string]string
+}
+
+func NewIO() *IO {
+	return &IO{
+		HTTPTimeout:   30 * time.Second,
+		MaxCacheCnt:   1024,
+		FlushInterval: time.Second * 10,
+
+		in:  make(chan *iodata, 128),
+		in2: make(chan *iodata, 128*8),
+
+		inputstats: map[string]*InputsStat{},
+		qstatsCh:   make(chan *qstats), // blocking
+
+		cache:        map[string][][]byte{},
+		dynamicCache: []*iodata{},
+	}
+}
 
 const ( // categories
-
 	MetricDeprecated = "/v1/write/metrics"
 	Metric           = "/v1/write/metric"
 	KeyEvent         = "/v1/write/keyevent"
@@ -75,7 +96,6 @@
 }
 
 type InputsStat struct {
-<<<<<<< HEAD
 	Name      string    `json:"name"`
 	Category  string    `json:"category"`
 	Frequency string    `json:"frequency,omitempty"`
@@ -84,215 +104,72 @@
 	Count     int64     `json:"count"`
 	First     time.Time `json:"first"`
 	Last      time.Time `json:"last"`
-=======
-	Name     string    `json:"name"`
-	Category string    `json:"category"`
-	Total    int64     `json:"total"`
-	Count    int64     `json:"count"`
-	First    time.Time `json:"first"`
-	Last     time.Time `json:"last"`
 
 	totalCost time.Duration `json:"-"`
 
 	AvgCollectCost time.Duration `json:"avg_collect_cost"`
->>>>>>> 0a8d6a8c
-}
-
-type qstats struct {
-	ch chan []*InputsStat
 }
 
 func TestOutput() {
 	testAssert = true
 }
 
-func ChanStat() string {
-	l := len(inputCh)
-	c := cap(inputCh)
-
-	l2 := len(highFreqInputCh)
-	c2 := cap(highFreqInputCh)
-	return fmt.Sprintf("inputCh: %d/%d, highFreqInputCh: %d/%d", l, c, l2, c2)
-}
-
-// Deprecated
-<<<<<<< HEAD
-func Feed(data []byte, category string) error {
-	return doFeed(data, category, "", "", false)
-}
-
 func SetTest() {
 	testAssert = true
 }
 
-func doFeed(data []byte, category, name, url string, highfreq bool) error {
-=======
-func Feed(data []byte, category, name string, opt *Option) error {
-	return doFeed(data, category, name, opt)
-}
-
-func doFeed(data []byte, category, name string, opt *Option) error {
->>>>>>> 0a8d6a8c
+func (x *IO) doFeed(data []byte, category, name string, opt *Option) error {
 
 	switch category {
 	case Metric, KeyEvent, Object, Logging, Tracing:
 		// metric line check
-		if err := checkMetric(data); err != nil {
+		if err := x.checkMetric(data); err != nil {
 			return fmt.Errorf("invalid line protocol data %v", err)
 		}
 	case Rum: // do not check RUM data structure, too complecated
+
 	default:
 		return fmt.Errorf("invalid category %s", category)
 	}
 
-	if highfreq {
+	ch := x.in
+
+	if opt != nil && opt.HighFreq {
+		ch = x.in2
+	}
+
+	if opt == nil {
 		select {
-		case highFreqInputCh <- &iodata{
+		case ch <- &iodata{
 			category: category,
 			data:     data,
 			name:     name,
-			url:      url,
-		}: // XXX: blocking
-
-<<<<<<< HEAD
+			opt:      opt,
+		}:
 		case <-datakit.Exit.Wait():
 			l.Warnf("%s/%s feed skipped on global exit", category, name)
 		}
-	} else {
-		select {
-		case inputCh <- &iodata{
-			category: category,
-			data:     data,
-			name:     name,
-			url:      url,
-		}: // XXX: blocking
-
-		case <-datakit.Exit.Wait():
-			l.Warnf("%s/%s feed skipped on global exit", category, name)
-		}
-=======
-	select {
-	case inputCh <- &iodata{
-		category: category,
-		opt:      opt,
-		data:     data,
-		name:     name,
-	}: // XXX: blocking
-
-	case <-datakit.Exit.Wait():
-		l.Warnf("%s/%s feed skipped on global exit", category, name)
->>>>>>> 0a8d6a8c
 	}
 
 	return nil
 }
 
-func checkMetric(data []byte) error {
-	if datakit.Cfg.MainCfg.StrictMode {
-		_, err := influxm.ParsePointsWithPrecision(data, time.Now().UTC(), "n")
-		if err != nil {
-			l.Errorf("[error] : %s", err.Error())
-			return err
-		}
-	}
-	return nil
-}
-
-<<<<<<< HEAD
-func NamedFeed(data []byte, category, name string) error {
-	return doFeed(data, category, name, "", false)
-=======
-type Option struct {
-	CollectCost time.Duration
-}
-
-func NamedFeed(data []byte,
-	category, name string) error {
-	return doFeed(data, category, name, nil)
->>>>>>> 0a8d6a8c
-}
-
-func NamedFeedPoints(pts []influxm.Point, category, name string) error {
-	if len(pts) == 0 {
+func (x *IO) checkMetric(data []byte) error {
+	if !x.StrictMode {
 		return nil
 	}
 
-	lines := []string{}
-	for _, p := range pts {
-		lines = append(lines, p.String())
-	}
-
-	return doFeed([]byte(strings.Join(lines, "\n")), category, name, "", false)
-}
-
-func NamedFeedEx(name, category, metric string,
-	tags map[string]string,
-	fields map[string]interface{},
-	t ...time.Time) error {
-<<<<<<< HEAD
-	return doFeedEx(name, category, metric, "", tags, fields, false, t...)
-}
-
-func NameFeedExUrl(name, category, metric, url string,
-	tags map[string]string,
-	fields map[string]interface{},
-	t ...time.Time) error {
-	return doFeedEx(name, category, metric, url, tags, fields, false, t...)
-}
-
-func HighFreqFeedEx(name, category, metric string,
-	tags map[string]string,
-	fields map[string]interface{},
-	t ...time.Time) error {
-	return doFeedEx(name, category, metric, "", tags, fields, true, t...)
-}
-
-func HighFreqFeed(data []byte, category, name string) error {
-	return doFeed(data, category, name, "", true)
-}
-
-func HighFreqFeedPoints(pts []influxm.Point, category, name string) error {
-	if len(pts) == 0 {
-		return nil
-	}
-
-	lines := []string{}
-	for _, p := range pts {
-		lines = append(lines, p.String())
-	}
-
-	return doFeed([]byte(strings.Join(lines, "\n")), category, name, "", true)
-}
-
-func doFeedEx(name, category, metric, url string,
-	tags map[string]string,
-	fields map[string]interface{},
-	highfreq bool,
-	t ...time.Time) error {
-
-=======
-	return doFeedEx(name, category, metric, tags, fields, t...)
-}
-
-func doFeedEx(name, category, metric string,
-	tags map[string]string,
-	fields map[string]interface{}, t ...time.Time) error {
->>>>>>> 0a8d6a8c
-	data, err := MakeMetric(metric, tags, fields, t...)
-	if err != nil {
-		return err
-	}
-<<<<<<< HEAD
-	return doFeed(data, category, name, url, highfreq)
-=======
-	return doFeed(data, category, name, nil)
->>>>>>> 0a8d6a8c
-}
-
-func MakeMetric(name string,
-	tags map[string]string,
-	fields map[string]interface{},
-	t ...time.Time) ([]byte, error) {
+	_, err := influxm.ParsePointsWithPrecision(data, time.Now().UTC(), "n")
+	if err != nil {
+		l.Errorf("[error] : %s", err.Error())
+	}
+
+	return err
+}
+
+func MakeMetric(name string, tags map[string]string,
+	fields map[string]interface{}, t ...time.Time) ([]byte, error) {
+
 	var tm time.Time
 	if len(t) > 0 {
 		tm = t[0]
@@ -325,7 +202,11 @@
 			} else { // convert uint64 -> int64
 				fields[k] = int64(v.(uint64))
 			}
-		case int, uint32, uint16, uint8, int64, int32, int16, int8, bool, string, float32, float64:
+		case uint32, uint16, uint8,
+			int, int8, int16, int32, int64,
+			bool,
+			string,
+			float32, float64:
 		default:
 			l.Errorf("invalid filed type `%s', from `%s', on filed `%s', got value `%+#v'",
 				reflect.TypeOf(v).String(), name, k, fields[k])
@@ -340,27 +221,20 @@
 	return []byte(pt.String()), nil
 }
 
-func ioStop() {
-	if outputFile != nil {
-		if err := outputFile.Close(); err != nil {
+func (x *IO) ioStop() {
+	if x.fd != nil {
+		if err := x.fd.Close(); err != nil {
 			l.Error(err)
 		}
 	}
 }
 
-func cacheData(d *iodata) {
-	if d == nil {
-		l.Warn("get empty data, ignored")
-		return
-	}
-
-	l.Debugf("get iodata(%d bytes) from %s|%s", len(d.data), d.category, d.name)
-
+func (x *IO) updateStats(d *iodata) {
 	now := time.Now()
-
-	stat, ok := inputstats[d.name]
+	stat, ok := x.inputstats[d.name]
+
 	if !ok {
-		inputstats[d.name] = &InputsStat{
+		stat := &InputsStat{
 			Name:     d.name,
 			Category: d.category,
 			Total:    int64(len(d.data)),
@@ -368,6 +242,12 @@
 			Count:    1,
 			Last:     now,
 		}
+
+		if d.opt != nil {
+			stat.totalCost = d.opt.CollectCost
+			stat.AvgCollectCost = d.opt.CollectCost
+		}
+		x.inputstats[d.name] = stat
 	} else {
 		stat.Total += int64(len(d.data))
 		stat.Count++
@@ -375,47 +255,93 @@
 		stat.Category = d.category
 
 		if (stat.Last.Unix() - stat.First.Unix()) > 0 {
-			stat.Frequency = fmt.Sprintf("%.02f/min", float64(stat.Count)/(float64(stat.Last.Unix()-stat.First.Unix())/60))
+			stat.Frequency = fmt.Sprintf("%.02f/min",
+				float64(stat.Count)/(float64(stat.Last.Unix()-stat.First.Unix())/60))
 		}
 		stat.AvgSize = (stat.Total) / stat.Count
-	}
-
-	// 考虑到推送至不同的dataway地址
-	if d.url == "" {
-		d.url = categoryURLs[d.category]
-		d.isProxy = datakit.Cfg.MainCfg.DataWay.Proxy
+
+		if d.opt != nil {
+			stat.totalCost += d.opt.CollectCost
+			stat.AvgCollectCost = (stat.totalCost) / time.Duration(stat.Count)
+		}
+	}
+}
+
+func (x *IO) cacheData(d *iodata, tryClean bool) {
+
+	if d == nil {
+		l.Warn("get empty data, ignored")
+		return
+	}
+
+	l.Debugf("get iodata(%d bytes) from %s|%s", len(d.data), d.category, d.name)
+
+	x.updateStats(d)
+
+	if d.opt.HTTPHost != "" {
+		x.dynamicCache = append(x.dynamicCache, d)
 	} else {
-		u, err := url.Parse(d.url)
-		if err != nil {
-			l.Warn("get invalid url, ignored")
-			return
-		}
-		if u.Path == "/proxy" {
-			d.isProxy = true
-		}
-		u.Path = u.Path + d.category
-		d.url = u.String()
-	}
-
-	cache[d.url] = append(cache[d.url], d.data)
-	curCacheCnt++
-}
-
-func cleanHighFreqIOData() {
+		x.cache[d.category] = append(x.cache[d.category], d.data)
+	}
+
+	x.cacheCnt++
+
+	if x.cacheCnt > x.MaxCacheCnt && tryClean {
+		x.flushAll()
+	}
+}
+
+func (x *IO) cleanHighFreqIOData() {
 	for {
 		select {
-		case d := <-highFreqInputCh: // eat all cached data
-			cacheData(d)
-			tryCleanCache(d)
+		case d := <-x.in2: // eat all cached data
+			x.cacheData(d, false)
 		default:
 			return
 		}
 	}
 }
 
-func startIO(recoverable bool) {
-
-	defer ioStop()
+func (x *IO) init() error {
+	if x.OutputFile != "" {
+		f, err := os.OpenFile(datakit.OutputFile, os.O_WRONLY|os.O_APPEND|os.O_CREATE, 0644)
+		if err != nil {
+			l.Error(err)
+			return err
+		}
+
+		x.fd = f
+	}
+
+	x.httpCli = &http.Client{
+		Timeout: x.HTTPTimeout,
+	}
+
+	dw, err := datakit.ParseDataway(x.DatawayHost)
+	if err != nil {
+		return err
+	}
+
+	x.dw = dw
+	x.categoryURLs = map[string]string{
+		Metric:   x.dw.MetricURL(),
+		KeyEvent: x.dw.KeyEventURL(),
+		Object:   x.dw.ObjectURL(),
+		Logging:  x.dw.LoggingURL(),
+		Tracing:  x.dw.TracingURL(),
+		Rum:      x.dw.RumURL(),
+	}
+
+	return nil
+}
+
+func (x *IO) startIO(recoverable bool) {
+
+	if err := x.init(); err != nil {
+		return
+	}
+
+	defer x.ioStop()
 
 	var f rtpanic.RecoverCallback
 
@@ -424,9 +350,8 @@
 			defer rtpanic.Recover(f, nil)
 		}
 
-		tick := time.NewTicker(datakit.IntervalDuration)
+		tick := time.NewTicker(x.FlushInterval)
 		defer tick.Stop()
-		l.Debugf("io interval: %v", datakit.IntervalDuration)
 
 		highFreqRecvTicker := time.NewTicker(highFreqCleanInterval)
 		defer highFreqRecvTicker.Stop()
@@ -437,70 +362,12 @@
 
 		for {
 			select {
-			case d := <-inputCh:
-<<<<<<< HEAD
-				cacheData(d)
-=======
-				if d == nil {
-					l.Warn("get empty data, ignored")
-				} else {
-
-					now := time.Now()
-
-					if d.name == "tailf" && datakit.Cfg.MainCfg.LogUpload {
-					} else {
-						l.Debugf("get iodata(%d bytes) from %s|%s", len(d.data), d.category, d.name)
-					}
-
-					stat, ok := inputstats[d.name]
-					if !ok {
-
-						stat := &InputsStat{
-							Name:     d.name,
-							Category: d.category,
-							Total:    int64(len(d.data)),
-							First:    now,
-							Count:    1,
-							Last:     now,
-						}
-
-						if d.opt != nil {
-							stat.totalCost = d.opt.CollectCost
-							stat.AvgCollectCost = d.opt.CollectCost
-						}
-						inputstats[d.name] = stat
-
-					} else {
-						stat.Total += int64(len(d.data))
-						stat.Count++
-						stat.Last = now
-						stat.Category = d.category
-
-						if d.opt != nil {
-							stat.totalCost += d.opt.CollectCost
-							stat.AvgCollectCost = (stat.totalCost) / time.Duration(stat.Count)
-						}
-					}
-
-					// disable cache under proxied mode, to prevent large packages in proxing lua module
-					if datakit.Cfg.MainCfg.DataWay.Proxy {
-						if err := doFlush([][]byte{d.data}, d.category); err != nil {
-							l.Errorf("post %s failed, drop %d packages", d.category, len(d.data))
-						}
-					} else {
-						cache[d.category] = append(cache[d.category], d.data)
-						curCacheCnt++
-
-						if curCacheCnt > maxCacheCnt {
-							flushAll(cache)
-						}
-					}
-				}
->>>>>>> 0a8d6a8c
-
-			case q := <-qstatsCh:
+			case d := <-x.in:
+				x.cacheData(d, true)
+
+			case q := <-x.qstatsCh:
 				statRes := []*InputsStat{}
-				for _, v := range inputstats {
+				for _, v := range x.inputstats {
 					statRes = append(statRes, v)
 				}
 				select {
@@ -511,11 +378,11 @@
 				}
 
 			case <-highFreqRecvTicker.C:
-				cleanHighFreqIOData()
+				x.cleanHighFreqIOData()
 
 			case <-tick.C:
 				l.Debugf("chan stat: %s", ChanStat())
-				flushAll()
+				x.flushAll()
 
 			case <-datakit.Exit.Wait():
 				l.Info("io exit on exit")
@@ -528,84 +395,63 @@
 	f(nil, nil)
 }
 
-func Start() {
-
-	l = logger.SLogger("io")
-
-	categoryURLs = map[string]string{
-		Metric:   datakit.Cfg.MainCfg.DataWay.MetricURL(),
-		KeyEvent: datakit.Cfg.MainCfg.DataWay.KeyEventURL(),
-		Object:   datakit.Cfg.MainCfg.DataWay.ObjectURL(),
-		Logging:  datakit.Cfg.MainCfg.DataWay.LoggingURL(),
-		Tracing:  datakit.Cfg.MainCfg.DataWay.TracingURL(),
-		Rum:      datakit.Cfg.MainCfg.DataWay.RumURL(),
-	}
-
-	l.Debugf("categoryURLs: %+#v", categoryURLs)
-
-	var err error
-	var du time.Duration
-	if datakit.Cfg.MainCfg.DataWay.Timeout != "" {
-		du, err = time.ParseDuration(datakit.Cfg.MainCfg.DataWay.Timeout)
-		if err != nil {
-			l.Warnf("parse dataway timeout failed: %s", err.Error())
-			du = time.Second * 30
-		}
-	}
-
-	httpCli = &http.Client{
-		Timeout: du,
-	}
-
-	datakit.WG.Add(1)
-	go func() {
-		defer datakit.WG.Done()
-		startIO(true)
-	}()
-
-	datakit.WG.Add(1)
-	go func() {
-		defer datakit.WG.Done()
-		GRPCServer()
-	}()
-}
-
-func flushAll() {
-	flush()
-
-	if curCacheCnt > 0 {
-		l.Warnf("post failed cache count: %d", curCacheCnt)
-	}
-
-	if curCacheCnt > MaxPostFailCache {
-		l.Warnf("failed cache count reach max limit(%d), cleanning cache...", MaxPostFailCache)
-		for k, _ := range cache {
-			cache[k] = nil
-		}
-		curCacheCnt = 0
-	}
-}
-
-func flush() {
-
-	if httpCli != nil {
-		defer httpCli.CloseIdleConnections()
-	}
-
-	for k, v := range cache {
-		if err := doFlush(v, k); err != nil {
+func (x *IO) flushAll() {
+	x.flush()
+
+	if x.cacheCnt > 0 {
+		l.Warnf("post failed cache count: %d", x.cacheCnt)
+	}
+
+	if x.cacheCnt > x.MaxCacheCnt {
+		l.Warnf("failed cache count reach max limit(%d), cleanning cache...", x.MaxCacheCnt)
+		for k, _ := range x.cache {
+			x.cache[k] = nil
+		}
+		x.cacheCnt = 0
+	}
+}
+
+func (x *IO) flush() {
+
+	if x.httpCli != nil {
+		defer x.httpCli.CloseIdleConnections()
+	}
+
+	for k, v := range x.cache {
+
+		if err := x.doFlush(v, x.categoryURLs[k]); err != nil {
 			l.Errorf("post %d to %s failed", len(v), k)
-		} else {
-			if len(v) > 0 {
-				curCacheCnt -= len(v)
-				l.Debugf("clean %d/%d cache on %s", len(v), curCacheCnt, k)
-				cache[k] = nil
-			}
-		}
-	}
-}
-
-func buildBody(url string, bodies [][]byte) (body []byte, gzon bool, err error) {
+			continue
+		}
+
+		if len(v) > 0 {
+			x.cacheCnt -= int64(len(v))
+			l.Debugf("clean %d/%d cache on %s", len(v), x.cacheCnt, k)
+			x.cache[k] = nil
+		}
+		l.Debugf("clean %d/%d cache on %s", len(v), x.cacheCnt, k)
+	}
+
+	// flush dynamic cache: __not__ post to default dataway
+	left := []*iodata{}
+	for _, v := range x.dynamicCache {
+		if err := x.doFlush([][]byte{v.data}, v.url); err != nil {
+			l.Errorf("post %d to %s failed", len(v.data), v.url)
+			left = append(left, v)
+			continue
+		}
+
+		if len(v.data) > 0 {
+			x.cacheCnt -= int64(len(v.data))
+		}
+	}
+
+	l.Debugf("clean %d/%d dynamic cache", len(x.dynamicCache), len(left))
+
+	x.dynamicCache = left
+}
+
+func buildBody(bodies [][]byte) (body []byte, gzon bool, err error) {
 	body = bytes.Join(bodies, []byte("\n"))
 	if len(body) > minGZSize && datakit.OutputFile == "" { // should not gzip on file output
 		if body, err = datakit.GZip(body); err != nil {
@@ -618,7 +464,7 @@
 	return
 }
 
-func doFlush(bodies [][]byte, url string) error {
+func (x *IO) doFlush(bodies [][]byte, url string) error {
 
 	if testAssert {
 		return nil
@@ -628,13 +474,13 @@
 		return nil
 	}
 
-	body, gz, err := buildBody(url, bodies)
+	body, gz, err := buildBody(bodies)
 	if err != nil {
 		return err
 	}
 
-	if datakit.OutputFile != "" {
-		return fileOutput(body)
+	if x.OutputFile != "" {
+		return x.fileOutput(body)
 	}
 
 	req, err := http.NewRequest("POST", url, bytes.NewBuffer(body))
@@ -649,7 +495,7 @@
 
 	postbeg := time.Now()
 
-	resp, err := httpCli.Do(req)
+	resp, err := x.httpCli.Do(req)
 	if err != nil {
 		l.Error(err)
 		return err
@@ -682,77 +528,21 @@
 	return nil
 }
 
-func fileOutput(body []byte) error {
-
-	if outputFile == nil {
-		f, err := os.OpenFile(datakit.OutputFile, os.O_WRONLY|os.O_APPEND|os.O_CREATE, 0644)
-		if err != nil {
+func (x *IO) fileOutput(body []byte) error {
+
+	if _, err := x.fd.Write(append(body, '\n')); err != nil {
+		l.Error(err)
+		return err
+	}
+
+	x.outputFileSize += int64(len(body))
+	if x.outputFileSize > 4*1024*1024 {
+		if err := x.fd.Truncate(0); err != nil {
 			l.Error(err)
 			return err
 		}
-
-		outputFile = f
-	}
-
-	if _, err := outputFile.Write(append(body, '\n')); err != nil {
-		l.Error(err)
-		return err
-	}
-
-	outputFileSize += int64(len(body))
-	if outputFileSize > 4*1024*1024 {
-		if err := outputFile.Truncate(0); err != nil {
-			l.Error(err)
-			return err
-		}
-		outputFileSize = 0
+		x.outputFileSize = 0
 	}
 
 	return nil
-}
-
-var (
-	statsTimeout = time.Second * 3
-)
-
-func GetStats() ([]*InputsStat, error) {
-	q := &qstats{
-		ch: make(chan []*InputsStat),
-	}
-
-	tick := time.NewTicker(statsTimeout)
-	defer tick.Stop()
-
-	select {
-	case qstatsCh <- q:
-	case <-tick.C:
-		return nil, fmt.Errorf("send stats request timeout")
-	}
-
-	select {
-	case res := <-q.ch:
-		return res, nil
-	case <-tick.C:
-		return nil, fmt.Errorf("get stats timeout")
-	}
-}
-
-<<<<<<< HEAD
-func tryCleanCache(d *iodata) {
-
-	// disable cache under proxied mode, to prevent large packages in proxing lua module
-	if d.isProxy {
-		if err := doFlush([][]byte{d.data}, d.url); err != nil {
-			l.Errorf("post %s failed, drop %d packages", d.category, len(d.data))
-		}
-	} else {
-		if curCacheCnt > maxCacheCnt {
-			flushAll()
-		}
-	}
-
-=======
-func SetTest() {
-	testAssert = true
->>>>>>> 0a8d6a8c
 }