--- conflicted
+++ resolved
@@ -40,187 +40,5 @@
 
 	MaxFails int `toml:"max_fail"`
 
-<<<<<<< HEAD
-	Proxy  bool `toml:"proxy,omitempty"`
-	ontest bool
-}
-
-type endPoint struct {
-	url         string
-	host        string
-	scheme      string
-	proxy       string
-	urlValues   url.Values
-	categoryURL map[string]string
-	ontest      bool
-	fails       int
-	dw          *DataWayCfg // reference
-}
-
-func (dw *DataWayCfg) String() string {
-	arr := []string{fmt.Sprintf("dataways: [%s]", strings.Join(dw.URLs, ","))}
-
-	for _, x := range dw.endPoints {
-		arr = append(arr, "---------------------------------")
-		for k, v := range x.categoryURL {
-			arr = append(arr, fmt.Sprintf("% 24s: %s", k, v))
-		}
-	}
-
-	return strings.Join(arr, "\n")
-}
-
-func (dw *DataWayCfg) ClientsCount() int {
-	return len(dw.endPoints)
-}
-
-func (dw *DataWayCfg) GetToken() []string {
-	resToken := []string{}
-	for _, ep := range dw.endPoints {
-		if ep.urlValues != nil {
-			token := ep.urlValues.Get("token")
-			if token != "" {
-				resToken = append(resToken, token)
-			}
-		}
-	}
-
-	return resToken
-}
-
-func (dw *DataWayCfg) CheckToken(token string) (err error) {
-	err = fmt.Errorf("token invalid format")
-
-	tokenFormatMap := map[string]int{
-		"token_": 32,
-		"tkn_":   32,
-		"tokn_":  24,
-	}
-
-	parts := strings.Split(token, "_")
-
-	if len(parts) == 2 {
-		prefix := parts[0] + "_"
-		tokenVal := parts[1]
-
-		if tokenLen, ok := tokenFormatMap[prefix]; ok {
-			if len(tokenVal) == tokenLen {
-				err = nil
-			}
-		}
-	}
-
-	return
-}
-
-func (dw *DataWayCfg) Apply() error {
-	log = logger.SLogger("dataway")
-
-	// 如果 env 已传入了 dataway 配置, 则不再追加老的 dataway 配置,
-	// 避免俩边配置了同样的 dataway, 造成数据混乱
-	if dw.DeprecatedURL != "" && len(dw.URLs) == 0 {
-		dw.URLs = []string{dw.DeprecatedURL}
-	}
-
-	if len(dw.URLs) == 0 {
-		return fmt.Errorf("dataway not set")
-	}
-
-	if dw.HTTPTimeout == "" {
-		dw.HTTPTimeout = "30s"
-	}
-
-	if dw.MaxIdleConnsPerHost == 0 {
-		dw.MaxIdleConnsPerHost = 64
-	}
-
-	if dw.MaxFails == 0 {
-		dw.MaxFails = 20
-	}
-
-	timeout, err := time.ParseDuration(dw.HTTPTimeout)
-	if err != nil {
-		return err
-	}
-
-	dw.TimeoutDuration = timeout
-
-	if err := dw.initHTTP(); err != nil {
-		return err
-	}
-
-	dw.endPoints = dw.endPoints[:0]
-
-	for _, httpurl := range dw.URLs {
-		ep, err := dw.initEndpoint(httpurl)
-		if err != nil {
-			log.Errorf("init dataway url %s failed: %s", httpurl, err.Error())
-			return err
-		}
-
-		dw.endPoints = append(dw.endPoints, ep)
-	}
-
-	return nil
-}
-
-func (dw *DataWayCfg) initEndpoint(httpurl string) (*endPoint, error) {
-	u, err := url.ParseRequestURI(httpurl)
-	if err != nil {
-		log.Errorf("parse dataway url %s failed: %s", httpurl, err.Error())
-		return nil, err
-	}
-
-	cli := &endPoint{
-		url:         httpurl,
-		scheme:      u.Scheme,
-		urlValues:   u.Query(),
-		host:        u.Host,
-		categoryURL: map[string]string{},
-		ontest:      dw.ontest,
-		proxy:       dw.HTTPProxy,
-		dw:          dw, // reference
-	}
-
-	for _, api := range apis {
-		if cli.urlValues.Encode() != "" {
-			cli.categoryURL[api] = fmt.Sprintf("%s://%s%s?%s",
-				cli.scheme,
-				cli.host,
-				api,
-				cli.urlValues.Encode())
-		} else {
-			cli.categoryURL[api] = fmt.Sprintf("%s://%s%s",
-				cli.scheme,
-				cli.host,
-				api)
-		}
-	}
-
-	return cli, nil
-}
-
-func (dw *DataWayCfg) initHTTP() error {
-	cliopts := &ihttp.Options{
-		DialTimeout:         dw.TimeoutDuration,
-		MaxIdleConnsPerHost: dw.MaxIdleConnsPerHost,
-	}
-
-	if dw.HTTPProxy != "" { // set proxy
-		if u, err := url.ParseRequestURI(dw.HTTPProxy); err != nil {
-			log.Warnf("parse http proxy failed err: %s, ignored", err.Error())
-		} else {
-			cliopts.ProxyURL = u
-			log.Infof("set dataway proxy to %s ok", dw.HTTPProxy)
-		}
-	}
-
-	dw.httpCli = ihttp.Cli(cliopts)
-	dw.httpCli.Timeout = dw.TimeoutDuration // set HTTP request timeout
-	log.Debugf("httpCli: %p", dw.httpCli.Transport)
-
-	return nil
-=======
 	Proxy bool `toml:"proxy,omitempty"`
->>>>>>> 39b2937e
 }