// Unless explicitly stated otherwise all files in this repository are licensed
// under the MIT License.
// This product includes software developed at Guance Cloud (https://www.guance.com/).
// Copyright 2021-present Guance, Inc.

package dataway

import (
	"github.com/GuanceCloud/cliutils/metrics"
	"github.com/prometheus/client_golang/prometheus"
)

var (
	ptsCounterVec,
	bytesCounterVec,
	sinkCounterVec,
<<<<<<< HEAD
	notSinkPtsVec,
=======
	httpRetry,
	notSinkPtsVec,
	httpTCPConn,
>>>>>>> 7d2db13a
	sinkPtsVec *prometheus.CounterVec

	httpConnReusedFromIdle prometheus.Counter
	httpConnIdleTime       prometheus.Summary

	flushFailCacheVec,
	apiSumVec *prometheus.SummaryVec

	// HTTP trace metrics.
	httpDNSCost,
	httpTLSHandshakeCost,
	httpConnectCost,
	httpGotFirstResponseByteCost prometheus.Summary
)

// Metrics get all metrics aboud dataway.
func Metrics() []prometheus.Collector {
	return []prometheus.Collector{
		ptsCounterVec,
		bytesCounterVec,
		apiSumVec,
		sinkCounterVec,
<<<<<<< HEAD
=======
		httpRetry,
>>>>>>> 7d2db13a
		notSinkPtsVec,
		sinkPtsVec,
		flushFailCacheVec,

		httpDNSCost,
		httpTLSHandshakeCost,
		httpConnectCost,
		httpGotFirstResponseByteCost,

		httpTCPConn,
		httpConnReusedFromIdle,
		httpConnIdleTime,
	}
}

func metricsReset() {
	ptsCounterVec.Reset()
	bytesCounterVec.Reset()
	apiSumVec.Reset()
	httpTCPConn.Reset()

	httpRetry.Reset()
	sinkCounterVec.Reset()
	httpRetry.Reset()
	flushFailCacheVec.Reset()
	notSinkPtsVec.Reset()
	sinkPtsVec.Reset()
}

func doRegister() {
	metrics.MustRegister(
		ptsCounterVec,
		bytesCounterVec,
		apiSumVec,

		flushFailCacheVec,
		sinkCounterVec,
<<<<<<< HEAD
=======
		httpRetry,
>>>>>>> 7d2db13a
		notSinkPtsVec,
		sinkPtsVec,

		httpDNSCost,
		httpTLSHandshakeCost,
		httpConnectCost,
		httpGotFirstResponseByteCost,

		httpTCPConn,
		httpConnReusedFromIdle,
		httpConnIdleTime,
	)
}

// nolint:gochecknoinits
func init() {
	httpTCPConn = prometheus.NewCounterVec(
		prometheus.CounterOpts{
			Namespace: "datakit",
			Subsystem: "io",
			Name:      "http_tcp_conn_total",
			Help:      "Dataway HTTP TCP connection count",
		},
		[]string{
			"remote",
			"type",
		},
	)

	httpConnReusedFromIdle = prometheus.NewCounter(prometheus.CounterOpts{
		Namespace: "datakit",
		Subsystem: "io",
		Name:      "http_conn_reused_from_idle_total",
		Help:      "Dataway HTTP connection reused from idle count",
	})

	httpConnIdleTime = prometheus.NewSummary(prometheus.SummaryOpts{
		Namespace: "datakit",
		Subsystem: "io",
		Name:      "http_conn_idle_time_seconds",
		Help:      "Dataway HTTP connection idle time",
	})

	httpDNSCost = prometheus.NewSummary(
		prometheus.SummaryOpts{
			Namespace: "datakit",
			Subsystem: "io",
			Name:      "http_dns_cost_seconds",
			Help:      "Dataway HTTP DNS cost",
		})

	httpTLSHandshakeCost = prometheus.NewSummary(
		prometheus.SummaryOpts{
			Namespace: "datakit",
			Subsystem: "io",
			Name:      "http_tls_handshake_seconds",
			Help:      "Dataway TLS handshake cost",
		})

	httpConnectCost = prometheus.NewSummary(
		prometheus.SummaryOpts{
			Namespace: "datakit",
			Subsystem: "io",
			Name:      "http_connect_cost_seconds",
			Help:      "Dataway HTTP connect cost",
		})

	httpGotFirstResponseByteCost = prometheus.NewSummary(
		prometheus.SummaryOpts{
			Namespace: "datakit",
			Subsystem: "io",
			Name:      "http_got_first_resp_byte_cost_seconds",
			Help:      "Dataway got first response byte cost",

			Objectives: map[float64]float64{
				0.5:  0.05,
				0.75: 0.0075,
				0.95: 0.005,
			},

			MaxAge:     prometheus.DefMaxAge, // 10min
			AgeBuckets: prometheus.DefAgeBuckets,
		})

	flushFailCacheVec = prometheus.NewSummaryVec(
		prometheus.SummaryOpts{
			Namespace: "datakit",
			Subsystem: "io",
			Name:      "flush_failcache_bytes",
			Help:      "IO flush fail-cache bytes(in gzip) summary",
		},
		[]string{"category"},
	)

	ptsCounterVec = prometheus.NewCounterVec(
		prometheus.CounterOpts{
			Namespace: "datakit",
			Subsystem: "io",
			Name:      "dataway_point_total",
			Help:      "Dataway uploaded points, partitioned by category and send status(HTTP status)",
		},
		[]string{"category", "status"},
	)

	bytesCounterVec = prometheus.NewCounterVec(
		prometheus.CounterOpts{
			Namespace: "datakit",
			Subsystem: "io",
			Name:      "dataway_point_bytes_total",
			Help:      "Dataway uploaded points bytes, partitioned by category and pint send status(HTTP status)",
		},
		[]string{"category", "enc", "status"},
	)

	apiSumVec = prometheus.NewSummaryVec(
		prometheus.SummaryOpts{
			Namespace: "datakit",
			Subsystem: "io",
			Name:      "dataway_api_latency_seconds",
			Help:      "Dataway HTTP request latency partitioned by HTTP API(method@url) and HTTP status",
		},
		[]string{"api", "status"},
	)

	httpRetry = prometheus.NewCounterVec(
		prometheus.CounterOpts{
			Namespace: "datakit",
			Subsystem: "io",
			Name:      "http_retry_total",
			Help:      "Dataway HTTP retried count",
		},
		[]string{"api", "status"},
	)

	sinkCounterVec = prometheus.NewCounterVec(
		prometheus.CounterOpts{
			Namespace: "datakit",
			Subsystem: "io",
			Name:      "dataway_sink_total",
			Help:      "Dataway Sinked count, partitioned by category.",
		},
		[]string{
			"category",
		},
	)

	notSinkPtsVec = prometheus.NewCounterVec(
		prometheus.CounterOpts{
			Namespace: "datakit",
			Subsystem: "io",
			Name:      "dataway_not_sink_point_total",
			Help:      "Dataway not-Sinked points(condition or category not match)",
		},
		[]string{
			"category",
		},
<<<<<<< HEAD
		[]string{
			"category",
		},
	)

	notSinkPtsVec = prometheus.NewCounterVec(
		prometheus.CounterOpts{
			Namespace: "datakit",
			Subsystem: "io",
			Name:      "dataway_not_sink_point_total",
			Help:      "dataway not-sinked points(condition or category not match)",
		},
		[]string{"category"},
=======
>>>>>>> 7d2db13a
	)

	sinkPtsVec = prometheus.NewCounterVec(
		prometheus.CounterOpts{
			Namespace: "datakit",
			Subsystem: "io",
			Name:      "dataway_sink_point_total",
			Help:      "Dataway Sinked points, partitioned by category and point send status(ok/failed/dropped)",
		},
		[]string{"category", "status"},
	)

	doRegister()
}<|MERGE_RESOLUTION|>--- conflicted
+++ resolved
@@ -14,13 +14,9 @@
 	ptsCounterVec,
 	bytesCounterVec,
 	sinkCounterVec,
-<<<<<<< HEAD
-	notSinkPtsVec,
-=======
 	httpRetry,
 	notSinkPtsVec,
 	httpTCPConn,
->>>>>>> 7d2db13a
 	sinkPtsVec *prometheus.CounterVec
 
 	httpConnReusedFromIdle prometheus.Counter
@@ -43,10 +39,7 @@
 		bytesCounterVec,
 		apiSumVec,
 		sinkCounterVec,
-<<<<<<< HEAD
-=======
 		httpRetry,
->>>>>>> 7d2db13a
 		notSinkPtsVec,
 		sinkPtsVec,
 		flushFailCacheVec,
@@ -84,10 +77,7 @@
 
 		flushFailCacheVec,
 		sinkCounterVec,
-<<<<<<< HEAD
-=======
 		httpRetry,
->>>>>>> 7d2db13a
 		notSinkPtsVec,
 		sinkPtsVec,
 
@@ -244,22 +234,6 @@
 		[]string{
 			"category",
 		},
-<<<<<<< HEAD
-		[]string{
-			"category",
-		},
-	)
-
-	notSinkPtsVec = prometheus.NewCounterVec(
-		prometheus.CounterOpts{
-			Namespace: "datakit",
-			Subsystem: "io",
-			Name:      "dataway_not_sink_point_total",
-			Help:      "dataway not-sinked points(condition or category not match)",
-		},
-		[]string{"category"},
-=======
->>>>>>> 7d2db13a
 	)
 
 	sinkPtsVec = prometheus.NewCounterVec(
