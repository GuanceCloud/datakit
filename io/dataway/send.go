--- conflicted
+++ resolved
@@ -8,11 +8,8 @@
 import (
 	"bytes"
 	"context"
-<<<<<<< HEAD
+	"crypto/tls"
 	"errors"
-=======
-	"crypto/tls"
->>>>>>> 0be60423
 	"fmt"
 	"io/ioutil"
 	"math/rand"
@@ -22,13 +19,10 @@
 	"sync"
 	"time"
 
-<<<<<<< HEAD
+	"github.com/hashicorp/go-retryablehttp"
 	"gitlab.jiagouyun.com/cloudcare-tools/datakit"
 	"gitlab.jiagouyun.com/cloudcare-tools/datakit/io/sender"
 	"gitlab.jiagouyun.com/cloudcare-tools/datakit/io/sink/sinkcommon"
-=======
-	"github.com/hashicorp/go-retryablehttp"
->>>>>>> 0be60423
 	"gopkg.in/CodapeWild/dd-trace-go.v1/ddtrace/ext"
 	"gopkg.in/CodapeWild/dd-trace-go.v1/ddtrace/tracer"
 )
@@ -180,9 +174,6 @@
 	return statusCode, err
 }
 
-<<<<<<< HEAD
-func (dw *DataWayDefault) sendReq(req *http.Request) (*http.Response, error) {
-=======
 type httpTraceStat struct {
 	reuseConn bool
 	idle      bool
@@ -219,8 +210,7 @@
 		de.Err, de.API, de.Trace)
 }
 
-func (dw *DataWayCfg) sendReq(req *http.Request) (*http.Response, error) {
->>>>>>> 0be60423
+func (dw *DataWayDefault) sendReq(req *http.Request) (*http.Response, error) {
 	log.Debugf("send request %s, proxy: %s, dwcli: %p, timeout: %s(%s)",
 		req.URL.String(), dw.HTTPProxy, dw.httpCli.HTTPClient.Transport,
 		dw.HTTPTimeout, dw.TimeoutDuration.String())
