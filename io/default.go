--- conflicted
+++ resolved
@@ -88,15 +88,7 @@
 		return fmt.Errorf("no points")
 	}
 
-<<<<<<< HEAD
-	if testAssert {
-		return nil
-	}
-
-	return defaultIO.doFeed(pts, category, name, opt)
-=======
 	return defaultIO.DoFeed(pts, category, name, opt)
->>>>>>> 83a949dc
 }
 
 func MakePoint(name string,
