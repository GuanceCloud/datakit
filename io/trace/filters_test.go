package trace

import (
<<<<<<< HEAD
	"fmt"
=======
>>>>>>> e31b3093
	"sync"
	"testing"
	"time"
)

func TestSampler(t *testing.T) {
	var origin DatakitTraces
	for i := 0; i < 1000; i++ {
		dktrace := randDatakitTrace(t, 1)
		parentialize(dktrace)
		origin = append(origin, dktrace)
	}

	sampler := &Sampler{}
	sampler.UpdateArgs(PriorityAuto, 0.15)

	wg := sync.WaitGroup{}
	wg.Add(10)
	for i := 0; i < 10; i++ {
		go func() {
			defer wg.Done()

			var sampled DatakitTraces
			for i := range origin {
				if t, _ := sampler.Sample(origin[i]); t != nil {
					sampled = append(sampled, t)
				}
			}
<<<<<<< HEAD
			fmt.Printf("origin traces count: %d sampled traces count: %d\n", len(origin), len(sampled))
=======
			t.Logf("origin traces count: %d sampled traces count: %d\n", len(origin), len(sampled))
>>>>>>> e31b3093
		}()
	}
	wg.Wait()
}

func TestCloseResource(t *testing.T) {
	testcases := DatakitTraces{
		randDatakitTraceByService(t, 10, "login", "Allen123", "ddtrace"),
		randDatakitTraceByService(t, 10, "game", "Bravo333", "ddtrace"),
		randDatakitTraceByService(t, 10, "logout", "Clear666", "ddtrace"),
	}
	expected := []func(trace DatakitTrace) bool{
		func(trace DatakitTrace) bool { return trace != nil },
		func(trace DatakitTrace) bool { return trace == nil },
		func(trace DatakitTrace) bool { return trace != nil },
	}

	closer := &CloseResource{}
	closer.UpdateIgnResList(map[string][]string{"game": {".*333"}})

	wg := sync.WaitGroup{}
	wg.Add(10)
	for i := 0; i < 10; i++ {
		go func() {
			defer wg.Done()

			for i := range testcases {
				parentialize(testcases[i])

				trace, _ := closer.Close(testcases[i])
				if !expected[i](trace) {
					t.Errorf("close resource %s failed trace:%v", testcases[i][0].Resource, trace)
					t.FailNow()
				}
			}
		}()
	}
	wg.Wait()
}

func TestKeepRareResource(t *testing.T) {
	var traces DatakitTraces
	for i := 0; i < 10; i++ {
		trace := randDatakitTraceByService(t, 10, "test-rare-resource", "kept", "ddtrace")
		parentialize(trace)
		traces = append(traces, trace)
	}

	keep := &KeepRareResource{}
	keep.UpdateStatus(true, 10*time.Millisecond)

	wg := sync.WaitGroup{}
	wg.Add(10)
	for i := 0; i < 10; i++ {
		go func() {
			defer wg.Done()

			var kept DatakitTraces
			for i := range traces {
				time.Sleep(5 * time.Millisecond)
				if t, skip := keep.Keep(traces[i]); skip {
					kept = append(kept, t)
				}
			}
			if len(kept) >= len(traces) {
				t.Errorf("wrong length kept send: %d kept: %d", len(traces), len(kept))
				t.FailNow()
			}
		}()
	}
	wg.Wait()

	var kept DatakitTraces
	for i := range traces {
		time.Sleep(15 * time.Millisecond)
		if t, skip := keep.Keep(traces[i]); skip {
			kept = append(kept, t)
		}
	}
	if len(kept) != len(traces) {
		t.Errorf("wrong length kept sec send: %d kept: %d", len(traces), len(kept))
		t.FailNow()
	}
}<|MERGE_RESOLUTION|>--- conflicted
+++ resolved
@@ -1,10 +1,6 @@
 package trace
 
 import (
-<<<<<<< HEAD
-	"fmt"
-=======
->>>>>>> e31b3093
 	"sync"
 	"testing"
 	"time"
@@ -33,11 +29,7 @@
 					sampled = append(sampled, t)
 				}
 			}
-<<<<<<< HEAD
-			fmt.Printf("origin traces count: %d sampled traces count: %d\n", len(origin), len(sampled))
-=======
 			t.Logf("origin traces count: %d sampled traces count: %d\n", len(origin), len(sampled))
->>>>>>> e31b3093
 		}()
 	}
 	wg.Wait()
