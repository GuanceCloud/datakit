package trace

import (
	"sync"
	"testing"
	"time"
)

func TestSampler(t *testing.T) {
	var origin DatakitTraces
	for i := 0; i < 1000; i++ {
		dktrace := randDatakitTrace(t, 1)
		parentialize(dktrace)
		origin = append(origin, dktrace)
	}

	sampler := &Sampler{}
	sampler.UpdateArgs(PriorityAuto, 0.15)

	wg := sync.WaitGroup{}
	wg.Add(10)
	for i := 0; i < 10; i++ {
<<<<<<< HEAD
		go func() {
=======
		go func() { // nolint:govet,staticcheck
>>>>>>> cabe6de4
			defer wg.Done()

			var sampled DatakitTraces
			for i := range origin {
				if t, _ := sampler.Sample(origin[i]); t != nil {
					sampled = append(sampled, t)
				}
			}
			t.Logf("origin traces count: %d sampled traces count: %d\n", len(origin), len(sampled))
		}()
	}
	wg.Wait()
}

func TestCloseResource(t *testing.T) {
	testcases := DatakitTraces{
		randDatakitTraceByService(t, 10, "login", "Allen123", "ddtrace"),
		randDatakitTraceByService(t, 10, "game", "Bravo333", "ddtrace"),
		randDatakitTraceByService(t, 10, "logout", "Clear666", "ddtrace"),
	}
	expected := []func(trace DatakitTrace) bool{
		func(trace DatakitTrace) bool { return trace != nil },
		func(trace DatakitTrace) bool { return trace == nil },
		func(trace DatakitTrace) bool { return trace != nil },
	}

	closer := &CloseResource{}
	closer.UpdateIgnResList(map[string][]string{"game": {".*333"}})

	wg := sync.WaitGroup{}
	wg.Add(10)
	for i := 0; i < 10; i++ {
<<<<<<< HEAD
		go func() {
=======
		go func() { // nolint:govet,staticcheck
>>>>>>> cabe6de4
			defer wg.Done()

			for i := range testcases {
				parentialize(testcases[i])

				trace, _ := closer.Close(testcases[i])
				if !expected[i](trace) {
					t.Errorf("close resource %s failed trace:%v", testcases[i][0].Resource, trace)
<<<<<<< HEAD
					t.FailNow()
=======
					t.FailNow() // nolint:govet,staticcheck
>>>>>>> cabe6de4
				}
			}
		}()
	}
	wg.Wait()
}

func TestKeepRareResource(t *testing.T) {
	var traces DatakitTraces
	for i := 0; i < 10; i++ {
		trace := randDatakitTraceByService(t, 10, "test-rare-resource", "kept", "ddtrace")
		parentialize(trace)
		traces = append(traces, trace)
	}

	keep := &KeepRareResource{}
	keep.UpdateStatus(true, 10*time.Millisecond)

	wg := sync.WaitGroup{}
	wg.Add(10)
	for i := 0; i < 10; i++ {
<<<<<<< HEAD
		go func() {
=======
		go func() { // nolint:govet,staticcheck
>>>>>>> cabe6de4
			defer wg.Done()

			var kept DatakitTraces
			for i := range traces {
				time.Sleep(5 * time.Millisecond)
				if t, skip := keep.Keep(traces[i]); skip {
					kept = append(kept, t)
				}
			}
			if len(kept) >= len(traces) {
				t.Errorf("wrong length kept send: %d kept: %d", len(traces), len(kept))
<<<<<<< HEAD
				t.FailNow()
=======
				t.FailNow() // nolint:govet,staticcheck
>>>>>>> cabe6de4
			}
		}()
	}
	wg.Wait()

	var kept DatakitTraces
	for i := range traces {
		time.Sleep(15 * time.Millisecond)
		if t, skip := keep.Keep(traces[i]); skip {
			kept = append(kept, t)
		}
	}
	if len(kept) != len(traces) {
		t.Errorf("wrong length kept sec send: %d kept: %d", len(traces), len(kept))
		t.FailNow()
	}
}<|MERGE_RESOLUTION|>--- conflicted
+++ resolved
@@ -20,11 +20,7 @@
 	wg := sync.WaitGroup{}
 	wg.Add(10)
 	for i := 0; i < 10; i++ {
-<<<<<<< HEAD
-		go func() {
-=======
 		go func() { // nolint:govet,staticcheck
->>>>>>> cabe6de4
 			defer wg.Done()
 
 			var sampled DatakitTraces
@@ -57,11 +53,7 @@
 	wg := sync.WaitGroup{}
 	wg.Add(10)
 	for i := 0; i < 10; i++ {
-<<<<<<< HEAD
-		go func() {
-=======
 		go func() { // nolint:govet,staticcheck
->>>>>>> cabe6de4
 			defer wg.Done()
 
 			for i := range testcases {
@@ -70,11 +62,7 @@
 				trace, _ := closer.Close(testcases[i])
 				if !expected[i](trace) {
 					t.Errorf("close resource %s failed trace:%v", testcases[i][0].Resource, trace)
-<<<<<<< HEAD
-					t.FailNow()
-=======
 					t.FailNow() // nolint:govet,staticcheck
->>>>>>> cabe6de4
 				}
 			}
 		}()
@@ -96,11 +84,7 @@
 	wg := sync.WaitGroup{}
 	wg.Add(10)
 	for i := 0; i < 10; i++ {
-<<<<<<< HEAD
-		go func() {
-=======
 		go func() { // nolint:govet,staticcheck
->>>>>>> cabe6de4
 			defer wg.Done()
 
 			var kept DatakitTraces
@@ -112,11 +96,7 @@
 			}
 			if len(kept) >= len(traces) {
 				t.Errorf("wrong length kept send: %d kept: %d", len(traces), len(kept))
-<<<<<<< HEAD
-				t.FailNow()
-=======
 				t.FailNow() // nolint:govet,staticcheck
->>>>>>> cabe6de4
 			}
 		}()
 	}
