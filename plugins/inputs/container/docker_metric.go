--- conflicted
+++ resolved
@@ -35,10 +35,7 @@
 
 	tags := make(tagsType)
 	tags["state"] = container.State
-<<<<<<< HEAD
-=======
 	tags["docker_image"] = container.Image
->>>>>>> 31a7b194
 	tags["image"] = container.Image
 	tags["image_name"] = imageName
 	tags["image_short_name"] = imageShortName
@@ -81,11 +78,8 @@
 	if image := meta.containerImage(); image != "" {
 		// 如果能找到 pod image，则使用它
 		imageName, imageShortName, imageTag := ParseImage(image)
-<<<<<<< HEAD
-=======
 
 		tags["docker_image"] = image
->>>>>>> 31a7b194
 		tags["image"] = image
 		tags["image_name"] = imageName
 		tags["image_short_name"] = imageShortName
@@ -203,10 +197,7 @@
 		Tags: map[string]interface{}{
 			"container_id":     inputs.NewTagInfo(`容器 ID（该字段默认被删除）`),
 			"container_name":   inputs.NewTagInfo(`容器名称`),
-<<<<<<< HEAD
-=======
 			"docker_image":     inputs.NewTagInfo("镜像全称，例如 `nginx.org/nginx:1.21.0` （Depercated, use image）"),
->>>>>>> 31a7b194
 			"image":            inputs.NewTagInfo("镜像全称，例如 `nginx.org/nginx:1.21.0`"),
 			"image_name":       inputs.NewTagInfo("镜像名称，例如 `nginx.org/nginx`"),
 			"image_short_name": inputs.NewTagInfo("镜像名称精简版，例如 `nginx`"),
