package container

import (
	"context"
	"errors"
	"fmt"
	"strings"
	"sync"
	"time"

	"github.com/docker/docker/api/types"
	"gitlab.jiagouyun.com/cloudcare-tools/datakit/internal/filter"
	"gitlab.jiagouyun.com/cloudcare-tools/datakit/plugins/inputs"
)

type dockerInput struct {
	client dockerClientX
	// container log 需要添加 pod 信息，所以存一份 k8sclient
	k8sClient k8sClientX

	containerLogList map[string]context.CancelFunc

	metricFilter  filter.Filter
	loggingFilter filter.Filter

	cfg *dockerInputConfig
}

type dockerInputConfig struct {
	endpoint string

	excludePauseContainer  bool
	removeLoggingAnsiCodes bool
	maxLoggingLength       int

	containerIncludeMetric []string
	containerExcludeMetric []string

	containerIncludeLog []string
	containerExcludeLog []string

	extraTags map[string]string
}

func newDockerInput(cfg *dockerInputConfig) (*dockerInput, error) {
	d := &dockerInput{
		containerLogList: make(map[string]context.CancelFunc),
		cfg:              cfg,
	}

	client, err := newDockerClient(cfg.endpoint, nil)
	if err != nil {
		return nil, err
	}
	d.client = client

	if err := d.createMetricFilters(cfg.containerIncludeMetric, cfg.containerExcludeMetric); err != nil {
		return nil, err
	}
	if err := d.createLoggingFilters(cfg.containerIncludeLog, cfg.containerExcludeLog); err != nil {
		return nil, err
	}

	return d, nil
}

func (d *dockerInput) stop() {
	d.cancelTails()
}

func (d *dockerInput) gatherMetric() ([]inputs.Measurement, error) {
	cList, err := d.getContainerList()
	if err != nil {
		return nil, err
	}

	var (
		res []inputs.Measurement
		mu  sync.Mutex
		wg  sync.WaitGroup

		now = time.Now()
	)

	for idx := range cList {
		wg.Add(1)

		go func(c *types.Container) {
			defer wg.Done()

			image := getImageOfPodContainer(c, d.k8sClient)
			if d.ignoreContainer(c) || d.ignoreImageForMetric(image) {
				return
			}

			m, err := gatherDockerContainerMetric(d.client, d.k8sClient, c)
			if err != nil {
				return
			}
			m.tags.append(d.cfg.extraTags)
			m.time = now

			mu.Lock()
			res = append(res, m)
			mu.Unlock()
		}(&cList[idx])
	}

	wg.Wait()
	return res, nil
}

func (d *dockerInput) gatherObject() ([]inputs.Measurement, error) {
	cList, err := d.getContainerList()
	if err != nil {
		return nil, err
	}

	var (
		res []inputs.Measurement
		mu  sync.Mutex
		wg  sync.WaitGroup

		now = time.Now()
	)

	for idx := range cList {
		wg.Add(1)

		go func(c *types.Container) {
			defer wg.Done()

			if d.ignoreContainer(c) {
				return
			}
			m, err := gatherDockerContainerObject(d.client, d.k8sClient, c)
			if err != nil {
				return
			}
			m.tags.append(d.cfg.extraTags)
			m.time = now

			mu.Lock()
			res = append(res, m)
			mu.Unlock()
		}(&cList[idx])
	}

	wg.Wait()
	return res, nil
}

func (d *dockerInput) watchNewContainerLogs() error {
	cList, err := d.getContainerList()
	if err != nil {
		return err
	}

	for idx, container := range cList {
		if !d.shouldPullContainerLog(&cList[idx]) {
			continue
		}

		l.Infof("add container log, containerName: %s image: %s", getContainerName(container.Names), container.Image)
		ctx, cancel := context.WithCancel(context.Background())
		d.addToContainerList(container.ID, cancel)

		// Start a new goroutine for every new container that has logs to collect
		go func(container *types.Container) {
			defer func() {
				d.removeFromContainerList(container.ID)
				l.Debugf("remove container log, containerName: %s image: %s", getContainerName(container.Names), container.Image)
			}()

			if err := d.watchingContainerLog(ctx, container); err != nil {
				if !errors.Is(err, context.Canceled) {
					l.Errorf("tailContainerLog: %s", err)
				}
			}
		}(&cList[idx])
	}

	return nil
}

const (
	podAnnotationNil = iota + 1
	podAnnotationEnable
	podAnnotationDisable
)

func (d *dockerInput) shouldPullContainerLog(container *types.Container) bool {
	if d.containerInContainerList(container.ID) {
		return false
	}

	image := container.Image

	// TODO
	// 每次获取到容器列表，都要进行以下所有 resist 考查，特别是获取其 k8s Annotation 的配置，需要进行访问和查找
	// 这消耗很大，且没有意义
	// 可以使用 container ID 进行缓存，维持一份名单，通过名单再决定是否进行考查

	podAnnotationState := podAnnotationNil

	func() {
		podName := container.Labels[containerLableForPodName]
		if d.k8sClient == nil || podName == "" {
			return
		}
<<<<<<< HEAD
		podNamespace := container.Labels[containerLableForPodNamespace]

		meta, err := queryPodMetaData(d.k8sClient, podName, podNamespace)
=======
		meta, err := queryPodMetaData(d.k8sClient, container.Labels["pod_name"], container.Labels["pod_namespace"])
>>>>>>> 83919bb1
		if err != nil {
			return
		}
		image = meta.containerImage()

		logconf, err := getContainerLogConfig(meta.Annotations)
		if err != nil || logconf == nil {
			return
		}

		if logconf.Disable {
			podAnnotationState = podAnnotationDisable
			l.Debugf("ignore containerlog because of annotation disable, podName:%s, podNamespace:%s, logconfig:%#v, containerName:%s",
				podName, podNamespace, logconf, getContainerName(container.Names))
		} else {
			podAnnotationState = podAnnotationEnable
		}
	}()

	switch podAnnotationState {
	case podAnnotationDisable:
		return false
	case podAnnotationEnable:
		return true
	case podAnnotationNil:
		// nil
	}

	if d.ignoreContainer(container) {
		l.Debugf("ignore containerlog because of pause status, containerName:%s, shortImage:%s", getContainerName(container.Names), image)
		return false
	}

	if d.ignoreImageForLogging(image) {
		l.Debugf("ignore containerlog because of image filter, containerName:%s, shortImage:%s", getContainerName(container.Names), image)
		return false
	}

	return true
}

func (d *dockerInput) getContainerList() ([]types.Container, error) {
	cList, err := d.client.ContainerList(context.Background(), dockerContainerListOption)
	if err != nil {
		return nil, fmt.Errorf("failed to get container list: %w", err)
	}

	return cList, nil
}

func (d *dockerInput) createMetricFilters(include, exclude []string) error {
	in := splitRules(include)
	ex := splitRules(exclude)

	f, err := filter.NewIncludeExcludeFilter(in, ex)
	if err != nil {
		return err
	}

	d.metricFilter = f
	return nil
}

func (d *dockerInput) createLoggingFilters(include, exclude []string) error {
	in := splitRules(include)
	ex := splitRules(exclude)

	f, err := filter.NewIncludeExcludeFilter(in, ex)
	if err != nil {
		return err
	}

	d.loggingFilter = f
	return nil
}

func (d *dockerInput) ignoreImageForMetric(image string) (ignore bool) {
	if d.metricFilter == nil {
		return
	}
	// 注意，match 和 ignore 是相反的逻辑
	// 如果 match 通过，则表示不需要 ignore
	// 所以要取反
	return !d.metricFilter.Match(image)
}

func (d *dockerInput) ignoreImageForLogging(image string) (ignore bool) {
	if d.loggingFilter == nil {
		return
	}
	return !d.loggingFilter.Match(image)
}

func (d *dockerInput) ignoreContainer(container *types.Container) bool {
	if !isRunningContainer(container.State) {
		return true
	}
	if d.cfg.excludePauseContainer && isPauseContainer(container.Command) {
		return true
	}
	return false
}

// splitRules
//   切分带有 'image:' 前缀的字符串 kv，返回其 values
//   ex: ["image:img_*", "image:img01*", "xx:xx"]
//   return: ["img_*", "img01*"]
func splitRules(arr []string) (rules []string) {
	for _, str := range arr {
		x := strings.Split(str, ":")
		if len(x) != 2 {
			continue
		}
		if strings.HasPrefix(str, "image:") {
			rules = append(rules, x[1])
		}
	}

	return
}

func getImageOfPodContainer(container *types.Container, k8sClient k8sClientX) (image string) {
	image = container.Image

	if k8sClient == nil {
		return
	}
	if container.Labels["pod_name"] == "" {
		return
	}

	meta, err := queryPodMetaData(k8sClient, container.Labels["pod_name"], container.Labels["pod_namespace"])
	if err != nil {
		return
	}
	image = meta.containerImage()
	return
}<|MERGE_RESOLUTION|>--- conflicted
+++ resolved
@@ -208,13 +208,9 @@
 		if d.k8sClient == nil || podName == "" {
 			return
 		}
-<<<<<<< HEAD
 		podNamespace := container.Labels[containerLableForPodNamespace]
 
 		meta, err := queryPodMetaData(d.k8sClient, podName, podNamespace)
-=======
-		meta, err := queryPodMetaData(d.k8sClient, container.Labels["pod_name"], container.Labels["pod_namespace"])
->>>>>>> 83919bb1
 		if err != nil {
 			return
 		}
