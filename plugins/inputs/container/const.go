package container

import (
	"reflect"
	"time"

	timex "gitlab.jiagouyun.com/cloudcare-tools/datakit/internal/time"
	"gitlab.jiagouyun.com/cloudcare-tools/datakit/plugins/inputs"
)

const (
	inputName = "container"
	catelog   = "container"

	dockerEndpoint = "unix:///var/run/docker.sock"

	timeoutDuration = time.Second * 5
)

var measurements = make(map[reflect.Type]inputs.Measurement)

func registerMeasurement(mea inputs.Measurement) {
	measurements[reflect.TypeOf(mea)] = mea
}

const sampleCfg = `
[inputs.container]
  endpoint = "unix:///var/run/docker.sock"

  ## Containers metrics to include and exclude, default not collect. Globs accepted.
  container_include_metric = []
  container_exclude_metric = ["image:*"]

  ## Containers logs to include and exclude, default collect all containers. Globs accepted.
<<<<<<< HEAD
  container_include_log = [""]
=======
  container_include_log = []
>>>>>>> 6ceba20a
  container_exclude_log = ["image:pubrepo.jiagouyun.com/datakit/logfwd*"]

  exclude_pause_container = true

  ## Removes ANSI escape codes from text strings
  logging_remove_ansi_escape_codes = false
  ## Maximum length of logging, default 32766 bytes.
  max_logging_length = 32766
  
  kubernetes_url = "https://kubernetes.default:443"

  ## Authorization level:
  ##   bearer_token -> bearer_token_string -> TLS
  ## Use bearer token for authorization. ('bearer_token' takes priority)
  ## linux at:   /run/secrets/kubernetes.io/serviceaccount/token
  ## windows at: C:\var\run\secrets\kubernetes.io\serviceaccount\token
  bearer_token = "/run/secrets/kubernetes.io/serviceaccount/token"
  # bearer_token_string = "<your-token-string>"

  [inputs.container.tags]
    # some_tag = "some_value"
    # more_tag = "some_other_value"
`

type DepercatedConf struct {
	EnableMetric        bool           `toml:"enable_metric,omitempty"`
	EnableObject        bool           `toml:"enable_object,omitempty"`
	EnableLogging       bool           `toml:"enable_logging,omitempty"`
	MetricInterval      timex.Duration `toml:"metric_interval,omitempty"`
	IgnoreImageName     []string       `toml:"ignore_image_name,omitempty"`
	IgnoreContainerName []string       `toml:"ignore_container_name,omitempty"`
	DropTags            []string       `toml:"drop_tags,omitempty"`
	Kubernetes          struct {
		URL                string   `toml:"kubelet_url,omitempty"`
		IgnorePodName      []string `toml:"ignore_pod_name,omitempty"`
		BearerToken        string   `toml:"bearer_token,omitempty"`
		BearerTokenString  string   `toml:"bearer_token_string,omitempty"`
		TLSCA              string   `toml:"tls_ca,omitempty"`
		TLSCert            string   `toml:"tls_cert,omitempty"`
		TLSKey             string   `toml:"tls_key,omitempty"`
		InsecureSkipVerify bool     `toml:"insecure_skip_verify,omitempty"`
	} `toml:"kubelet,omitempty"`
	Logs []struct {
		MatchBy           string   `toml:"match_by,omitempty"`
		Match             []string `toml:"match,omitempty"`
		Source            string   `toml:"source,omitempty"`
		Service           string   `toml:"service,omitempty"`
		Pipeline          string   `toml:"pipeline,omitempty"`
		IgnoreStatus      []string `toml:"ignore_status,omitempty"`
		CharacterEncoding string   `toml:"character_encoding,omitempty"`
		MultilineMatch    string   `toml:"multiline_match,omitempty"`
	} `toml:"log,omitempty"`
	LogDepercated struct {
		FilterMessage []string `toml:"filter_message,omitempty"`
		Source        string   `toml:"source,omitempty"`
		Service       string   `toml:"service,omitempty"`
		Pipeline      string   `toml:"pipeline,omitempty"`
	} `toml:"logfilter,omitempty"`
	PodNameRewriteDeprecated []string `toml:"pod_name_write,omitempty"`
	PodnameRewriteDeprecated []string `toml:"pod_name_rewrite,omitempty"`
}<|MERGE_RESOLUTION|>--- conflicted
+++ resolved
@@ -32,11 +32,7 @@
   container_exclude_metric = ["image:*"]
 
   ## Containers logs to include and exclude, default collect all containers. Globs accepted.
-<<<<<<< HEAD
-  container_include_log = [""]
-=======
   container_include_log = []
->>>>>>> 6ceba20a
   container_exclude_log = ["image:pubrepo.jiagouyun.com/datakit/logfwd*"]
 
   exclude_pause_container = true
@@ -45,7 +41,7 @@
   logging_remove_ansi_escape_codes = false
   ## Maximum length of logging, default 32766 bytes.
   max_logging_length = 32766
-  
+
   kubernetes_url = "https://kubernetes.default:443"
 
   ## Authorization level:
