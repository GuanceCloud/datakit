package container

import (
	"context"
	"encoding/json"
	"time"

	"github.com/docker/docker/api/types"
	"gitlab.jiagouyun.com/cloudcare-tools/datakit"
	"gitlab.jiagouyun.com/cloudcare-tools/datakit/io"
	"gitlab.jiagouyun.com/cloudcare-tools/datakit/plugins/inputs"
)

func gatherDockerContainerObject(client dockerClientX, k8sClient k8sClientX, container *types.Container) (*containerObject, error) {
	m := &containerObject{}
	m.tags = getContainerInfo(container, k8sClient)
	m.tags["name"] = container.ID
	m.tags["status"] = container.Status

	if hostname, err := getContainerHostname(client, container.ID); err == nil {
		m.tags["container_host"] = hostname
	}

	f, err := getContainerStats(client, container.ID)
	if err != nil {
		return nil, err
	}
	m.fields = f

	// 毫秒除以1000得秒数，不使用Second()因为它返回浮点
	m.fields["age"] = time.Since(time.Unix(container.Created, 0)).Milliseconds() / 1e3
	m.fields["from_kubernetes"] = containerIsFromKubernetes(getContainerName(container.Names))
	m.fields.mergeToMessage(m.tags)

	if process, err := getContainerProcessToJSON(client, container.ID); err == nil {
		m.fields["process"] = process
	}
	return m, nil
}

func getContainerHostname(client dockerClientX, containerID string) (string, error) {
	containerJSON, err := client.ContainerInspect(context.TODO(), containerID)
	if err != nil {
		return "", err
	}
	return containerJSON.Config.Hostname, nil
}

func getContainerProcessToJSON(client dockerClientX, containerID string) (string, error) {
	process, err := getContainerProcess(client, containerID)
	if err != nil {
		return "", err
	}

	j, err := json.Marshal(process)
	if err != nil {
		return "", err
	}

	return string(j), nil
}

func getContainerProcess(client dockerClientX, containerID string) ([]map[string]string, error) {
	// query parameters: top
	// default "-ef"
	// The arguments to pass to ps. For example, aux
	top, err := client.ContainerTop(context.TODO(), containerID, nil)
	if err != nil {
		return nil, err
	}

	var res []map[string]string
	for _, proc := range top.Processes {
		if len(proc) != len(top.Titles) {
			continue
		}

		p := make(map[string]string)

		for idx, title := range top.Titles {
			p[title] = proc[idx]
		}

		res = append(res, p)
	}
	return res, nil
}

type containerObject struct {
	tags   tagsType
	fields fieldsType
	time   time.Time
}

func (c *containerObject) LineProto() (*io.Point, error) {
	return io.NewPoint(dockerContainerName, c.tags, c.fields, &io.PointOption{Time: c.time, Category: datakit.Object})
}

//nolint:lll
func (c *containerObject) Info() *inputs.MeasurementInfo {
	return &inputs.MeasurementInfo{
		Name: dockerContainerName,
		Desc: "容器对象数据，如果容器处于非 running 状态，则`cpu_usage`等指标将不存在",
		Type: "object",
		Tags: map[string]interface{}{
			"container_id":     inputs.NewTagInfo(`容器 ID（该字段默认被删除）`),
			"name":             inputs.NewTagInfo(`对象数据的指定 ID`),
			"status":           inputs.NewTagInfo("容器状态，例如 `Up 5 hours`"),
			"container_name":   inputs.NewTagInfo(`容器名称`),
<<<<<<< HEAD
=======
			"docker_image":     inputs.NewTagInfo("镜像全称，例如 `nginx.org/nginx:1.21.0` （Depercated, use image）"),
>>>>>>> 31a7b194
			"image":            inputs.NewTagInfo("镜像全称，例如 `nginx.org/nginx:1.21.0`"),
			"image_name":       inputs.NewTagInfo("镜像名称，例如 `nginx.org/nginx`"),
			"image_short_name": inputs.NewTagInfo("镜像名称精简版，例如 `nginx`"),
			"image_tag":        inputs.NewTagInfo("镜像tag，例如 `1.21.0`"),
			"container_host":   inputs.NewTagInfo(`容器内部的主机名`),
			"container_type":   inputs.NewTagInfo(`容器类型，表明该容器由谁创建，kubernetes/docker`),
			"state":            inputs.NewTagInfo(`运行状态，running/exited/removed`),
			"pod_name":         inputs.NewTagInfo(`pod 名称（容器由 k8s 创建时存在）`),
			"pod_namesapce":    inputs.NewTagInfo(`pod 命名空间（容器由 k8s 创建时存在）`),
			"deployment":       inputs.NewTagInfo(`deployment 名称（容器由 k8s 创建时存在）`),
		},
		Fields: map[string]interface{}{
			"process":            &inputs.FieldInfo{DataType: inputs.String, Unit: inputs.UnknownUnit, Desc: "容器进程列表，即运行命令`ps -ef`所得，内容为 JSON 字符串，格式是 map 数组"},
			"age":                &inputs.FieldInfo{DataType: inputs.Int, Unit: inputs.DurationSecond, Desc: `该容器创建时长，单位秒`},
			"from_kubernetes":    &inputs.FieldInfo{DataType: inputs.Bool, Unit: inputs.UnknownUnit, Desc: "该容器是否由 Kubernetes 创建（deprecated）"},
			"cpu_usage":          &inputs.FieldInfo{DataType: inputs.Float, Unit: inputs.Percent, Desc: "CPU 占主机总量的使用率"},
			"cpu_delta":          &inputs.FieldInfo{DataType: inputs.Int, Unit: inputs.SizeIByte, Desc: "容器 CPU 增量"},
			"cpu_system_delta":   &inputs.FieldInfo{DataType: inputs.Int, Unit: inputs.SizeIByte, Desc: "系统 CPU 增量"},
			"cpu_numbers":        &inputs.FieldInfo{DataType: inputs.Int, Unit: inputs.NCount, Desc: "CPU 核心数"},
			"message":            &inputs.FieldInfo{DataType: inputs.String, Unit: inputs.UnknownUnit, Desc: "容器对象详情"},
			"mem_limit":          &inputs.FieldInfo{DataType: inputs.Int, Unit: inputs.SizeIByte, Desc: "内存可用总量，如果未对容器做内存限制，则为主机内存容量"},
			"mem_usage":          &inputs.FieldInfo{DataType: inputs.Int, Unit: inputs.SizeIByte, Desc: "内存使用量"},
			"mem_used_percent":   &inputs.FieldInfo{DataType: inputs.Float, Unit: inputs.Percent, Desc: "内存使用率，使用量除以可用总量"},
			"mem_failed_count":   &inputs.FieldInfo{DataType: inputs.Int, Unit: inputs.SizeIByte, Desc: "内存分配失败的次数"},
			"network_bytes_rcvd": &inputs.FieldInfo{DataType: inputs.Int, Unit: inputs.SizeIByte, Desc: "从网络接收到的总字节数"},
			"network_bytes_sent": &inputs.FieldInfo{DataType: inputs.Int, Unit: inputs.SizeIByte, Desc: "向网络发送出的总字节数"},
			"block_read_byte":    &inputs.FieldInfo{DataType: inputs.Int, Unit: inputs.SizeIByte, Desc: "从容器文件系统读取的总字节数"},
			"block_write_byte":   &inputs.FieldInfo{DataType: inputs.Int, Unit: inputs.SizeIByte, Desc: "向容器文件系统写入的总字节数"},
		},
	}
}

//nolint:gochecknoinits
func init() {
	registerMeasurement(&containerObject{})
}<|MERGE_RESOLUTION|>--- conflicted
+++ resolved
@@ -107,10 +107,7 @@
 			"name":             inputs.NewTagInfo(`对象数据的指定 ID`),
 			"status":           inputs.NewTagInfo("容器状态，例如 `Up 5 hours`"),
 			"container_name":   inputs.NewTagInfo(`容器名称`),
-<<<<<<< HEAD
-=======
 			"docker_image":     inputs.NewTagInfo("镜像全称，例如 `nginx.org/nginx:1.21.0` （Depercated, use image）"),
->>>>>>> 31a7b194
 			"image":            inputs.NewTagInfo("镜像全称，例如 `nginx.org/nginx:1.21.0`"),
 			"image_name":       inputs.NewTagInfo("镜像名称，例如 `nginx.org/nginx`"),
 			"image_short_name": inputs.NewTagInfo("镜像名称精简版，例如 `nginx`"),
