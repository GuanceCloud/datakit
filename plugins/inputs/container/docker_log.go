--- conflicted
+++ resolved
@@ -273,21 +273,6 @@
 	logconf.tags["stream"] = stream
 	shortImageName := logconf.tags["image_short_name"]
 
-<<<<<<< HEAD
-	task := &worker.Task{
-		TaskName:   "containerlog::" + shortImageName,
-		Source:     logconf.Source,
-		ScriptName: logconf.Pipeline,
-	}
-
-	mult, err := multiline.New(logconf.Multiline, maxLines)
-	if err != nil {
-		// unreachable
-		return err
-	}
-
-=======
->>>>>>> 626fc22d
 	r := readbuf.NewReadBuffer(reader, readBuffSize)
 
 	timeout := time.NewTicker(timeoutDuration)
@@ -331,30 +316,12 @@
 		workerData := []worker.TaskData{}
 
 		for _, line := range lines {
-<<<<<<< HEAD
-			text := mult.ProcessLine(line)
-			if len(text) == 0 {
-=======
 			if len(line) == 0 {
->>>>>>> 626fc22d
 				continue
 			}
 			workerData = append(workerData,
 				&taskData{
 					tags: logconf.tags,
-<<<<<<< HEAD
-					log:  Bytes2String(removeAnsiEscapeCodes(text, d.cfg.removeLoggingAnsiCodes)),
-				},
-			)
-		}
-
-		if len(workerData) == 0 {
-			continue
-		}
-
-		task.Data = workerData
-		task.TS = time.Now()
-=======
 					log:  string(removeAnsiEscapeCodes(line, d.cfg.removeLoggingAnsiCodes)),
 				},
 			)
@@ -367,7 +334,6 @@
 			Data:       workerData,
 			TS:         time.Now(),
 		}
->>>>>>> 626fc22d
 
 		if err := worker.FeedPipelineTaskBlock(task); err != nil {
 			l.Errorf("failed to feed log, containerName: %s, err: %w", logconf.tags["container_name"], err)
