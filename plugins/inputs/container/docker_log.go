package container

import (
	"context"
	"encoding/json"
	"errors"
	"io"
	"sync"
	"time"

	"github.com/docker/docker/api/types"
	"github.com/docker/docker/pkg/stdcopy"
	"gitlab.jiagouyun.com/cloudcare-tools/datakit"
	"gitlab.jiagouyun.com/cloudcare-tools/datakit/internal/multiline"
	"gitlab.jiagouyun.com/cloudcare-tools/datakit/internal/readbuf"
	iod "gitlab.jiagouyun.com/cloudcare-tools/datakit/io"
	"gitlab.jiagouyun.com/cloudcare-tools/datakit/pipeline/worker"
	"gitlab.jiagouyun.com/cloudcare-tools/datakit/plugins/inputs"
)

const (
	// Maximum bytes of a log line before it will be split, size is mirroring
	// docker code:
	// https://github.com/moby/moby/blob/master/daemon/logger/copier.go#L21
	// maxLineBytes = 16 * 1024.

	readBuffSize = 2 * 1024
)

var containerLogsOptions = types.ContainerLogsOptions{
	ShowStdout: true,
	ShowStderr: true,
	Follow:     true,
	Tail:       "0", // 默认关闭FromBeginning，避免数据量巨大。开启为 'all'
}

func (d *dockerInput) addToContainerList(containerID string, cancel context.CancelFunc) {
	d.containerLogList[containerID] = cancel
}

func (d *dockerInput) removeFromContainerList(containerID string) {
	delete(d.containerLogList, containerID)
}

func (d *dockerInput) containerInContainerList(containerID string) bool {
	_, ok := d.containerLogList[containerID]
	return ok
}

func (d *dockerInput) cancelTails() {
	for _, cancel := range d.containerLogList {
		cancel()
	}
}

func (d *dockerInput) watchingContainerLog(ctx context.Context, container *types.Container) error {
	tags := getContainerInfo(container, d.k8sClient)
	// add extra tags
	for k, v := range d.cfg.extraTags {
		if _, ok := tags[k]; !ok {
			tags[k] = v
		}
	}

	logconf := func() *containerLogConfig {
		if datakit.Docker && tags["pod_name"] != "" {
			return getContainerLogConfigForK8s(d.k8sClient, tags["pod_name"], tags["pod_namesapce"])
		}
		return getContainerLogConfigForDocker(container.Labels)
	}()

	if logconf != nil {
		l.Debugf("use contaier logconfig %#v, container_name:%s", logconf, tags["container_name"])
		if logconf.Disable {
			l.Debugf("disable contaier log, container_name:%s pod_name:%s", tags["container_name"], tags["pod_name"])
			return nil
		}

		logconf.tags = tags
		logconf.containerID = container.ID
	} else {
		logconf = &containerLogConfig{
			Source:      getContainerLogSource(tags["image_short_name"]),
			Service:     tags["image_short_name"],
			tags:        tags,
			containerID: container.ID,
		}
	}

	if err := logconf.checking(); err != nil {
		return err
	}

	return d.tailContainerLog(ctx, logconf)
}

func (d *dockerInput) tailContainerLog(ctx context.Context, logconf *containerLogConfig) error {
	hasTTY, err := d.hasTTY(ctx, logconf.containerID)
	if err != nil {
		return err
	}

	logReader, err := d.client.ContainerLogs(ctx, logconf.containerID, containerLogsOptions)
	if err != nil {
		return err
	}

	// If the container is using a TTY, there is only a single stream
	// (stdout), and data is copied directly from the container output stream,
	// no extra multiplexing or headers.
	//
	// If the container is *not* using a TTY, streams for stdout and stderr are
	// multiplexed.
	if hasTTY {
		return d.tailStream(ctx, logReader, "tty", logconf)
	} else {
		return d.tailMultiplexed(ctx, logReader, logconf)
	}
}

func (d *dockerInput) hasTTY(ctx context.Context, containerID string) (bool, error) {
	ctx, cancel := context.WithTimeout(ctx, timeoutDuration)
	defer cancel()
	c, err := d.client.ContainerInspect(ctx, containerID)
	if err != nil {
		return false, err
	}
	return c.Config.Tty, nil
}

func (d *dockerInput) tailMultiplexed(ctx context.Context, src io.ReadCloser, logconf *containerLogConfig) error {
	outReader, outWriter := io.Pipe()
	errReader, errWriter := io.Pipe()

	// 避免goroutine共享数据，clone一份
	logconfStderr := logconf.clone()

	var wg sync.WaitGroup
	wg.Add(1)
	go func() {
		defer wg.Done()
		err := d.tailStream(ctx, outReader, "stdout", logconf)
		if err != nil {
			l.Error(err)
		}
	}()

	wg.Add(1)
	go func() {
		defer wg.Done()
		err := d.tailStream(ctx, errReader, "stderr", logconfStderr)
		if err != nil {
			l.Error(err)
		}
	}()

	defer func() {
		wg.Wait()

		if err := outWriter.Close(); err != nil {
			l.Warnf("Close: %s", err)
		}

		if err := errWriter.Close(); err != nil {
			l.Warnf("Close: %s", err)
		}

		if err := src.Close(); err != nil {
			l.Warnf("Close: %s", err)
		}
	}()

	_, err := stdcopy.StdCopy(outWriter, errWriter, src)
	if err != nil {
		l.Warnf("StdCopy: %s", err)
		return err
	}

	return nil
}

type containerLogConfig struct {
	Disable   bool   `json:"disable"`
	Source    string `json:"source"`
	Pipeline  string `json:"pipeline"`
	Service   string `json:"service"`
	Multiline string `json:"multiline_match"`

	containerID string
	tags        map[string]string
}

func (c *containerLogConfig) clone() *containerLogConfig {
	t := make(map[string]string)
	for k, v := range c.tags {
		t[k] = v
	}
	return &containerLogConfig{
		Disable:     c.Disable,
		Source:      c.Source,
		Pipeline:    c.Pipeline,
		Service:     c.Service,
		Multiline:   c.Multiline,
		containerID: c.containerID,
		tags:        t,
	}
}

// multiline maxLines.
const maxLines = 1000

func (c *containerLogConfig) checking() error {
	if c.Multiline == "" {
		return nil
	}

	_, err := multiline.New(c.Multiline, maxLines)
	return err
}

const (
	containerLableForPodName      = "io.kubernetes.pod.name"
	containerLableForPodNamespace = "io.kubernetes.pod.namespace"
	containerLogConfigKey         = "datakit/logs"
)

func getContainerLogConfig(m map[string]string) (*containerLogConfig, error) {
	configStr := m[containerLogConfigKey]
	if configStr == "" {
		return nil, nil
	}

	var configs []containerLogConfig
	if err := json.Unmarshal([]byte(configStr), &configs); err != nil {
		return nil, err
	}

	if len(configs) < 1 {
		return nil, nil
	}

	temp := configs[0]
	return &temp, nil
}

func getContainerLogConfigForK8s(k8sClient k8sClientX, podname, podnamespace string) *containerLogConfig {
	annotations, err := getPodAnnotations(k8sClient, podname, podnamespace)
	if err != nil {
		l.Errorf("failed to get pod annotations, %w", err)
		return nil
	}

	c, err := getContainerLogConfig(annotations)
	if err != nil {
		l.Errorf("failed to get container logConfig: %w", err)
		return nil
	}
	return c
}

func getContainerLogConfigForDocker(labels map[string]string) *containerLogConfig {
	c, err := getContainerLogConfig(labels)
	if err != nil {
		l.Errorf("failed to get container logConfig: %w", err)
		return nil
	}
	return c
}

func (d *dockerInput) tailStream(ctx context.Context, reader io.ReadCloser, stream string, logconf *containerLogConfig) error {
	defer reader.Close() //nolint:errcheck

	logconf.tags["stream"] = stream
	shortImageName := logconf.tags["image_short_name"]

	mult, err := multiline.New(logconf.Multiline, maxLines)
	if err != nil {
		// unreachable
		return err
	}

	newTask := func() *worker.Task {
		return &worker.Task{
			TaskName:   "containerlog/" + shortImageName,
			Source:     logconf.Source,
			ScriptName: logconf.Pipeline,
		}
	}

	r := readbuf.NewReadBuffer(reader, readBuffSize)

	timeout := time.NewTicker(timeoutDuration)
	defer timeout.Stop()

	for {
		select {
		case <-ctx.Done():
			return nil
		case <-timeout.C:
			if line := mult.Flush(); len(line) != 0 {
				task := newTask()
				task.Data = []worker.TaskData{
					&taskData{
						tags: logconf.tags,
						log:  string(removeAnsiEscapeCodes(line, d.cfg.removeLoggingAnsiCodes)),
					},
				}
				task.TS = time.Now()
				if err := worker.FeedPipelineTaskBlock(task); err != nil {
					l.Errorf("failed to feed log, containerName: %s, err: %w", logconf.tags["container_name"], err)
				}
			}
		default:
			// nil
		}

		lines, err := r.ReadLines()
		if err != nil {
			if errors.Is(err, io.EOF) {
				return nil
			}
			return err
		}

		if len(lines) == 0 {
			// 如果没有数据，那就等待1秒，避免频繁read
			time.Sleep(time.Second)
			continue
		}

		workerData := []worker.TaskData{}

		for _, line := range lines {
			if len(line) == 0 {
				continue
			}
			workerData = append(workerData,
				&taskData{
					tags: logconf.tags,
					log:  string(removeAnsiEscapeCodes(line, d.cfg.removeLoggingAnsiCodes)),
				},
			)
		}

<<<<<<< HEAD
		task := &worker.Task{
			TaskName:   "containerlogging/" + shortImageName,
			Source:     logconf.Source,
			ScriptName: logconf.Pipeline,
			Data:       workerData,
			TS:         time.Now(),
=======
		if len(workerData) == 0 {
			continue
>>>>>>> acd2ed35
		}

		task := newTask()
		task.Data = workerData
		task.TS = time.Now()

		if err := worker.FeedPipelineTaskBlock(task); err != nil {
			l.Errorf("failed to feed log, containerName: %s, err: %w", logconf.tags["container_name"], err)
		}
	}
}

type containerLog struct{}

func (c *containerLog) LineProto() (*iod.Point, error) { return nil, nil }

//nolint:lll
func (c *containerLog) Info() *inputs.MeasurementInfo {
	return &inputs.MeasurementInfo{
		Name: "日志数据",
		Type: "logging",
		Desc: "source 默认使用容器 image_short_name",
		Tags: map[string]interface{}{
			"container_name": inputs.NewTagInfo(`容器名称`),
			"container_id":   inputs.NewTagInfo(`容器ID`),
			"container_type": inputs.NewTagInfo(`容器类型，表明该容器由谁创建，kubernetes/docker`),
			"stream":         inputs.NewTagInfo(`数据流方式，stdout/stderr/tty`),
			"pod_name":       inputs.NewTagInfo(`pod 名称（容器由 k8s 创建时存在）`),
			"pod_namesapce":  inputs.NewTagInfo(`pod 命名空间（容器由 k8s 创建时存在）`),
			"deployment":     inputs.NewTagInfo(`deployment 名称（容器由 k8s 创建时存在）`),
			"service":        inputs.NewTagInfo(`服务名称`),
		},
		Fields: map[string]interface{}{
			"status":  &inputs.FieldInfo{DataType: inputs.String, Unit: inputs.UnknownUnit, Desc: "日志状态，info/emerg/alert/critical/error/warning/debug/OK"},
			"message": &inputs.FieldInfo{DataType: inputs.String, Unit: inputs.UnknownUnit, Desc: "日志源数据"},
		},
	}
}

type taskData struct {
	tags map[string]string
	log  string
}

func (t *taskData) GetContent() string {
	return t.log
}

func (t *taskData) Handler(r *worker.Result) error {
	for k, v := range t.tags {
		if _, err := r.GetTag(k); err != nil {
			r.SetTag(k, v)
		}
	}
	return nil
}

func getContainerLogSource(image string) string {
	if image != "" {
		return image
	}
	return "default"
}

//nolint:gochecknoinits
func init() {
	registerMeasurement(&containerLog{})
}<|MERGE_RESOLUTION|>--- conflicted
+++ resolved
@@ -342,17 +342,8 @@
 			)
 		}
 
-<<<<<<< HEAD
-		task := &worker.Task{
-			TaskName:   "containerlogging/" + shortImageName,
-			Source:     logconf.Source,
-			ScriptName: logconf.Pipeline,
-			Data:       workerData,
-			TS:         time.Now(),
-=======
 		if len(workerData) == 0 {
 			continue
->>>>>>> acd2ed35
 		}
 
 		task := newTask()
