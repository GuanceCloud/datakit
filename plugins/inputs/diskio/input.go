--- conflicted
+++ resolved
@@ -217,14 +217,8 @@
 }
 
 func (i *Input) Run() {
-<<<<<<< HEAD
-
-	l = logger.SLogger(inputName)
-
-=======
 	l = logger.SLogger(inputName)
 	l.Infof("diskio input started")
->>>>>>> 286b8337
 	i.Interval.Duration = datakit.ProtectedInterval(minInterval, maxInterval, i.Interval.Duration)
 
 	l.Infof("diskio input started, collect interval: %v", i.Interval.Duration)
@@ -242,10 +236,6 @@
 
 					l.Error(errFeed)
 					io.FeedLastError(inputName, errFeed.Error())
-<<<<<<< HEAD
-=======
-					l.Error(errFeed)
->>>>>>> 286b8337
 				}
 			} else {
 				l.Error(err)
