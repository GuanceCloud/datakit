--- conflicted
+++ resolved
@@ -11,13 +11,7 @@
 
 	"github.com/araddon/dateparse"
 	"github.com/stretchr/testify/assert"
-<<<<<<< HEAD
-	dk "gitlab.jiagouyun.com/cloudcare-tools/datakit"
-	"gitlab.jiagouyun.com/cloudcare-tools/datakit/config"
-	dkInputs "gitlab.jiagouyun.com/cloudcare-tools/datakit/plugins/inputs"
-=======
 	"gitlab.jiagouyun.com/cloudcare-tools/datakit"
->>>>>>> e716386f
 )
 
 type MockCollectService struct {
@@ -243,85 +237,7 @@
 
 }
 
-<<<<<<< HEAD
-type DkInputsMock struct {
-	tailerError int
-}
-type TailerMock struct{}
-
-func (TailerMock) Run() {}
-func (DkInputsMock) FeedMeasurement(name, category string, measurements interface{}, opt interface{}) error {
-	return nil
-}
-
-func (d DkInputsMock) NewTailer(opt interface{}) (Tailer, error) {
-	if d.tailerError == 1 {
-		return nil, errorMock{}
-	}
-	return TailerMock{}, nil
-}
-
-func (DkInputsMock) JoinPipelinePath(op interface{}, defaultPipeline string) {
-	dkInputs.JoinPipelinePath(op.(*dkInputs.TailerOption), defaultPipeline)
-}
-func TestRun(t *testing.T) {
-	mockFields := map[string]interface{}{
-		"numbackends": int64(1),
-	}
-
-	input := NewInput(&MockCollectService{
-		mockData: getMockData(mockFields),
-	})
-
-	inputs := DkInputsMock{}
-
-	datakit := Datakit{
-		ch: make(chan interface{}),
-	}
-	config.ProtectedInterval = func(min, max, cur time.Duration) time.Duration {
-		return min
-	}
-	datakit.Exit = func() <-chan interface{} {
-		return datakit.ch
-	}
-	go func() {
-		input.runService(inputs, datakit)
-
-	}()
-	time.Sleep(5 * time.Second)
-	assert.Nil(t, input.tail)
-	datakit.Close()
-
-	t.Run("Log", func(t *testing.T) {
-		datakit.ch = make(chan interface{})
-		input.Log = &dkInputs.TailerOption{}
-		input.Tags = map[string]string{"tag": "pg"}
-		go func() {
-			input.runService(inputs, datakit)
-		}()
-		time.Sleep(5 * time.Second)
-		assert.NotNil(t, input.tail)
-		datakit.Close()
-
-		t.Run("NewTailer error", func(t *testing.T) {
-			datakit.ch = make(chan interface{})
-			input.tail = nil
-			inputs.tailerError = 1
-			go func() {
-				input.runService(inputs, datakit)
-			}()
-			time.Sleep(5 * time.Second)
-			assert.Nil(t, input.tail)
-			datakit.Close()
-		})
-	})
-
-}
-
-=======
->>>>>>> e716386f
-type DbMock struct {
-}
+type DbMock struct{}
 
 func (DbMock) SetMaxOpenConns(n int)            {}
 func (DbMock) SetMaxIdleConns(n int)            {}
