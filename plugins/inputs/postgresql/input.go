--- conflicted
+++ resolved
@@ -12,11 +12,6 @@
 
 	"gitlab.jiagouyun.com/cloudcare-tools/cliutils/logger"
 	"gitlab.jiagouyun.com/cloudcare-tools/datakit"
-<<<<<<< HEAD
-	dk "gitlab.jiagouyun.com/cloudcare-tools/datakit"
-	"gitlab.jiagouyun.com/cloudcare-tools/datakit/config"
-=======
->>>>>>> de9a94ba
 	"gitlab.jiagouyun.com/cloudcare-tools/datakit/io"
 	"gitlab.jiagouyun.com/cloudcare-tools/datakit/plugins/inputs"
 )
@@ -410,29 +405,8 @@
 }
 
 // TODO
-func (*Input) RunPipeline() {
-}
-
-<<<<<<< HEAD
-func (i *Input) Run() {
-	l = logger.SLogger(inputName)
-	inputs := DkInputs{}
-	dk := Datakit{
-		ch:     make(chan interface{}),
-		Metric: dk.Metric,
-	}
-	dk.ProtectedInterval = func(min, max, cur time.Duration) time.Duration {
-		return dk.ProtectedInterval(min, max, cur)
-	}
-	dk.Exit = func() <-chan interface{} {
-		return datakit.Exit.Wait()
-	}
-
-	i.runService(inputs, dk)
-}
-
-=======
->>>>>>> de9a94ba
+func (*Input) RunPipeline() {}
+
 func parseURL(uri string) (string, error) {
 	u, err := url.Parse(uri)
 	if err != nil {
