--- conflicted
+++ resolved
@@ -2,7 +2,6 @@
 
 import (
 	"context"
-	"fmt"
 	"time"
 
 	"gitlab.jiagouyun.com/cloudcare-tools/cliutils/logger"
@@ -45,22 +44,6 @@
 	if ag.Ecs != nil {
 		ag.addModule(ag.Ecs)
 	}
-<<<<<<< HEAD
-
-	if ag.Slb != nil {
-		ag.addModule(ag.Slb)
-	}
-
-	if ag.Oss != nil {
-		ag.addModule(ag.Oss)
-	}
-
-	if ag.Rds != nil {
-		ag.addModule(ag.Rds)
-	}
-
-	fmt.Printf("%v\n", ag.subModules)
-=======
 	if ag.Slb != nil {
 		ag.addModule(ag.Slb)
 	}
@@ -70,7 +53,6 @@
 	if ag.Rds != nil {
 		ag.addModule(ag.Rds)
 	}
->>>>>>> 13a2a8c7
 
 	for _, s := range ag.subModules {
 		ag.wg.Add(1)
