package aliyunobject

import (
	"bytes"
	"context"
	"time"

	"gitlab.jiagouyun.com/cloudcare-tools/cliutils/logger"
	"gitlab.jiagouyun.com/cloudcare-tools/datakit"
	"gitlab.jiagouyun.com/cloudcare-tools/datakit/plugins/inputs"
)

var (
	inputName    = `aliyunobject`
	moduleLogger *logger.Logger
)

type subModule interface {
	run(*objectAgent)
}

func (_ *objectAgent) SampleConfig() string {
	var buf bytes.Buffer
	buf.WriteString(sampleConfig)
	buf.WriteString(ecsSampleConfig)
	buf.WriteString(slbSampleConfig)
	buf.WriteString(ossSampleConfig)
	buf.WriteString(rdsSampleConfig)
	buf.WriteString(redisSampleConfig)
	buf.WriteString(cdnSampleConfig)
	buf.WriteString(wafSampleConfig)
	buf.WriteString(elasticsearchSampleConfig)
	buf.WriteString(influxDBSampleConfig)
	return buf.String()
}

func (_ *objectAgent) Catalog() string {
	return `aliyun`
}

func (ag *objectAgent) Run() {

	moduleLogger = logger.SLogger(inputName)

	ag.ctx, ag.cancelFun = context.WithCancel(context.Background())

	go func() {
		<-datakit.Exit.Wait()
		ag.cancelFun()
	}()

	if ag.Interval.Duration == 0 {
		ag.Interval.Duration = time.Minute * 5
	}

	if ag.Ecs != nil {
		ag.addModule(ag.Ecs)
	}
	if ag.Slb != nil {
		ag.addModule(ag.Slb)
	}
	if ag.Oss != nil {
		ag.addModule(ag.Oss)
	}
	if ag.Rds != nil {
		ag.addModule(ag.Rds)
	}
<<<<<<< HEAD
	if ag.Ons != nil {
		ag.addModule(ag.Ons)
	}
	if ag.Dds != nil {
		ag.addModule(ag.Dds)
	}
	if ag.Domain != nil {
		ag.addModule(ag.Domain)
=======
	if ag.Redis != nil {
		ag.addModule(ag.Redis)
	}
	if ag.Cdn != nil {
		ag.addModule(ag.Cdn)
	}
	if ag.Waf != nil {
		ag.addModule(ag.Waf)
	}
	if ag.Es != nil {
		ag.addModule(ag.Es)
	}
	if ag.InfluxDB != nil {
		ag.addModule(ag.InfluxDB)
>>>>>>> 77f81404
	}

	for _, s := range ag.subModules {
		ag.wg.Add(1)
		go func(s subModule) {
			defer ag.wg.Done()
			s.run(ag)
		}(s)
	}

	ag.wg.Wait()

	moduleLogger.Debugf("done")
}

func newAgent() *objectAgent {
	ag := &objectAgent{}
	return ag
}

func init() {
	inputs.Add(inputName, func() inputs.Input {
		return newAgent()
	})
}<|MERGE_RESOLUTION|>--- conflicted
+++ resolved
@@ -65,7 +65,7 @@
 	if ag.Rds != nil {
 		ag.addModule(ag.Rds)
 	}
-<<<<<<< HEAD
+
 	if ag.Ons != nil {
 		ag.addModule(ag.Ons)
 	}
@@ -74,7 +74,7 @@
 	}
 	if ag.Domain != nil {
 		ag.addModule(ag.Domain)
-=======
+	}
 	if ag.Redis != nil {
 		ag.addModule(ag.Redis)
 	}
@@ -89,7 +89,7 @@
 	}
 	if ag.InfluxDB != nil {
 		ag.addModule(ag.InfluxDB)
->>>>>>> 77f81404
+
 	}
 
 	for _, s := range ag.subModules {
