--- conflicted
+++ resolved
@@ -56,17 +56,12 @@
 		"aliyun_ecs":           ecsPipelineConfig,
 		"aliyun_elasticsearch": elasticsearchPipelineConifg,
 		"aliyun_influxdb":      influxDBPipelineConfig,
-<<<<<<< HEAD
-		"aliyun_ecs":           ecsPipelineConifg,
-		"aliyun_rds":           rdsPipelineConifg,
-=======
 		"aliyun_rocketmq":      onsPipelineConfig,
 		"aliyun_oss":           ossPipelineConfig,
 		"aliyun_rds":           rdsPipelineConfig,
 		"aliyun_redis":         redisPipelineConifg,
 		"aliyun_slb":           slbPipelineConfig,
 		"aliyun_waf":           wafPipelineConfig,
->>>>>>> 1960aef9
 	}
 	return pipelineMap
 }
