package aliyunobject

import (
	"fmt"
	"time"

	"github.com/aliyun/alibaba-cloud-sdk-go/sdk/requests"
	"github.com/aliyun/alibaba-cloud-sdk-go/services/rds"
	"gitlab.jiagouyun.com/cloudcare-tools/datakit/pipeline"

	"gitlab.jiagouyun.com/cloudcare-tools/datakit"
<<<<<<< HEAD
	"gitlab.jiagouyun.com/cloudcare-tools/datakit/pipeline"
=======
>>>>>>> b745a75a
)

const (
	rdsSampleConfig = `
# ##(optional)
#[inputs.aliyunobject.rds]
    # ##(optional) ignore this object, default is false
    #disable = false
	#pipeline = "aliyun_rds.p"
    # ##(optional) list of rds instanceid
    #db_instanceids = []

    # ##(optional) list of excluded rds instanceid
    #exclude_db_instanceids = []
`
<<<<<<< HEAD
	rdsPipelineConifg = `

json(_,InstanceName,name);
json(_,RegionId);
json(_,Status);
json(_,InstanceId);
json(_,NetworkType);
json(_,InstanceChargeType);

=======
	rdsPipelineConfig = `
json(_, DBInstanceId);
json(_, DBInstanceType);
json(_, RegionId);
json(_, Engine);
json(_, DBInstanceClass);
>>>>>>> b745a75a
`
)

type Rds struct {
<<<<<<< HEAD
	Disable              bool              `toml:"disable"`
	Tags                 map[string]string `toml:"tags,omitempty"`
	DBInstancesIDs       []string          `toml:"db_instanceids,omitempty"`
	ExcludeDBInstanceIDs []string          `toml:"exclude_db_instanceids,omitempty"`

	PipelinePath string `toml:"pipeline,omitempty"`
=======
	Disable              bool     `toml:"disable"`
	DBInstancesIDs       []string `toml:"db_instanceids,omitempty"`
	ExcludeDBInstanceIDs []string `toml:"exclude_db_instanceids,omitempty"`
	PipelinePath         string   `toml:"pipeline,omitempty"`
>>>>>>> b745a75a

	p *pipeline.Pipeline
}

func (r *Rds) disabled() bool {
	return r.Disable
}

func (r *Rds) run(ag *objectAgent) {
	var cli *rds.Client
	var err error
	p, err := newPipeline(r.PipelinePath)
	if err != nil {
<<<<<<< HEAD
		moduleLogger.Errorf("%s", err.Error())
		return
	}
	r.p = p

=======
		moduleLogger.Errorf("[error] rds new pipeline err:%s", err.Error())
		return
	}
	r.p = p
>>>>>>> b745a75a
	for {

		select {
		case <-ag.ctx.Done():
			return
		default:
		}

		cli, err = rds.NewClientWithAccessKey(ag.RegionID, ag.AccessKeyID, ag.AccessKeySecret)
		if err == nil {
			break
		}
		moduleLogger.Errorf("%s", err)
		datakit.SleepContext(ag.ctx, time.Second*3)
	}

	for {

		select {
		case <-ag.ctx.Done():
			return
		default:
		}

		pageNum := 1
		pageSize := 100
		req := rds.CreateDescribeDBInstancesRequest()

		for {
			moduleLogger.Debugf("pageNume %v, pagesize %v", pageNum, pageSize)
			if len(r.DBInstancesIDs) > 0 {
				if pageNum <= len(r.DBInstancesIDs) {
					req.DBInstanceId = r.DBInstancesIDs[pageNum-1]
				} else {
					break
				}
			} else {
				req.PageNumber = requests.NewInteger(pageNum)
				req.PageSize = requests.NewInteger(pageSize)
			}
			resp, err := cli.DescribeDBInstances(req)

			select {
			case <-ag.ctx.Done():
				return
			default:
			}

			if err == nil {
				r.handleResponse(resp, ag)
			} else {
				moduleLogger.Errorf("%s", err)
				if len(r.DBInstancesIDs) > 0 {
					pageNum++
					continue
				}
				break
			}

			if len(r.DBInstancesIDs) <= 0 && resp.TotalRecordCount < resp.PageNumber*pageSize {
				break
			}

			pageNum++
			if len(r.DBInstancesIDs) <= 0 {
				req.PageNumber = requests.NewInteger(pageNum)
			}
		}

		datakit.SleepContext(ag.ctx, ag.Interval.Duration)
	}
}

func (r *Rds) handleResponse(resp *rds.DescribeDBInstancesResponse, ag *objectAgent) {

	moduleLogger.Debugf("TotalCount=%d, PageSize=%v, PageNumber=%v", resp.TotalRecordCount, resp.PageRecordCount, resp.PageNumber)

	for _, db := range resp.Items.DBInstance {
<<<<<<< HEAD
		ag.parseObject(db, "aliyun_rds", fmt.Sprintf(`%s_%s`, db.DBInstanceDescription, db.DBInstanceId), db.DBInstanceId, r.p, r.ExcludeDBInstanceIDs, r.DBInstancesIDs, r.Tags)
=======
		tags := map[string]string{
			"name": fmt.Sprintf(`%s_%s`, db.DBInstanceDescription, db.DBInstanceId),
		}
		ag.parseObject(db, "aliyun_rds", db.DBInstanceId, r.p, r.ExcludeDBInstanceIDs, r.DBInstancesIDs, tags)
>>>>>>> b745a75a
	}
}<|MERGE_RESOLUTION|>--- conflicted
+++ resolved
@@ -9,10 +9,6 @@
 	"gitlab.jiagouyun.com/cloudcare-tools/datakit/pipeline"
 
 	"gitlab.jiagouyun.com/cloudcare-tools/datakit"
-<<<<<<< HEAD
-	"gitlab.jiagouyun.com/cloudcare-tools/datakit/pipeline"
-=======
->>>>>>> b745a75a
 )
 
 const (
@@ -28,41 +24,9 @@
     # ##(optional) list of excluded rds instanceid
     #exclude_db_instanceids = []
 `
-<<<<<<< HEAD
-	rdsPipelineConifg = `
-
-json(_,InstanceName,name);
-json(_,RegionId);
-json(_,Status);
-json(_,InstanceId);
-json(_,NetworkType);
-json(_,InstanceChargeType);
-
-=======
-	rdsPipelineConfig = `
-json(_, DBInstanceId);
-json(_, DBInstanceType);
-json(_, RegionId);
-json(_, Engine);
-json(_, DBInstanceClass);
->>>>>>> b745a75a
-`
-)
-
-type Rds struct {
-<<<<<<< HEAD
-	Disable              bool              `toml:"disable"`
-	Tags                 map[string]string `toml:"tags,omitempty"`
-	DBInstancesIDs       []string          `toml:"db_instanceids,omitempty"`
-	ExcludeDBInstanceIDs []string          `toml:"exclude_db_instanceids,omitempty"`
-
-	PipelinePath string `toml:"pipeline,omitempty"`
-=======
 	Disable              bool     `toml:"disable"`
 	DBInstancesIDs       []string `toml:"db_instanceids,omitempty"`
 	ExcludeDBInstanceIDs []string `toml:"exclude_db_instanceids,omitempty"`
-	PipelinePath         string   `toml:"pipeline,omitempty"`
->>>>>>> b745a75a
 
 	p *pipeline.Pipeline
 }
@@ -76,18 +40,10 @@
 	var err error
 	p, err := newPipeline(r.PipelinePath)
 	if err != nil {
-<<<<<<< HEAD
-		moduleLogger.Errorf("%s", err.Error())
-		return
-	}
-	r.p = p
-
-=======
 		moduleLogger.Errorf("[error] rds new pipeline err:%s", err.Error())
 		return
 	}
 	r.p = p
->>>>>>> b745a75a
 	for {
 
 		select {
@@ -166,13 +122,9 @@
 	moduleLogger.Debugf("TotalCount=%d, PageSize=%v, PageNumber=%v", resp.TotalRecordCount, resp.PageRecordCount, resp.PageNumber)
 
 	for _, db := range resp.Items.DBInstance {
-<<<<<<< HEAD
-		ag.parseObject(db, "aliyun_rds", fmt.Sprintf(`%s_%s`, db.DBInstanceDescription, db.DBInstanceId), db.DBInstanceId, r.p, r.ExcludeDBInstanceIDs, r.DBInstancesIDs, r.Tags)
-=======
 		tags := map[string]string{
 			"name": fmt.Sprintf(`%s_%s`, db.DBInstanceDescription, db.DBInstanceId),
 		}
 		ag.parseObject(db, "aliyun_rds", db.DBInstanceId, r.p, r.ExcludeDBInstanceIDs, r.DBInstancesIDs, tags)
->>>>>>> b745a75a
 	}
 }