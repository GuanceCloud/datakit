package aliyunobject

import (
	"time"

	"github.com/aliyun/alibaba-cloud-sdk-go/sdk/requests"
	"github.com/aliyun/alibaba-cloud-sdk-go/services/cdn"
	"gitlab.jiagouyun.com/cloudcare-tools/datakit"
	"gitlab.jiagouyun.com/cloudcare-tools/datakit/pipeline"
)

const (
	cdnSampleConfig = `
#[inputs.aliyunobject.cdn]
#pipeline = "aliyun_cdn.p"
# ## @param - custom tags - [list of cdn DomainName] - optional
#domainNames = []

# ## @param - custom tags - [list of excluded cdn exclude_domainNames] - optional
#exclude_domainNames = []

# ## @param - custom tags for cdn object - [list of key:value element] - optional
#[inputs.aliyunobject.cdn.tags]
# key1 = 'val1'
`
	cdnPipelineConifg = `
	json(_,Cname);
	json(_,CdnType);
	json(_,DomainStatus);
	json(_,SslProtocol);
	json(_,ResourceGroupId);
`
)

type Cdn struct {
	Tags               map[string]string `toml:"tags,omitempty"`
	DomainNames        []string          `toml:"domainNames,omitempty"`
	ExcludeDomainNames []string          `toml:"exclude_domainNames,omitempty"`
	PipelinePath       string            `toml:"pipeline,omitempty"`
<<<<<<< HEAD
=======

	p *pipeline.Pipeline
>>>>>>> a080c3b4
}

func (e *Cdn) run(ag *objectAgent) {
	var cli *cdn.Client
	var err error
	p, err := newPipeline(e.PipelinePath)
	if err != nil {
		moduleLogger.Errorf("[error] cdn new pipeline err:%s", err.Error())
		return
	}
	e.p = p
	for {

		select {
		case <-ag.ctx.Done():
			return
		default:
		}

		cli, err = cdn.NewClientWithAccessKey(ag.RegionID, ag.AccessKeyID, ag.AccessKeySecret)
		if err == nil {
			break
		}
		moduleLogger.Errorf("%s", err)
		datakit.SleepContext(ag.ctx, time.Second*3)
	}

	for {

		select {
		case <-ag.ctx.Done():
			return
		default:
		}

		pageNum := 1
		pageSize := 100
		req := cdn.CreateDescribeUserDomainsRequest()

		for {
			moduleLogger.Infof("pageNume %v, pagesize %v", pageNum, pageSize)
			if len(e.DomainNames) > 0 {
				if pageNum <= len(e.DomainNames) {
					req.DomainName = e.DomainNames[pageNum-1]
				} else {
					break
				}
			} else {
				req.PageNumber = requests.NewInteger(pageNum)
				req.PageSize = requests.NewInteger(pageSize)
			}
			resp, err := cli.DescribeUserDomains(req)

			select {
			case <-ag.ctx.Done():
				return
			default:
			}

			if err == nil {
				e.handleResponse(resp, ag)
			} else {
				moduleLogger.Errorf("%s", err)
				if len(e.DomainNames) > 0 {
					pageNum++
					continue
				}
				break
			}
			if len(e.DomainNames) <= 0 && resp.TotalCount < resp.PageNumber*resp.PageSize {
				break
			}

			pageNum++
			if len(e.DomainNames) <= 0 {
				req.PageNumber = requests.NewInteger(pageNum)
			}
		}

		datakit.SleepContext(ag.ctx, ag.Interval.Duration)
	}
}

func (e *Cdn) handleResponse(resp *cdn.DescribeUserDomainsResponse, ag *objectAgent) {
	moduleLogger.Debugf("cdn TotalCount=%d, PageSize=%v, PageNumber=%v", resp.TotalCount, resp.PageSize, resp.PageNumber)
	for _, inst := range resp.Domains.PageData {
		ag.parseObject(inst, "aliyun_cdn", inst.DomainName, inst.DomainName, e.p, e.ExcludeDomainNames, e.DomainNames, e.Tags)
	}
}<|MERGE_RESOLUTION|>--- conflicted
+++ resolved
@@ -37,11 +37,8 @@
 	DomainNames        []string          `toml:"domainNames,omitempty"`
 	ExcludeDomainNames []string          `toml:"exclude_domainNames,omitempty"`
 	PipelinePath       string            `toml:"pipeline,omitempty"`
-<<<<<<< HEAD
-=======
 
 	p *pipeline.Pipeline
->>>>>>> a080c3b4
 }
 
 func (e *Cdn) run(ag *objectAgent) {
