--- conflicted
+++ resolved
@@ -1,11 +1,6 @@
 package aliyunobject
 
 import (
-<<<<<<< HEAD
-	"encoding/json"
-	"fmt"
-=======
->>>>>>> 2c1a345d
 	"time"
 
 	"github.com/aliyun/alibaba-cloud-sdk-go/sdk/requests"
@@ -15,22 +10,17 @@
 
 const (
 	cdnSampleConfig = `
-# ##(optional)
 #[inputs.aliyunobject.cdn]
-<<<<<<< HEAD
-	# ##(optional) ignore this object, default is false
-	#disable = false
-
-    # ##(optional) list of cdn DomainName
-    #domainNames = []
-=======
 #pipeline = "aliyun_cdn.p"
 # ## @param - custom tags - [list of cdn DomainName] - optional
 #domainNames = []
->>>>>>> 2c1a345d
 
-    # ##(optional) list of excluded cdn exclude_domainNames
-    #exclude_domainNames = []
+# ## @param - custom tags - [list of excluded cdn exclude_domainNames] - optional
+#exclude_domainNames = []
+
+# ## @param - custom tags for cdn object - [list of key:value element] - optional
+#[inputs.aliyunobject.cdn.tags]
+# key1 = 'val1'
 `
 	cdnPipelineConifg = `
 	json(_,"DomainName","name");
@@ -43,16 +33,10 @@
 )
 
 type Cdn struct {
-	Disable            bool              `toml:"disable"`
 	Tags               map[string]string `toml:"tags,omitempty"`
 	DomainNames        []string          `toml:"domainNames,omitempty"`
 	ExcludeDomainNames []string          `toml:"exclude_domainNames,omitempty"`
 	PipelinePath       string            `toml:"pipeline,omitempty"`
-
-}
-
-func (e *Cdn) disabled() bool {
-	return e.Disable
 }
 
 func (e *Cdn) run(ag *objectAgent) {
@@ -88,7 +72,7 @@
 		req := cdn.CreateDescribeUserDomainsRequest()
 
 		for {
-			moduleLogger.Debugf("pageNume %v, pagesize %v", pageNum, pageSize)
+			moduleLogger.Infof("pageNume %v, pagesize %v", pageNum, pageSize)
 			if len(e.DomainNames) > 0 {
 				if pageNum <= len(e.DomainNames) {
 					req.DomainName = e.DomainNames[pageNum-1]
@@ -136,12 +120,4 @@
 	for _, inst := range resp.Domains.PageData {
 		parseObject(inst, "aliyun_cdn", inst.DomainName, e.PipelinePath, e.ExcludeDomainNames, e.DomainNames)
 	}
-<<<<<<< HEAD
-	if ag.isDebug() {
-		fmt.Printf("%s\n", string(data))
-	} else {
-		io.NamedFeed(data, io.Object, inputName)
-	}
-=======
->>>>>>> 2c1a345d
 }