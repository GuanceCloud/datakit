--- conflicted
+++ resolved
@@ -19,15 +19,12 @@
     # ##(optional) ignore this object, default is false
     #disable = false
 
-<<<<<<< HEAD
-=======
     # ##(optional) list of influxdb instanceid
     #instanceids = []
 	#pipeline = "aliyun_influxdb.p"
 	# ## @param - [list of influxdb instanceid] - optional
 	#instanceids = []
 
->>>>>>> 4ccd9d20
     # ##(optional) list of excluded influxdb instanceid
     #exclude_instanceids = []
 `
