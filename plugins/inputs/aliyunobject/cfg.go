package aliyunobject

import (
	"context"
	"sync"

	"gitlab.jiagouyun.com/cloudcare-tools/datakit"
	"gitlab.jiagouyun.com/cloudcare-tools/datakit/plugins/inputs"
)

const (
	sampleConfig = `
#[[inputs.aliyunobject]]
# ## @param - aliyun authorization informations - string - required
# region_id = ''
# access_key_id = ''
# access_key_secret = ''

# ## @param - collection interval - string - optional - default: 5m
# interval = '5m'

# ## @param - custom tags - [list of key:value element] - optional
#[inputs.aliyunobject.tags]
# key1 = 'val1'

`
)

type objectAgent struct {
	RegionID        string            `toml:"region_id"`
	AccessKeyID     string            `toml:"access_key_id"`
	AccessKeySecret string            `toml:"access_key_secret"`
	Interval        datakit.Duration  `toml:"interval"`
	Tags            map[string]string `toml:"tags,omitempty"`

	Ecs      *Ecs           `toml:"ecs,omitempty"`
	Slb      *Slb           `toml:"slb,omitempty"`
	Oss      *Oss           `toml:"oss,omitempty"`
	Rds      *Rds           `toml:"rds,omitempty"`
	Ons      *Ons           `toml:"rocketmq,omitempty"`
	Domain   *Domain        `toml:"domain,omitempty"`
	Dds      *Dds           `toml:"mongodb,omitempty"`
	Redis    *Redis         `toml:"redis,omitempty"`
	Cdn      *Cdn           `toml:"cdn,omitempty"`
	Waf      *Waf           `toml:"waf,omitempty"`
	Es       *Elasticsearch `toml:"elasticsearch,omitempty"`
	InfluxDB *InfluxDB      `toml:"influxdb,omitempty"`

	ctx       context.Context
	cancelFun context.CancelFunc

	wg sync.WaitGroup

	subModules []subModule

	mode string
<<<<<<< HEAD

	testResult *inputs.TestResult
	testError  error
=======
>>>>>>> 53e3943a
}

func (ag *objectAgent) addModule(m subModule) {
	ag.subModules = append(ag.subModules, m)
}

func (ag *objectAgent) isTest() bool {
	return ag.mode == "test"
}

func (ag *objectAgent) isDebug() bool {
	return ag.mode == "debug"
}<|MERGE_RESOLUTION|>--- conflicted
+++ resolved
@@ -54,12 +54,10 @@
 	subModules []subModule
 
 	mode string
-<<<<<<< HEAD
 
 	testResult *inputs.TestResult
 	testError  error
-=======
->>>>>>> 53e3943a
+
 }
 
 func (ag *objectAgent) addModule(m subModule) {
