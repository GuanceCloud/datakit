package aliyunobject

import (
	"context"
	"sync"

	"gitlab.jiagouyun.com/cloudcare-tools/datakit/internal"
)

const (
	sampleConfig = `
#[[inputs.aliyunobject]]
# ## @param - aliyun authorization informations - string - required
# region_id = ''
# access_key_id = ''
# access_key_secret = ''

# ## @param - collection interval - string - optional - default: 5m
# interval = '5m'

# ## @param - custom tags - [list of key:value element] - optional
#[inputs.aliyunobject.tags]
# key1 = 'val1'

`
)

type objectAgent struct {
	RegionID        string            `toml:"region_id"`
	AccessKeyID     string            `toml:"access_key_id"`
	AccessKeySecret string            `toml:"access_key_secret"`
	Interval        internal.Duration `toml:"interval"`
	Tags            map[string]string `toml:"tags,omitempty"`

	Ecs *Ecs `toml:"ecs,omitempty"`
	Slb *Slb `toml:"slb,omitempty"`
	Oss *Oss `toml:"oss,omitempty"`
	Rds *Rds `toml:"rds,omitempty"`

	ctx       context.Context
	cancelFun context.CancelFunc

	wg sync.WaitGroup

	subModules []subModule
}

func (ag *objectAgent) addModule(m subModule) {
<<<<<<< HEAD

	if m == nil {
		return
	}
=======
>>>>>>> 6b2d6f2b
	ag.subModules = append(ag.subModules, m)
}<|MERGE_RESOLUTION|>--- conflicted
+++ resolved
@@ -46,12 +46,5 @@
 }
 
 func (ag *objectAgent) addModule(m subModule) {
-<<<<<<< HEAD
-
-	if m == nil {
-		return
-	}
-=======
->>>>>>> 6b2d6f2b
 	ag.subModules = append(ag.subModules, m)
 }