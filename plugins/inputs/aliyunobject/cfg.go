package aliyunobject

import (
	"context"
	"sync"

	"gitlab.jiagouyun.com/cloudcare-tools/datakit"
	"gitlab.jiagouyun.com/cloudcare-tools/datakit/plugins/inputs"
)

const (
	sampleConfig = `
#[[inputs.aliyunobject]]
# ## @param - aliyun authorization informations - string - required
# region_id = ''
# access_key_id = ''
# access_key_secret = ''

# ## @param - collection interval - string - optional - default: 5m
# interval = '5m'

# ## @param - custom tags - [list of key:value element] - optional
#[inputs.aliyunobject.tags]
# key1 = 'val1'

`
)

type objectAgent struct {
	RegionID        string            `toml:"region_id"`
	AccessKeyID     string            `toml:"access_key_id"`
	AccessKeySecret string            `toml:"access_key_secret"`
	Interval        datakit.Duration  `toml:"interval"`
	Tags            map[string]string `toml:"tags,omitempty"`

	Ecs      *Ecs           `toml:"ecs,omitempty"`
	Slb      *Slb           `toml:"slb,omitempty"`
	Oss      *Oss           `toml:"oss,omitempty"`
	Rds      *Rds           `toml:"rds,omitempty"`
	Ons      *Ons           `toml:"rocketmq,omitempty"`
	Domain   *Domain        `toml:"domain,omitempty"`
	Dds      *Dds           `toml:"mongodb,omitempty"`
	Redis    *Redis         `toml:"redis,omitempty"`
	Cdn      *Cdn           `toml:"cdn,omitempty"`
	Waf      *Waf           `toml:"waf,omitempty"`
	Es       *Elasticsearch `toml:"elasticsearch,omitempty"`
	InfluxDB *InfluxDB      `toml:"influxdb,omitempty"`

	ctx       context.Context
	cancelFun context.CancelFunc

	wg sync.WaitGroup

	subModules []subModule

	mode string
<<<<<<< HEAD

	testResult *inputs.TestResult
	testError  error
=======
>>>>>>> 26a92835
}

func (ag *objectAgent) addModule(m subModule) {
	ag.subModules = append(ag.subModules, m)
}

func (ag *objectAgent) isTest() bool {
	return ag.mode == "test"
}

func (ag *objectAgent) isDebug() bool {
	return ag.mode == "debug"
}<|MERGE_RESOLUTION|>--- conflicted
+++ resolved
@@ -54,12 +54,10 @@
 	subModules []subModule
 
 	mode string
-<<<<<<< HEAD
 
 	testResult *inputs.TestResult
 	testError  error
-=======
->>>>>>> 26a92835
+
 }
 
 func (ag *objectAgent) addModule(m subModule) {
