package aliyunobject

import (
	"context"
	"sync"

	"gitlab.jiagouyun.com/cloudcare-tools/datakit"
	"gitlab.jiagouyun.com/cloudcare-tools/datakit/plugins/inputs"
)

const (
	sampleConfig = `
#[[inputs.aliyunobject]]
# ## @param - aliyun authorization informations - string - required
# region_id = ''
# access_key_id = ''
# access_key_secret = ''

# ## @param - collection interval - string - optional - default: 5m
# interval = '5m'

# ## @param - custom tags - [list of key:value element] - optional
#[inputs.aliyunobject.tags]
# key1 = 'val1'

`
)

type objectAgent struct {
	RegionID        string            `toml:"region_id"`
	AccessKeyID     string            `toml:"access_key_id"`
	AccessKeySecret string            `toml:"access_key_secret"`
	Interval        datakit.Duration  `toml:"interval"`
	Tags            map[string]string `toml:"tags,omitempty"`

	Ecs      *Ecs           `toml:"ecs,omitempty"`
	Slb      *Slb           `toml:"slb,omitempty"`
	Oss      *Oss           `toml:"oss,omitempty"`
	Rds      *Rds           `toml:"rds,omitempty"`
	Ons      *Ons           `toml:"rocketmq,omitempty"`
	Domain   *Domain        `toml:"domain,omitempty"`
	Dds      *Dds           `toml:"mongodb,omitempty"`
	Redis    *Redis         `toml:"redis,omitempty"`
	Cdn      *Cdn           `toml:"cdn,omitempty"`
	Waf      *Waf           `toml:"waf,omitempty"`
	Es       *Elasticsearch `toml:"elasticsearch,omitempty"`
	InfluxDB *InfluxDB      `toml:"influxdb,omitempty"`

	ctx       context.Context
	cancelFun context.CancelFunc

	wg sync.WaitGroup

	subModules []subModule

	mode string
<<<<<<< HEAD

	testResult *inputs.TestResult
	testError  error
=======
>>>>>>> c1056df1
}

func (ag *objectAgent) addModule(m subModule) {
	ag.subModules = append(ag.subModules, m)
}

func (ag *objectAgent) isTest() bool {
	return ag.mode == "test"
}

func (ag *objectAgent) isDebug() bool {
	return ag.mode == "debug"
}<|MERGE_RESOLUTION|>--- conflicted
+++ resolved
@@ -54,12 +54,10 @@
 	subModules []subModule
 
 	mode string
-<<<<<<< HEAD
 
 	testResult *inputs.TestResult
 	testError  error
-=======
->>>>>>> c1056df1
+
 }
 
 func (ag *objectAgent) addModule(m subModule) {
