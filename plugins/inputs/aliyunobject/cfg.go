package aliyunobject

import (
	"context"
	"sync"

	"gitlab.jiagouyun.com/cloudcare-tools/datakit"
	"gitlab.jiagouyun.com/cloudcare-tools/datakit/plugins/inputs"
)

const (
	sampleConfig = `
#[[inputs.aliyunobject]]
# ## @param - aliyun authorization informations - string - required
# region_id = ''
# access_key_id = ''
# access_key_secret = ''

# ## @param - collection interval - string - optional - default: 5m
# interval = '5m'

# ## @param - custom tags - [list of key:value element] - optional
#[inputs.aliyunobject.tags]
# key1 = 'val1'

`
)

type objectAgent struct {
	RegionID        string            `toml:"region_id"`
	AccessKeyID     string            `toml:"access_key_id"`
	AccessKeySecret string            `toml:"access_key_secret"`
	Interval        datakit.Duration  `toml:"interval"`
	Tags            map[string]string `toml:"tags,omitempty"`

	Ecs      *Ecs           `toml:"ecs,omitempty"`
	Slb      *Slb           `toml:"slb,omitempty"`
	Oss      *Oss           `toml:"oss,omitempty"`
	Rds      *Rds           `toml:"rds,omitempty"`
	Ons      *Ons           `toml:"rocketmq,omitempty"`
	Domain   *Domain        `toml:"domain,omitempty"`
	Dds      *Dds           `toml:"mongodb,omitempty"`
	Redis    *Redis         `toml:"redis,omitempty"`
	Cdn      *Cdn           `toml:"cdn,omitempty"`
	Waf      *Waf           `toml:"waf,omitempty"`
	Es       *Elasticsearch `toml:"elasticsearch,omitempty"`
	InfluxDB *InfluxDB      `toml:"influxdb,omitempty"`

	ctx       context.Context
	cancelFun context.CancelFunc

	wg sync.WaitGroup

	subModules []subModule

	mode string
<<<<<<< HEAD

	testResult *inputs.TestResult
	testError  error
=======
>>>>>>> a8b1fd0e
}

func (ag *objectAgent) addModule(m subModule) {
	ag.subModules = append(ag.subModules, m)
}

func (ag *objectAgent) isTest() bool {
	return ag.mode == "test"
}

func (ag *objectAgent) isDebug() bool {
	return ag.mode == "debug"
}<|MERGE_RESOLUTION|>--- conflicted
+++ resolved
@@ -54,12 +54,10 @@
 	subModules []subModule
 
 	mode string
-<<<<<<< HEAD
 
 	testResult *inputs.TestResult
 	testError  error
-=======
->>>>>>> a8b1fd0e
+
 }
 
 func (ag *objectAgent) addModule(m subModule) {
