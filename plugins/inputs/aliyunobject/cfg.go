package aliyunobject

import (
	"context"
	"sync"

	"gitlab.jiagouyun.com/cloudcare-tools/datakit"
	"gitlab.jiagouyun.com/cloudcare-tools/datakit/plugins/inputs"
)

const (
	sampleConfig = `
#[[inputs.aliyunobject]]
# ## @param - aliyun authorization informations - string - required
# region_id = ''
# access_key_id = ''
# access_key_secret = ''

# ## @param - collection interval - string - optional - default: 5m
# interval = '5m'

# ## @param - custom tags - [list of key:value element] - optional
#[inputs.aliyunobject.tags]
# key1 = 'val1'

`
)

type objectAgent struct {
	RegionID        string            `toml:"region_id"`
	AccessKeyID     string            `toml:"access_key_id"`
	AccessKeySecret string            `toml:"access_key_secret"`
	Interval        datakit.Duration  `toml:"interval"`
	Tags            map[string]string `toml:"tags,omitempty"`

	Ecs      *Ecs           `toml:"ecs,omitempty"`
	Slb      *Slb           `toml:"slb,omitempty"`
	Oss      *Oss           `toml:"oss,omitempty"`
	Rds      *Rds           `toml:"rds,omitempty"`
	Ons      *Ons           `toml:"rocketmq,omitempty"`
	Domain   *Domain        `toml:"domain,omitempty"`
	Dds      *Dds           `toml:"mongodb,omitempty"`
	Redis    *Redis         `toml:"redis,omitempty"`
	Cdn      *Cdn           `toml:"cdn,omitempty"`
	Waf      *Waf           `toml:"waf,omitempty"`
	Es       *Elasticsearch `toml:"elasticsearch,omitempty"`
	InfluxDB *InfluxDB      `toml:"influxdb,omitempty"`

	ctx       context.Context
	cancelFun context.CancelFunc

	wg sync.WaitGroup

	subModules []subModule

	mode string
<<<<<<< HEAD

	testResult *inputs.TestResult
	testError  error
=======
>>>>>>> dbb5ba7a
}

func (ag *objectAgent) addModule(m subModule) {
	ag.subModules = append(ag.subModules, m)
}

func (ag *objectAgent) isTest() bool {
	return ag.mode == "test"
}

func (ag *objectAgent) isDebug() bool {
	return ag.mode == "debug"
}<|MERGE_RESOLUTION|>--- conflicted
+++ resolved
@@ -54,12 +54,10 @@
 	subModules []subModule
 
 	mode string
-<<<<<<< HEAD
 
 	testResult *inputs.TestResult
 	testError  error
-=======
->>>>>>> dbb5ba7a
+
 }
 
 func (ag *objectAgent) addModule(m subModule) {
