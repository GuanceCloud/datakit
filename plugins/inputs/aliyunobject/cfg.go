package aliyunobject

import (
	"context"
	"sync"

	"gitlab.jiagouyun.com/cloudcare-tools/datakit/internal"
)

const (
	sampleConfig = `
#[[inputs.aliyunobject]]
# ## @param - aliyun authorization informations - string - required
# region_id = ''
# access_key_id = ''
# access_key_secret = ''

# ## @param - collection interval - string - optional - default: 5m
# interval = '5m'

# ## @param - custom tags - [list of key:value element] - optional
#[inputs.aliyunobject.tags]
# key1 = 'val1'

`
)

type objectAgent struct {
	RegionID        string            `toml:"region_id"`
	AccessKeyID     string            `toml:"access_key_id"`
	AccessKeySecret string            `toml:"access_key_secret"`
	Interval        internal.Duration `toml:"interval"`
	Tags            map[string]string `toml:"tags,omitempty"`

	Ecs *Ecs `toml:"ecs,omitempty"`
	Slb *Slb `toml:"slb,omitempty"`
	Oss *Oss `toml:"oss,omitempty"`
	Rds *Rds `toml:"rds,omitempty"`

	ctx       context.Context
	cancelFun context.CancelFunc

	wg sync.WaitGroup

	subModules []subModule
}

func (ag *objectAgent) addModule(m subModule) {
<<<<<<< HEAD

	if m == nil {
		return
	}
=======
>>>>>>> bd671473
	ag.subModules = append(ag.subModules, m)
}<|MERGE_RESOLUTION|>--- conflicted
+++ resolved
@@ -46,12 +46,5 @@
 }
 
 func (ag *objectAgent) addModule(m subModule) {
-<<<<<<< HEAD
-
-	if m == nil {
-		return
-	}
-=======
->>>>>>> bd671473
 	ag.subModules = append(ag.subModules, m)
 }