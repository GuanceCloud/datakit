--- conflicted
+++ resolved
@@ -1,11 +1,6 @@
 package aliyunobject
 
 import (
-<<<<<<< HEAD
-	"encoding/json"
-	"fmt"
-=======
->>>>>>> 74386251
 	"time"
 
 	waf "github.com/aliyun/alibaba-cloud-sdk-go/services/waf-openapi"
@@ -17,15 +12,12 @@
 	wafSampleConfig = `
 # ##(optional)
 #[inputs.aliyunobject.waf]
-<<<<<<< HEAD
     # ##(optional) ignore this object, default is false
     #disable = false
-=======
-#pipeline = "aliyun_waf.p"
-# ## @param - custom tags for waf object - [list of key:value element] - optional
-#[inputs.aliyunobject.waf.tags]
-# key1 = 'val1'
->>>>>>> 74386251
+	#pipeline = "aliyun_waf.p"
+	# ## @param - custom tags for waf object - [list of key:value element] - optional
+	#[inputs.aliyunobject.waf.tags]
+	# key1 = 'val1'
 `
 	wafPipelineConfig = `
 	json(_,Region);
@@ -37,19 +29,14 @@
 )
 
 type Waf struct {
-<<<<<<< HEAD
-	Disable bool              `toml:"disable"`
-	Tags    map[string]string `toml:"tags,omitempty"`
+	Disable      bool              `toml:"disable"`
+	Tags         map[string]string `toml:"tags,omitempty"`
+	PipelinePath string            `toml:"pipeline,omitempty"`
+	p            *pipeline.Pipeline
 }
 
 func (e *Waf) disabled() bool {
 	return e.Disable
-=======
-	Tags         map[string]string `toml:"tags,omitempty"`
-	PipelinePath string            `toml:"pipeline,omitempty"`
-
-	p *pipeline.Pipeline
->>>>>>> 74386251
 }
 
 func (e *Waf) run(ag *objectAgent) {
@@ -99,45 +86,5 @@
 		moduleLogger.Warnf("%s", "waf payType 0")
 		return
 	}
-<<<<<<< HEAD
-	var objs []map[string]interface{}
-
-	content := map[string]interface{}{
-		"InDebt":           resp.InstanceInfo.InDebt,
-		"InstanceId":       resp.InstanceInfo.InstanceId,
-		"PayType":          resp.InstanceInfo.PayType,
-		"Region":           resp.InstanceInfo.Region,
-		"Status":           resp.InstanceInfo.Status,
-		"SubscriptionType": resp.InstanceInfo.SubscriptionType,
-		"EndDate":          resp.InstanceInfo.EndDate,
-		"RemainDay":        resp.InstanceInfo.RemainDay,
-		"Trial":            resp.InstanceInfo.Trial,
-	}
-
-	jd, err := json.Marshal(content)
-	if err != nil {
-		moduleLogger.Errorf("%s", err)
-		return
-	}
-
-	obj := map[string]interface{}{
-		"__name":    resp.InstanceInfo.InstanceId,
-		"__class":   "aliyun_waf",
-		"__content": string(jd),
-	}
-
-	objs = append(objs, obj)
-	data, err := json.Marshal(&objs)
-	if err != nil {
-		moduleLogger.Errorf("%s", err)
-		return
-	}
-	if ag.isDebug() {
-		fmt.Printf("%s\n", string(data))
-	} else {
-		io.NamedFeed(data, io.Object, inputName)
-	}
-=======
 	ag.parseObject(resp.InstanceInfo, "aliyun_waf", resp.InstanceInfo.InstanceId, resp.InstanceInfo.InstanceId, e.p, []string{}, []string{}, e.Tags)
->>>>>>> 74386251
 }