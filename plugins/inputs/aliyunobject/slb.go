--- conflicted
+++ resolved
@@ -131,7 +131,6 @@
 	}
 
 	data, err := json.Marshal(&objs)
-<<<<<<< HEAD
 	if err == nil {
 		if ag.isTest() {
 			ag.testResult.Result = append(ag.testResult.Result, data...)
@@ -139,11 +138,10 @@
 			io.NamedFeed(data, io.Object, inputName)
 		}
 	} else {
-=======
 	if err != nil {
->>>>>>> 0ad55479
 		moduleLogger.Errorf("%s", err)
 		return
 	}
 	io.NamedFeed(data, io.Object, inputName)
+	}
 }