--- conflicted
+++ resolved
@@ -363,14 +363,7 @@
 }
 
 func init() {
-<<<<<<< HEAD
-	inputs.Add("aliyunlog", func() telegraf.Input {
+	inputs.Add("aliyunlog", func() inputs.Input {
 		return NewAgent()
-=======
-	inputs.Add("aliyunlog", func() inputs.Input {
-		ac := &AliyunLog{}
-		ac.ctx, ac.cancelFun = context.WithCancel(context.Background())
-		return ac
->>>>>>> 43a1c01f
 	})
 }