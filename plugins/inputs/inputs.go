--- conflicted
+++ resolved
@@ -217,21 +217,11 @@
 		}
 
 		select {
-<<<<<<< HEAD
 		case <-datakit.Exit.Wait(): // check if datakit exited now
-			return
-		default: // pass
-		}
-
-		ii.Run()
-=======
-		case <-datakit.Exit.Wait(): // don't continue when exit
 			return
 		default:
 			ii.Run()
 		}
-
->>>>>>> 37776a38
 	}
 
 	f(nil, nil)
