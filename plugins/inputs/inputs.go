package inputs

import (
	"bytes"
	"crypto/md5"
	"encoding/json"
	"fmt"
	"io/ioutil"
	"os"
	"os/exec"
	"path/filepath"
	"runtime"
	"strings"
	"sync"
	"time"

	influxm "github.com/influxdata/influxdb1-client/models"
	ifxcli "github.com/influxdata/influxdb1-client/v2"
	"github.com/influxdata/toml"
	"gitlab.jiagouyun.com/cloudcare-tools/cliutils/logger"
	"gitlab.jiagouyun.com/cloudcare-tools/cliutils/system/rtpanic"
	"gitlab.jiagouyun.com/cloudcare-tools/datakit"
	tgi "gitlab.jiagouyun.com/cloudcare-tools/datakit/plugins/inputs/telegraf_inputs"
)

var (
	Inputs     = map[string]Creator{}
	InputsInfo = map[string][]*inputInfo{}

	l           = logger.DefaultSLogger("inputs")
	panicInputs = map[string]int{}
	mtx         = sync.RWMutex{}
)

type ConfDetail struct {
	Path    string
	ConfMd5 []string
}

type TestResult struct {
	Result []byte // line protocol or any plugin test result
	Desc   string // description of Result
}

type Input interface {
	Catalog() string
	Run()
	SampleConfig() string
	Test() (*TestResult, error)

	// add more...
}

type HTTPInput interface {
	Input
	RegHttpHandler()
}

type PipelineInput interface {
	Input
	PipelineConfig() map[string]string
}

type Creator func() Input

func Add(name string, creator Creator) {
	if _, ok := Inputs[name]; ok {
		l.Fatalf("inputs %s exist(from datakit)", name)
	}

	if _, ok := tgi.TelegrafInputs[name]; ok {
		l.Fatal("inputs %s exist(from telegraf)", name)
	}

	Inputs[name] = creator
}

type inputInfo struct {
	input Input
	ti    *tgi.TelegrafInput
	cfg   string
}

func (ii *inputInfo) Run() {
	if ii.input == nil {
		return
	}

	switch ii.input.(type) {
	case Input:
		ii.input.Run()
	default:
		l.Errorf("invalid input type, cfg: %s", ii.cfg)
	}
}

func SetInputsMD5(name string, input interface{}) string {
	data, err := toml.Marshal(input)
	if err != nil {
		l.Errorf("input to toml err")
		return ""
	}
	newName := fmt.Sprintf("%s-%x", name, md5.Sum(data))
	return newName
}

func AddInput(name string, input Input, fp string) error {
	mtx.Lock()
	defer mtx.Unlock()
	InputsInfo[name] = append(InputsInfo[name], &inputInfo{input: input, cfg: fp})
	return nil
}

func AddSelf() {
	self, _ := Inputs["self"]
	AddInput("self", self(), "no config for `self' input")
}

func AddTelegrafHTTP() {
	t, _ := Inputs["telegraf_http"]
	AddInput("telegraf_http", t(), "no config for `telegraf_http' input")
}

func ResetInputs() {
	mtx.Lock()
	defer mtx.Unlock()
	InputsInfo = map[string][]*inputInfo{}
}

func AddTelegrafInput(name, fp string) {
	mtx.Lock()
	defer mtx.Unlock()

	l.Debugf("add telegraf input %s from %s", name, fp)
	InputsInfo[name] = append(InputsInfo[name],
		&inputInfo{input: nil, /* not used */
			ti:  nil, /*not used*/
			cfg: fp,
		})
}

func StartTelegraf() error {
	if !HaveTelegrafInputs() {
		l.Info("no telegraf inputs enabled")
		return nil
	}

	datakit.WG.Add(1)
	go func() {
		defer datakit.WG.Done()
		if err := tgi.StartTelegraf(); err != nil {
			l.Error("telegraf start failed")
		} else {
			l.Info("telegraf process exit ok")
		}
	}()

	return nil
}

func RunInputs() error {
	l = logger.SLogger("inputs")
	mtx.RLock()
	defer mtx.RUnlock()

	for name, arr := range InputsInfo {
		for idx, ii := range arr {
			if ii.input == nil {
				l.Debugf("skip non-datakit-input %s", name)
				continue
			}

			switch inp := ii.input.(type) {
			case HTTPInput:
				inp.RegHttpHandler()
			default:
				// pass
			}

			l.Infof("starting %dth input %s ...", idx, name)
			datakit.WG.Add(1)
			go func(name string, ii *inputInfo) {
				defer datakit.WG.Done()
				protectRunningInput(name, ii)
				l.Infof("input %s exited", name)
			}(name, ii)
		}
	}
	return nil
}

var (
	MaxCrash = 6
)

func protectRunningInput(name string, ii *inputInfo) {
	var f rtpanic.RecoverCallback
	crashTime := []string{}

	f = func(trace []byte, err error) {

		defer rtpanic.Recover(f, nil)

		if trace != nil {
			l.Warnf("input %s panic err: %v", name, err)
			l.Warnf("input %s panic trace:\n%s", name, string(trace))

			crashTime = append(crashTime, fmt.Sprintf("%v", time.Now()))
			addPanic(name)

			if len(crashTime) >= MaxCrash {
				l.Warnf("input %s crash %d times(at %+#v), exit now.",
					name, len(crashTime), strings.Join(crashTime, ","))
				return
			}
		}

		ii.Run()
	}

	f(nil, nil)
}

func GetPanicCnt(name string) int {
	mtx.RLock()
	defer mtx.RUnlock()

	return panicInputs[name]
}

func addPanic(name string) {
	mtx.Lock()
	defer mtx.Unlock()

	panicInputs[name]++
}

func HaveTelegrafInputs() bool {

	mtx.RLock()
	defer mtx.RUnlock()

	for k := range tgi.TelegrafInputs {
		_, ok := InputsInfo[k]
		if ok {
			return true
		}
	}

	return false
}

func InputEnabled(name string) (n int, cfgs []string) {
	mtx.RLock()
	defer mtx.RUnlock()
	arr, ok := InputsInfo[name]
	if !ok {
		return
	}

	for _, i := range arr {
		cfgs = append(cfgs, i.cfg)
	}

	n = len(arr)
	return
}

func GetSample(name string) (sample string, err error) {
	if c, ok := Inputs[name]; ok {
		sample = c().SampleConfig()
		return
	}

	if i, ok := tgi.TelegrafInputs[name]; ok {
		sample = i.SampleConfig()
		return
	}

	return "", fmt.Errorf("input not found")
}

func TestTelegrafInput(cfg []byte) (*TestResult, error) {

	telegrafDir := datakit.TelegrafDir

	filename := fmt.Sprintf("tlcfg-%v", time.Now().UnixNano())
	cfgpath := filepath.Join(telegrafDir, filename)

	agentgentCfg := &datakit.TelegrafCfg{
		Interval:                   "10s",
		RoundInterval:              true,
		MetricBatchSize:            1000,
		MetricBufferLimit:          100000,
		CollectionJitter:           "0s",
		FlushInterval:              "10s",
		FlushJitter:                "0s",
		Precision:                  "ns",
		Debug:                      false,
		Quiet:                      false,
		LogTarget:                  "file",
		Logfile:                    filepath.Join(telegrafDir, "agent.log"),
		LogfileRotationMaxArchives: 5,
		LogfileRotationMaxSize:     "32MB",
		OmitHostname:               true, // do not append host tag
	}

	agdata, _ := toml.Marshal(agentgentCfg)

	telegrafConfig := ("\n[agent]\n" + string(agdata) + "\n")
	telegrafConfig += string(cfg)

	if err := ioutil.WriteFile(cfgpath, []byte(telegrafConfig), 0664); err != nil {
		return nil, err
	}

	defer func() {
		recover()
		os.Remove(cfgpath)
	}()

	agentpath := filepath.Join(telegrafDir, runtime.GOOS+"-"+runtime.GOARCH, "agent")
	if runtime.GOOS == datakit.OSWindows {
		agentpath += ".exe"
	}

	buf := bytes.NewBuffer([]byte{})
	cmd := exec.Command(agentpath, "-config", cfgpath, "-test")
	cmd.Env = os.Environ()
	cmd.Stderr = buf
	cmd.Stdout = buf
	if err := cmd.Run(); err != nil {
		return nil, err
	}

	result := &TestResult{
		Result: buf.Bytes(),
	}

	return result, nil
}

<<<<<<< HEAD
func RunPipeline(data, pipelinePath string) map[string]interface{} {
	pipeline := pipeline.NewPipeline(pipelinePath)
	return pipeline.Run(data).Result()
}
=======
>>>>>>> 00352924

// PointToJSON, line protocol point to pipeline JSON
func PointToJSON(point influxm.Point) (string, error) {
	m := map[string]interface{}{
		"measurement": point.Name(),
		"tags":        point.Tags(),
	}

	fields, err := point.Fields()
	if err != nil {
		return "", err
	}

	for k, v := range fields {
		m[k] = v
	}

	m["time"] = point.Time().Unix() * int64(time.Millisecond)

	j, err := json.Marshal(m)
	if err != nil {
		return "", err
	}

	return string(j), nil
}

func MapToPoint(m map[string]interface{}) (*ifxcli.Point, error) {
	measurement, ok := m["measurement"].(string)
	if !ok {
		return nil, fmt.Errorf("invalid measurement")
	}

	tags, ok := m["tags"].(map[string]string)
	if !ok {
		return nil, fmt.Errorf("invalid tags")
	}

	fields := func() map[string]interface{} {
		var res = make(map[string]interface{})
		for k, v := range m {
			switch k {
			case "measurement", "tags", "time":
				// pass
			default:
				res[k] = v
			}
		}
		return res
	}()

	// FIXME:
	// use map["time"], ms or ns ?
	return ifxcli.NewPoint(measurement, tags, fields, time.Now())
}<|MERGE_RESOLUTION|>--- conflicted
+++ resolved
@@ -340,14 +340,6 @@
 	return result, nil
 }
 
-<<<<<<< HEAD
-func RunPipeline(data, pipelinePath string) map[string]interface{} {
-	pipeline := pipeline.NewPipeline(pipelinePath)
-	return pipeline.Run(data).Result()
-}
-=======
->>>>>>> 00352924
-
 // PointToJSON, line protocol point to pipeline JSON
 func PointToJSON(point influxm.Point) (string, error) {
 	m := map[string]interface{}{
