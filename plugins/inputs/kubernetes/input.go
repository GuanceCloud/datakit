package kubernetes

import (
<<<<<<< HEAD
	"io/ioutil"
=======
>>>>>>> 1af4ab71
	"k8s.io/client-go/rest"
	"sync"
	"time"
	"io/ioutil"

	"github.com/influxdata/telegraf/filter"
	"github.com/influxdata/telegraf/plugins/common/tls"
	"gitlab.jiagouyun.com/cloudcare-tools/cliutils/logger"
	"gitlab.jiagouyun.com/cloudcare-tools/datakit"
	"gitlab.jiagouyun.com/cloudcare-tools/datakit/io"
	"gitlab.jiagouyun.com/cloudcare-tools/datakit/plugins/inputs"
)

const (
	maxInterval = 30 * time.Minute
	minInterval = 15 * time.Second
)

var (
	inputName   = "kubernetes"
	catalogName = "kubernetes"
	l           = logger.DefaultSLogger("kubernetes")
)

type Input struct {
	Service                string `toml:"service"`
	Interval               datakit.Duration
<<<<<<< HEAD
	ObjectInterval         string                          `toml:"object_Interval"`
	ObjectIntervalDuration time.Duration                   `toml:"_"`
	Tags                   map[string]string               `toml:"tags"`
	collectCache           map[string][]inputs.Measurement `toml:"-"`
	collectObjectCache     []inputs.Measurement            `toml:"-"`
=======
	ObjectInterval         string               `toml:"object_Interval"`
	ObjectIntervalDuration time.Duration        `toml:"_"`
	Tags                   map[string]string    `toml:"tags"`
	collectCache           []inputs.Measurement `toml:"-"`
	collectObjectCache     []inputs.Measurement `toml:"-"`
>>>>>>> 1af4ab71
	lastErr                error

	KubeConfigPath    string `toml:"kube_config_path"`
	URL               string `toml:"url"`
	BearerToken       string `toml:"bearer_token"`
	BearerTokenString string `toml:"bearer_token_string"`
	Namespace         string `toml:"namespace"`
	Timeout           string `toml:"timeout"`
	TimeoutDuration   time.Duration
	ResourceExclude   []string `toml:"resource_exclude"`
	ResourceInclude   []string `toml:"resource_include"`

	SelectorInclude []string `toml:"selector_include"`
	SelectorExclude []string `toml:"selector_exclude"`

	tls.ClientConfig
<<<<<<< HEAD
	start          time.Time
	client         *client
	mu             sync.Mutex
	selectorFilter filter.Filter
	collectors     map[string]func(collector string) error
=======
	client         *client
	mu             sync.Mutex
	selectorFilter filter.Filter
>>>>>>> 1af4ab71
}

func (i *Input) initCfg() error {
	TimeoutDuration, err := time.ParseDuration(i.Timeout)
	if err != nil {
		TimeoutDuration = 5 * time.Second
	}

	var (
		config *rest.Config
	)

	i.TimeoutDuration = TimeoutDuration
<<<<<<< HEAD

	if i.KubeConfigPath != "" {
		config, err = createConfigByKubePath(i.KubeConfigPath)
		if err != nil {
			return err
		}
	} else if i.URL != "" {
		token, err := ioutil.ReadFile(i.BearerToken)
		if err != nil {
			return err
		}

		i.BearerTokenString = string(token)

		config, err = createConfigByToken(i.URL, i.BearerTokenString, i.TLSCA, i.InsecureSkipVerify)
		if err != nil {
			return err
		}
	}

	i.client, err = newClient(config, 5*time.Second)
	if err != nil {
		return err
	}

	i.globalTag()

	return nil
}

func (i *Input) globalTag() {
	if i.URL != "" {
		i.Tags["url"] = i.URL
	}

	if i.Service != "" {
		i.Tags["service_name"] = i.Service
=======

	if i.KubeConfigPath != "" {
		config, err = createConfigByKubePath(i.KubeConfigPath)
		if err != nil {
			return err
		}
	} else if i.URL != "" {
		token, err := ioutil.ReadFile(i.BearerToken)
		if err != nil {
			return err
		}

		i.BearerTokenString = string(token)

		config, err = createConfigByToken(i.URL, i.BearerTokenString, i.TLSCA, i.InsecureSkipVerify)
		if err != nil {
			return err
		}
	}

	i.client, err = newClient(config, 5*time.Second)
	if err != nil {
		return err
	}

	i.globalTag()

	return nil
}

func (i *Input) globalTag() {
	if i.URL != "" {
		i.Tags["url"] = i.URL
	}

	if i.Service != "" {
		i.Tags["service_name"] = i.Service
	}
}

func (i *Input) Collect() error {
	var availableCollectors = map[string]func() error{
		"daemonsets":  i.collectDaemonSets,
		"deployments": i.collectDeployments,
		"endpoints":   i.collectEndpoints,
		// "ingress":                collectIngress,
		"services":               i.collectServices,
		"statefulsets":           i.collectStatefulSets,
		"persistentvolumes":      i.collectPersistentVolumes,
		"persistentvolumeclaims": i.collectPersistentVolumeClaims,
	}

	i.collectCache = []inputs.Measurement{}

	resourceFilter, err := filter.NewIncludeExcludeFilter(i.ResourceInclude, i.ResourceExclude)
	if err != nil {
		return err
	}

	i.selectorFilter, err = filter.NewIncludeExcludeFilter(i.SelectorInclude, i.SelectorExclude)
	if err != nil {
		return err
>>>>>>> 1af4ab71
	}
}

<<<<<<< HEAD
func (i *Input) Collect() error {
	i.collectors = map[string]func(collector string) error{
		"daemonsets":             i.collectDaemonSets,
		"deployments":            i.collectDeployments,
		"endpoints":              i.collectEndpoints,
		"ingress":                i.collectIngress,
		"services":               i.collectServices,
		"statefulsets":           i.collectStatefulSets,
		"persistentvolumes":      i.collectPersistentVolumes,
		"persistentvolumeclaims": i.collectPersistentVolumeClaims,
		"objectPod":              i.collectPodObject,
	}

	i.collectCache = make(map[string][]inputs.Measurement)

	resourceFilter, err := filter.NewIncludeExcludeFilter(i.ResourceInclude, i.ResourceExclude)
	if err != nil {
		return err
	}

	i.selectorFilter, err = filter.NewIncludeExcludeFilter(i.SelectorInclude, i.SelectorExclude)
	if err != nil {
		return err
	}

	for collector, f := range i.collectors {
		if resourceFilter.Match(collector) {
			i.collectCache[collector] = make([]inputs.Measurement, 0)
			err := f(collector)
			if err != nil {
				l.Errorf("%s exec %v", collector, err)
				io.FeedLastError(inputName, err.Error())
			} else {
				resData := i.collectCache[collector]
				if len(resData) > 0 {
					if err := inputs.FeedMeasurement(inputName,
						datakit.Metric,
						resData,
						&io.Option{CollectCost: time.Since(i.start)}); err != nil {
						l.Error(err)
					}
				}
			}

			// i.collectCache[collector] = i.collectCache[collector][:0]
=======
	for collector, f := range availableCollectors {
		if resourceFilter.Match(collector) {
			err := f()
			l.Errorf("%s exec %v", collector, err)
		}
	}

	return nil
}

func (i *Input) Run() {
	l = logger.SLogger("kubernetes")
	i.Interval.Duration = datakit.ProtectedInterval(minInterval, maxInterval, i.Interval.Duration)

	i.ObjectIntervalDuration = 5 * time.Minute
	i.ObjectIntervalDuration, _ = time.ParseDuration(i.ObjectInterval)

	err := i.initCfg()
	if err != nil {
		l.Errorf("init config error %v", err)
		io.FeedLastError(inputName, err.Error())
		return
	}

	tick := time.NewTicker(i.Interval.Duration)
	defer tick.Stop()

	for {
		select {
		case <-tick.C:
			l.Debugf("kubernetes metric input gathering...")
			start := time.Now()
			if err := i.Collect(); err != nil {
				io.FeedLastError(inputName, err.Error())
			} else {
				if err := inputs.FeedMeasurement(inputName, datakit.Metric, i.collectCache,
					&io.Option{CollectCost: time.Since(start)}); err != nil {
					io.FeedLastError(inputName, err.Error())
				}

				i.collectCache = i.collectCache[:0] // NOTE: do not forget to clean cache
			}
		case <-datakit.Exit.Wait():
			l.Info("kubernetes exit")
			return
>>>>>>> 1af4ab71
		}
	}

	return nil
}

<<<<<<< HEAD
func (i *Input) Run() {
	l = logger.SLogger("kubernetes")
	i.Interval.Duration = datakit.ProtectedInterval(minInterval, maxInterval, i.Interval.Duration)

	i.ObjectIntervalDuration = 5 * time.Minute
	i.ObjectIntervalDuration, _ = time.ParseDuration(i.ObjectInterval)

	err := i.initCfg()
	if err != nil {
		l.Errorf("init config error %v", err)
		io.FeedLastError(inputName, err.Error())
		return
	}

	tick := time.NewTicker(i.Interval.Duration)
	defer tick.Stop()

	for {
		select {
		case <-tick.C:
			l.Debugf("kubernetes metric input gathering...")
			i.start = time.Now()
			i.Collect()
			// clear cache
			i.clear()
		case <-datakit.Exit.Wait():
			l.Info("kubernetes exit")
			return
		}
	}
}

func (i *Input) clear() {
	for cate, _ := range i.collectors {
		i.collectCache[cate] = i.collectCache[cate][:0]
	}
}

func (i *Input) Catalog() string { return catalogName }

func (i *Input) SampleConfig() string { return configSample }

func (i *Input) AvailableArchs() []string {
	return datakit.AllArch
}

=======
func (i *Input) Catalog() string { return catalogName }

func (i *Input) SampleConfig() string { return configSample }

func (i *Input) AvailableArchs() []string {
	return datakit.AllArch
}

>>>>>>> 1af4ab71
func (i *Input) SampleMeasurement() []inputs.Measurement {
	return []inputs.Measurement{
		&daemonSet{},
		&deployment{},
		&endpointM{},
		&pvM{},
		&pvcM{},
		&serviceM{},
		&statefulSet{},
	}
}

func init() {
	inputs.Add(inputName, func() inputs.Input {
		return &Input{}
	})
}<|MERGE_RESOLUTION|>--- conflicted
+++ resolved
@@ -1,14 +1,10 @@
 package kubernetes
 
 import (
-<<<<<<< HEAD
 	"io/ioutil"
-=======
->>>>>>> 1af4ab71
 	"k8s.io/client-go/rest"
 	"sync"
 	"time"
-	"io/ioutil"
 
 	"github.com/influxdata/telegraf/filter"
 	"github.com/influxdata/telegraf/plugins/common/tls"
@@ -32,19 +28,11 @@
 type Input struct {
 	Service                string `toml:"service"`
 	Interval               datakit.Duration
-<<<<<<< HEAD
 	ObjectInterval         string                          `toml:"object_Interval"`
 	ObjectIntervalDuration time.Duration                   `toml:"_"`
 	Tags                   map[string]string               `toml:"tags"`
 	collectCache           map[string][]inputs.Measurement `toml:"-"`
 	collectObjectCache     []inputs.Measurement            `toml:"-"`
-=======
-	ObjectInterval         string               `toml:"object_Interval"`
-	ObjectIntervalDuration time.Duration        `toml:"_"`
-	Tags                   map[string]string    `toml:"tags"`
-	collectCache           []inputs.Measurement `toml:"-"`
-	collectObjectCache     []inputs.Measurement `toml:"-"`
->>>>>>> 1af4ab71
 	lastErr                error
 
 	KubeConfigPath    string `toml:"kube_config_path"`
@@ -61,17 +49,11 @@
 	SelectorExclude []string `toml:"selector_exclude"`
 
 	tls.ClientConfig
-<<<<<<< HEAD
 	start          time.Time
 	client         *client
 	mu             sync.Mutex
 	selectorFilter filter.Filter
 	collectors     map[string]func(collector string) error
-=======
-	client         *client
-	mu             sync.Mutex
-	selectorFilter filter.Filter
->>>>>>> 1af4ab71
 }
 
 func (i *Input) initCfg() error {
@@ -85,7 +67,6 @@
 	)
 
 	i.TimeoutDuration = TimeoutDuration
-<<<<<<< HEAD
 
 	if i.KubeConfigPath != "" {
 		config, err = createConfigByKubePath(i.KubeConfigPath)
@@ -123,74 +104,9 @@
 
 	if i.Service != "" {
 		i.Tags["service_name"] = i.Service
-=======
-
-	if i.KubeConfigPath != "" {
-		config, err = createConfigByKubePath(i.KubeConfigPath)
-		if err != nil {
-			return err
-		}
-	} else if i.URL != "" {
-		token, err := ioutil.ReadFile(i.BearerToken)
-		if err != nil {
-			return err
-		}
-
-		i.BearerTokenString = string(token)
-
-		config, err = createConfigByToken(i.URL, i.BearerTokenString, i.TLSCA, i.InsecureSkipVerify)
-		if err != nil {
-			return err
-		}
-	}
-
-	i.client, err = newClient(config, 5*time.Second)
-	if err != nil {
-		return err
-	}
-
-	i.globalTag()
-
-	return nil
-}
-
-func (i *Input) globalTag() {
-	if i.URL != "" {
-		i.Tags["url"] = i.URL
-	}
-
-	if i.Service != "" {
-		i.Tags["service_name"] = i.Service
-	}
-}
-
-func (i *Input) Collect() error {
-	var availableCollectors = map[string]func() error{
-		"daemonsets":  i.collectDaemonSets,
-		"deployments": i.collectDeployments,
-		"endpoints":   i.collectEndpoints,
-		// "ingress":                collectIngress,
-		"services":               i.collectServices,
-		"statefulsets":           i.collectStatefulSets,
-		"persistentvolumes":      i.collectPersistentVolumes,
-		"persistentvolumeclaims": i.collectPersistentVolumeClaims,
-	}
-
-	i.collectCache = []inputs.Measurement{}
-
-	resourceFilter, err := filter.NewIncludeExcludeFilter(i.ResourceInclude, i.ResourceExclude)
-	if err != nil {
-		return err
-	}
-
-	i.selectorFilter, err = filter.NewIncludeExcludeFilter(i.SelectorInclude, i.SelectorExclude)
-	if err != nil {
-		return err
->>>>>>> 1af4ab71
-	}
-}
-
-<<<<<<< HEAD
+	}
+}
+
 func (i *Input) Collect() error {
 	i.collectors = map[string]func(collector string) error{
 		"daemonsets":             i.collectDaemonSets,
@@ -234,62 +150,12 @@
 					}
 				}
 			}
-
-			// i.collectCache[collector] = i.collectCache[collector][:0]
-=======
-	for collector, f := range availableCollectors {
-		if resourceFilter.Match(collector) {
-			err := f()
-			l.Errorf("%s exec %v", collector, err)
 		}
 	}
 
 	return nil
 }
 
-func (i *Input) Run() {
-	l = logger.SLogger("kubernetes")
-	i.Interval.Duration = datakit.ProtectedInterval(minInterval, maxInterval, i.Interval.Duration)
-
-	i.ObjectIntervalDuration = 5 * time.Minute
-	i.ObjectIntervalDuration, _ = time.ParseDuration(i.ObjectInterval)
-
-	err := i.initCfg()
-	if err != nil {
-		l.Errorf("init config error %v", err)
-		io.FeedLastError(inputName, err.Error())
-		return
-	}
-
-	tick := time.NewTicker(i.Interval.Duration)
-	defer tick.Stop()
-
-	for {
-		select {
-		case <-tick.C:
-			l.Debugf("kubernetes metric input gathering...")
-			start := time.Now()
-			if err := i.Collect(); err != nil {
-				io.FeedLastError(inputName, err.Error())
-			} else {
-				if err := inputs.FeedMeasurement(inputName, datakit.Metric, i.collectCache,
-					&io.Option{CollectCost: time.Since(start)}); err != nil {
-					io.FeedLastError(inputName, err.Error())
-				}
-
-				i.collectCache = i.collectCache[:0] // NOTE: do not forget to clean cache
-			}
-		case <-datakit.Exit.Wait():
-			l.Info("kubernetes exit")
-			return
->>>>>>> 1af4ab71
-		}
-	}
-
-	return nil
-}
-
-<<<<<<< HEAD
 func (i *Input) Run() {
 	l = logger.SLogger("kubernetes")
 	i.Interval.Duration = datakit.ProtectedInterval(minInterval, maxInterval, i.Interval.Duration)
@@ -336,16 +202,6 @@
 	return datakit.AllArch
 }
 
-=======
-func (i *Input) Catalog() string { return catalogName }
-
-func (i *Input) SampleConfig() string { return configSample }
-
-func (i *Input) AvailableArchs() []string {
-	return datakit.AllArch
-}
-
->>>>>>> 1af4ab71
 func (i *Input) SampleMeasurement() []inputs.Measurement {
 	return []inputs.Measurement{
 		&daemonSet{},
