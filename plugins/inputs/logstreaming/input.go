--- conflicted
+++ resolved
@@ -45,11 +45,7 @@
 }
 
 func (*Input) Catalog() string { return "log" }
-<<<<<<< HEAD
-func (*Input) Terminate()      { return /* do nothing */ }
-=======
 func (*Input) Terminate()      {}
->>>>>>> 71766edb
 
 func (*Input) SampleConfig() string { return sampleCfg }
 
