--- conflicted
+++ resolved
@@ -59,18 +59,11 @@
 )
 
 var (
-<<<<<<< HEAD
-	log              = logger.DefaultSLogger(inputName)
-	apiv1Path        = "/api/v1/spans"
-	apiv2Path        = "/api/v2/spans"
-	afterGather      = itrace.NewAfterGather()
-=======
 	log                                        = logger.DefaultSLogger(inputName)
 	apiv1Path                                  = "/api/v1/spans"
 	apiv2Path                                  = "/api/v2/spans"
 	afterGather                                = itrace.NewAfterGather()
 	afterGatherRun   itrace.AfterGatherHandler = afterGather
->>>>>>> 865f54a0
 	keepRareResource *itrace.KeepRareResource
 	closeResource    *itrace.CloseResource
 	defSampler       *itrace.Sampler
@@ -140,20 +133,12 @@
 	if ipt.PathV1 == "" {
 		ipt.PathV1 = apiv1Path
 	}
-<<<<<<< HEAD
-	http.RegHTTPHandler("POST", ipt.PathV1, ZipkinTraceHandleV1)
-=======
 	http.RegHTTPHandler("POST", ipt.PathV1, handleZipkinTraceV1)
->>>>>>> 865f54a0
 
 	if ipt.PathV2 == "" {
 		ipt.PathV2 = apiv2Path
 	}
-<<<<<<< HEAD
-	http.RegHTTPHandler("POST", ipt.PathV2, ZipkinTraceHandleV2)
-=======
 	http.RegHTTPHandler("POST", ipt.PathV2, handleZipkinTraceV2)
->>>>>>> 865f54a0
 }
 
 func init() { //nolint:gochecknoinits
