<<<<<<< HEAD
package zipkin
=======
package zipkin

import (
	"testing"

	itrace "gitlab.jiagouyun.com/cloudcare-tools/datakit/io/trace"
)

func TestZipkinAgent(t *testing.T) {
	afterGatherRun = itrace.AfterGatherFunc(func(inputName string, dktrace itrace.DatakitTrace, strikMod bool) {})

	testHTTPServerV1(t)
	testHTTPServerV2(t)
}

func testHTTPServerV1(t *testing.T) {
	t.Helper()
}

func testHTTPServerV2(t *testing.T) {
	t.Helper()
}
>>>>>>> 865f54a0
<|MERGE_RESOLUTION|>--- conflicted
+++ resolved
@@ -1,6 +1,3 @@
-<<<<<<< HEAD
-package zipkin
-=======
 package zipkin
 
 import (
@@ -22,5 +19,4 @@
 
 func testHTTPServerV2(t *testing.T) {
 	t.Helper()
-}
->>>>>>> 865f54a0
+}