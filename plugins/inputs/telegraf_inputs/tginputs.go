package telegraf_inputs

import (
	"fmt"

	"github.com/influxdata/telegraf"
	"github.com/influxdata/toml"

	// telegraf plugins
	"github.com/influxdata/telegraf/plugins/inputs/activemq"
	"github.com/influxdata/telegraf/plugins/inputs/amqp_consumer"
	"github.com/influxdata/telegraf/plugins/inputs/apache"
	"github.com/influxdata/telegraf/plugins/inputs/ceph"
	"github.com/influxdata/telegraf/plugins/inputs/clickhouse"
	"github.com/influxdata/telegraf/plugins/inputs/cloudwatch"
	"github.com/influxdata/telegraf/plugins/inputs/disk"
	"github.com/influxdata/telegraf/plugins/inputs/diskio"
	"github.com/influxdata/telegraf/plugins/inputs/dns_query"
	"github.com/influxdata/telegraf/plugins/inputs/docker"
	_ "github.com/influxdata/telegraf/plugins/inputs/elasticsearch"
	"github.com/influxdata/telegraf/plugins/inputs/exec"
	"github.com/influxdata/telegraf/plugins/inputs/fluentd"
	"github.com/influxdata/telegraf/plugins/inputs/github"
	"github.com/influxdata/telegraf/plugins/inputs/http"
	"github.com/influxdata/telegraf/plugins/inputs/http_response"
	"github.com/influxdata/telegraf/plugins/inputs/httpjson"
	"github.com/influxdata/telegraf/plugins/inputs/influxdb"
	"github.com/influxdata/telegraf/plugins/inputs/jenkins"
	"github.com/influxdata/telegraf/plugins/inputs/jolokia2"
	"github.com/influxdata/telegraf/plugins/inputs/kafka_consumer"
	"github.com/influxdata/telegraf/plugins/inputs/kapacitor"
	"github.com/influxdata/telegraf/plugins/inputs/kibana"
	"github.com/influxdata/telegraf/plugins/inputs/kubernetes"
	"github.com/influxdata/telegraf/plugins/inputs/memcached"
	"github.com/influxdata/telegraf/plugins/inputs/modbus"
	"github.com/influxdata/telegraf/plugins/inputs/mongodb"
	"github.com/influxdata/telegraf/plugins/inputs/mqtt_consumer"
	"github.com/influxdata/telegraf/plugins/inputs/nats"
	"github.com/influxdata/telegraf/plugins/inputs/net"
	"github.com/influxdata/telegraf/plugins/inputs/net_response"
	"github.com/influxdata/telegraf/plugins/inputs/nsq"
	"github.com/influxdata/telegraf/plugins/inputs/nsq_consumer"
	"github.com/influxdata/telegraf/plugins/inputs/ntpq"
	"github.com/influxdata/telegraf/plugins/inputs/nvidia_smi"
	"github.com/influxdata/telegraf/plugins/inputs/openldap"
	"github.com/influxdata/telegraf/plugins/inputs/openntpd"
	"github.com/influxdata/telegraf/plugins/inputs/ping"
	"github.com/influxdata/telegraf/plugins/inputs/postgresql"
	"github.com/influxdata/telegraf/plugins/inputs/procstat"
	"github.com/influxdata/telegraf/plugins/inputs/rabbitmq"
	// "github.com/influxdata/telegraf/plugins/inputs/redis"
	"github.com/influxdata/telegraf/plugins/inputs/smart"
	"github.com/influxdata/telegraf/plugins/inputs/snmp"
	"github.com/influxdata/telegraf/plugins/inputs/socket_listener"
	"github.com/influxdata/telegraf/plugins/inputs/solr"
	"github.com/influxdata/telegraf/plugins/inputs/sqlserver"
	"github.com/influxdata/telegraf/plugins/inputs/swap"
	"github.com/influxdata/telegraf/plugins/inputs/syslog"
	"github.com/influxdata/telegraf/plugins/inputs/tengine"
	"github.com/influxdata/telegraf/plugins/inputs/uwsgi"
	"github.com/influxdata/telegraf/plugins/inputs/vsphere"
	"github.com/influxdata/telegraf/plugins/inputs/x509_cert"
	"github.com/influxdata/telegraf/plugins/inputs/zookeeper"
	//"github.com/influxdata/telegraf/plugins/inputs/consul" // get ambiguous import error
	//"github.com/influxdata/telegraf/plugins/inputs/phpfpm" // not exported
	//"github.com/influxdata/telegraf/plugins/inputs/haproxy" // not exported
	//"github.com/influxdata/telegraf/plugins/inputs/kube_inventory" // runtime crash
)

type TelegrafInput struct {
	Input   telegraf.Input
	name    string
	Catalog string

	// For some telegraf inputs, there are reasons to use specific Sample:
	//  - for telegraf source code that can't build with exists datakit (package conflict)
	//  - for telegraf source code that not exported
	//  - some of telegraf inputs use the same telegraf input, i.e., jolokia2_agent, win_perf_counters
	// so we can't get sample from input.SampleConfig(), we just return the Sample field
	//
	// Bad news: it's hard to sync upstream telegraf updates on these inputs
	Sample   string
	Pipeline string
}

func (ti *TelegrafInput) SampleConfig() string {

	if ti.Sample != "" { // prefer specified sample
		return ti.Sample
	}

	// telegraf not exported inputs, return sample directly(if configured in init())
	if ti.Input == nil {
		l.Fatal("%s should have a specific config-sample", ti.name)
	}

	s := ti.Input.SampleConfig()
	if s == "" {
		s = "# no sample need here, just open the input"
	}

	return fmt.Sprintf("[[inputs.%s]]\n%s", ti.name, s)
}

var (
	TelegrafInputs = map[string]*TelegrafInput{ // Name: Catalog
		"disk":   {name: "disk", Catalog: "host", Input: &disk.DiskStats{}},
		"diskio": {name: "diskio", Catalog: "host", Input: &diskio.DiskIO{}},
		// "mem":    {name: "mem", Catalog: "host", Input: &mem.MemStats{}},
		"swap": {name: "swap", Catalog: "host", Input: &swap.SwapStats{}},
		// "system": {name: "system", Catalog: "host", Input: &system.SystemStats{}},
		"procstat": {name: "procstat", Catalog: "host", Input: &procstat.Procstat{}},
		"smart":    {name: "smart", Catalog: "host", Input: &smart.Smart{}},

		"internal": {name: "internal", Catalog: "internal", Sample: samples["internal"], Input: nil}, // import internal package not allowed

		"ping":            {name: "ping", Catalog: "network", Input: &ping.Ping{}},
		"net":             {name: "net", Catalog: "host", Input: &net.NetIOStats{}},
		"netstat":         {name: "netstat", Catalog: "network", Input: &net.NetStats{}},
		"net_response":    {name: "net_response", Catalog: "network", Input: &net_response.NetResponse{}},
		"http":            {name: "http", Catalog: "network", Input: &http.HTTP{}},
		"http_response":   {name: "http_response", Catalog: "network", Sample: samples["http_response"], Input: &http_response.HTTPResponse{}},
		"httpjson":        {name: "httpjson", Catalog: "network", Input: &httpjson.HttpJson{}},
		"socket_listener": {name: "socket_listener", Catalog: "network", Input: &socket_listener.SocketListener{}},

		// collectd use socket_listener to gather data
		"collectd": {name: "socket_listener", Catalog: "collectd", Input: &socket_listener.SocketListener{}},

		"tengine": {name: "tengine", Catalog: "tengine", Input: &tengine.Tengine{}},
		"apache":  {name: "apache", Catalog: "apache", Input: &apache.Apache{}},

		"postgresql": {name: "postgresql", Catalog: "db", Input: &postgresql.Postgresql{}},
		"mongodb":    {name: "mongodb", Catalog: "db", Input: &mongodb.MongoDB{}},
<<<<<<< HEAD
		"redis":      {name: "redis", Catalog: "db", Input: &redis.Redis{}},
=======
		// "redis":         {name: "redis", Catalog: "db", Input: &redis.Redis{}},
>>>>>>> 58f548b5
		// "elasticsearch": {name: "elasticsearch", Catalog: "db", Input: &elasticsearch.Elasticsearch{}},
		"sqlserver":  {name: "sqlserver", Catalog: "db", Input: &sqlserver.SQLServer{}},
		"memcached":  {name: "memcached", Catalog: "db", Input: &memcached.Memcached{}},
		"solr":       {name: "solr", Catalog: "db", Input: &solr.Solr{}},
		"clickhouse": {name: "clickhouse", Catalog: "db", Input: &clickhouse.ClickHouse{}},
		`influxdb`:   {name: "influxdb", Catalog: "db", Input: &influxdb.InfluxDB{}},

		"openldap": {name: "openldap", Catalog: "openldap", Input: &openldap.Openldap{}},

		"zookeeper": {name: "zookeeper", Catalog: "zookeeper", Input: &zookeeper.Zookeeper{}},
		"ceph":      {name: "ceph", Catalog: "ceph", Input: &ceph.Ceph{}},
		"dns_query": {name: "dns_query", Catalog: "dns_query", Input: &dns_query.DnsQuery{}},

		"docker": {name: "docker", Catalog: "docker", Input: &docker.Docker{}},

		"activemq":       {name: "activemq", Catalog: "activemq", Input: &activemq.ActiveMQ{}},
		"rabbitmq":       {name: "rabbitmq", Catalog: "rabbitmq", Input: &rabbitmq.RabbitMQ{}},
		"nsq":            {name: "nsq", Catalog: "nsq", Input: &nsq.NSQ{}},
		"nsq_consumer":   {name: "nsq_consumer", Catalog: "nsq", Input: &nsq_consumer.NSQConsumer{}},
		"kafka_consumer": {name: "kafka_consumer", Catalog: "kafka", Input: &kafka_consumer.KafkaConsumer{}},
		"mqtt_consumer":  {name: "mqtt_consumer", Catalog: "mqtt", Input: &mqtt_consumer.MQTTConsumer{}},

		"fluentd":    {name: "fluentd", Catalog: "fluentd", Input: &fluentd.Fluentd{}},
		"jenkins":    {name: "jenkins", Catalog: "jenkins", Input: &jenkins.Jenkins{}},
		"kapacitor":  {name: "kapacitor", Catalog: "kapacitor", Input: &kapacitor.Kapacitor{}},
		"ntpq":       {name: "ntpq", Catalog: "ntpq", Input: &ntpq.NTPQ{}},
		"openntpd":   {name: "openntpd", Catalog: "openntpd", Input: &openntpd.Openntpd{}},
		"x509_cert":  {name: "x509_cert", Catalog: "tls", Input: &x509_cert.X509Cert{}},
		"nats":       {name: "nats", Catalog: "nats", Input: &nats.Nats{}},
		"cloudwatch": {name: "cloudwatch", Catalog: "aws", Input: &cloudwatch.CloudWatch{}},
		"vsphere":    {name: "vsphere", Catalog: "vmware", Input: &vsphere.VSphere{}},
		"snmp":       {name: "snmp", Catalog: "snmp", Input: &snmp.Snmp{}},
		"exec":       {name: "exec", Catalog: "exec", Input: &exec.Exec{}},
		"syslog":     {name: "syslog", Catalog: "syslog", Input: &syslog.Syslog{}},

		"nvidia_smi":    {name: "nvidia_smi", Catalog: "nvidia", Input: &nvidia_smi.NvidiaSMI{}},
		"kubernetes":    {name: "kubernetes", Catalog: "k8s", Sample: samples["kubernetes"], Input: &kubernetes.Kubernetes{}},
		"amqp_consumer": {name: "amqp_consumer", Catalog: "amqp", Input: &amqp_consumer.AMQPConsumer{}},
		"github":        {name: "github", Catalog: "github", Input: &github.GitHub{}},
		"uwsgi":         {name: "uwsgi", Catalog: "uwsgi", Input: &uwsgi.Uwsgi{}},
		`kibana`:        {name: "kibana", Catalog: "kibana", Input: &kibana.Kibana{}},
		`modbus`:        {name: "modbus", Catalog: "modbus", Input: &modbus.Modbus{}},

		// jolokia2 related
		`weblogic`: {name: "jolokia2_agent", Catalog: "weblogic", Sample: samples["weblogic"], Input: &jolokia2.JolokiaAgent{}},
		//`jvm`:            {name: "jolokia2_agent", Catalog: "jvm", Sample: samples["jvm"], Input: &jolokia2.JolokiaAgent{}},
		`hadoop_hdfs`:    {name: "jolokia2_agent", Catalog: "hadoop_hdfs", Sample: samples["hadoop_hdfs"], Input: &jolokia2.JolokiaAgent{}},
		"jolokia2_agent": {name: "jolokia2_agent", Catalog: "jolokia2_agent", Input: &jolokia2.JolokiaAgent{}},
		"jboss":          {name: "jolokia2_agent", Catalog: "jboss", Sample: samples["jboss"], Input: &jolokia2.JolokiaAgent{}},
		"cassandra":      {name: "jolokia2_agent", Catalog: "cassandra", Sample: samples["cassandra"], Input: &jolokia2.JolokiaAgent{}},
		"bitbucket":      {name: "jolokia2_agent", Catalog: "bitbucket", Sample: samples["bitbucket"], Input: &jolokia2.JolokiaAgent{}},
		"kafka":          {name: "jolokia2_agent", Catalog: "kafka", Sample: samples["kafka"], Input: &jolokia2.JolokiaAgent{}},

		// ambiguous import
		`consul`: {name: "consul", Catalog: "consul", Sample: samples["consul"], Input: nil},

		// get panic:
		//   panic: mismatching message name: got k8s.io.kubernetes.pkg.watch.versioned.Event,
		//          want github.com/ericchiang.k8s.watch.versioned.Event
		"kube_inventory": {name: "kube_inventory", Catalog: "k8s", Sample: samples["kube_inventory"], Input: nil},

		// telegraf not exported
		"phpfpm":  {name: "phpfpm", Catalog: "phpfpm", Sample: samples["phpfpm"], Input: nil},
		"haproxy": {name: "haproxy", Catalog: "haproxy", Sample: samples["haproxy"], Input: nil},
	}
)

func CheckTelegrafToml(name string, tomlcfg []byte) error {

	ti, ok := TelegrafInputs[name]

	if !ok {
		return fmt.Errorf("input not found")
	}

	if ti.Input == nil {
		return fmt.Errorf("input check unavailable")
	}

	if err := toml.Unmarshal(tomlcfg, ti.Input); err != nil {
		l.Errorf("toml.Unmarshal: %s", err.Error())
		return err
	}

	l.Debugf("toml %+#v", ti.Input)
	return nil
}<|MERGE_RESOLUTION|>--- conflicted
+++ resolved
@@ -131,11 +131,7 @@
 
 		"postgresql": {name: "postgresql", Catalog: "db", Input: &postgresql.Postgresql{}},
 		"mongodb":    {name: "mongodb", Catalog: "db", Input: &mongodb.MongoDB{}},
-<<<<<<< HEAD
-		"redis":      {name: "redis", Catalog: "db", Input: &redis.Redis{}},
-=======
 		// "redis":         {name: "redis", Catalog: "db", Input: &redis.Redis{}},
->>>>>>> 58f548b5
 		// "elasticsearch": {name: "elasticsearch", Catalog: "db", Input: &elasticsearch.Elasticsearch{}},
 		"sqlserver":  {name: "sqlserver", Catalog: "db", Input: &sqlserver.SQLServer{}},
 		"memcached":  {name: "memcached", Catalog: "db", Input: &memcached.Memcached{}},
