// Unless explicitly stated otherwise all files in this repository are licensed
// under the MIT License.
// This product includes software developed at Guance Cloud (https://www.guance.com/).
// Copyright 2021-present Guance, Inc.

// Package etcd collect etcd metrics by using input prom.
package etcd

import (
	"gitlab.jiagouyun.com/cloudcare-tools/datakit"
	"gitlab.jiagouyun.com/cloudcare-tools/datakit/plugins/inputs"
)

const (
	inputName    = "etcd"
	configSample = `
[[inputs.prom]]
  ## Exporter地址或者文件路径（Exporter地址要加上网络协议http或者https）
  ## 文件路径各个操作系统下不同
  ## Windows example: C:\\Users
  ## UNIX-like example: /usr/local/
  url = "http://127.0.0.1:2379/metrics"

	## 采集器别名
	source = "etcd"

  ## 指标类型过滤, 可选值为 counter, gauge, histogram, summary
  # 默认只采集 counter 和 gauge 类型的指标
  # 如果为空，则不进行过滤
  metric_types = ["counter", "gauge"]

  ## 指标名称过滤
  # 支持正则，可以配置多个，即满足其中之一即可
  # 如果为空，则不进行过滤
  metric_name_filter = ["etcd_server_proposals","etcd_server_leader","etcd_server_has","etcd_network_client"]

  ## 指标集名称前缀
  # 配置此项，可以给指标集名称添加前缀
  measurement_prefix = ""

  ## 指标集名称
  # 默认会将指标名称以下划线"_"进行切割，切割后的第一个字段作为指标集名称，剩下字段作为当前指标名称
  # 如果配置measurement_name, 则不进行指标名称的切割
  # 最终的指标集名称会添加上measurement_prefix前缀
  # measurement_name = "prom"

  ## 采集间隔 "ns", "us" (or "µs"), "ms", "s", "m", "h"
  interval = "10s"

  ## 过滤tags, 可配置多个tag
  # 匹配的tag将被忽略
  # tags_ignore = ["xxxx"]

  ## TLS 配置
  tls_open = false
  # tls_ca = "/tmp/ca.crt"
  # tls_cert = "/tmp/peer.crt"
  # tls_key = "/tmp/peer.key"

  ## 自定义指标集名称
  # 可以将包含前缀prefix的指标归为一类指标集
  # 自定义指标集名称配置优先measurement_name配置项
  [[inputs.prom.measurements]]
    prefix = "etcd_"
    name = "etcd"

  ## 自定义认证方式，目前仅支持 Bearer Token
  # [inputs.prom.auth]
  # type = "bearer_token"
  # token = "xxxxxxxx"
  # token_file = "/tmp/token"

  ## 自定义Tags

`
)

<<<<<<< HEAD
var (
	_ inputs.InputV2 = (*Input)(nil)
)
=======
var _ inputs.InputV2 = (*Input)(nil)
>>>>>>> 71766edb

type Input struct{}

func (i *Input) Terminate() { /* do nothing */ }

func (i *Input) Catalog() string {
	return "etcd"
}

func (i *Input) SampleConfig() string {
	return configSample
}

func (i *Input) Run() {
}

func (i *Input) AvailableArchs() []string {
	return datakit.AllArch
}

func (i *Input) SampleMeasurement() []inputs.Measurement {
	return []inputs.Measurement{
		&NetworkMeasurement{},
		&ServerMeasurement{},
	}
}

func init() { //nolint:gochecknoinits
	inputs.Add(inputName, func() inputs.Input {
		return &Input{}
	})
}<|MERGE_RESOLUTION|>--- conflicted
+++ resolved
@@ -75,13 +75,7 @@
 `
 )
 
-<<<<<<< HEAD
-var (
-	_ inputs.InputV2 = (*Input)(nil)
-)
-=======
 var _ inputs.InputV2 = (*Input)(nil)
->>>>>>> 71766edb
 
 type Input struct{}
 
