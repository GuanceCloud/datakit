--- conflicted
+++ resolved
@@ -1,4 +1,3 @@
-<<<<<<< HEAD
 // Unless explicitly stated otherwise all files in this repository are licensed
 // under the MIT License.
 // This product includes software developed at Guance Cloud (https://www.guance.com/).
@@ -7,8 +6,6 @@
 //go:build linux && darwin
 // +build linux,darwin
 
-=======
->>>>>>> 66be9476
 package ddtrace
 
 import (
