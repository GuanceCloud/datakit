--- conflicted
+++ resolved
@@ -2,19 +2,12 @@
 package ddtrace
 
 import (
-<<<<<<< HEAD
-=======
 	"net/http"
->>>>>>> 865f54a0
 	"time"
 
 	"gitlab.jiagouyun.com/cloudcare-tools/cliutils/logger"
 	"gitlab.jiagouyun.com/cloudcare-tools/datakit"
-<<<<<<< HEAD
-	"gitlab.jiagouyun.com/cloudcare-tools/datakit/http"
-=======
 	dkhttp "gitlab.jiagouyun.com/cloudcare-tools/datakit/http"
->>>>>>> 865f54a0
 	dkio "gitlab.jiagouyun.com/cloudcare-tools/datakit/io"
 	itrace "gitlab.jiagouyun.com/cloudcare-tools/datakit/io/trace"
 	"gitlab.jiagouyun.com/cloudcare-tools/datakit/plugins/inputs"
@@ -70,17 +63,6 @@
 )
 
 var (
-<<<<<<< HEAD
-	log = logger.DefaultSLogger(inputName)
-	//nolint: unused,deadcode,varcheck
-	info, v3, v4, v5, v6 = "/info", "/v0.3/traces", "/v0.4/traces", "/v0.5/traces", "/v0.6/stats"
-	afterGather          = itrace.NewAfterGather()
-	keepRareResource     *itrace.KeepRareResource
-	closeResource        *itrace.CloseResource
-	defSampler           *itrace.Sampler
-	customerKeys         []string
-	tags                 map[string]string
-=======
 	log                                          = logger.DefaultSLogger(inputName)
 	v1, v2, v3, v4, v5                           = "/v0.1/spans", "/v0.2/traces", "/v0.3/traces", "/v0.4/traces", "/v0.5/traces"
 	info, stats                                  = "/info", "/v0.6/stats"
@@ -91,7 +73,6 @@
 	defSampler         *itrace.Sampler
 	customerKeys       []string
 	tags               map[string]string
->>>>>>> 865f54a0
 )
 
 type Input struct {
@@ -158,22 +139,10 @@
 	var isReg bool
 	for _, endpoint := range ipt.Endpoints {
 		switch endpoint {
-<<<<<<< HEAD
-		case v3, v4, v5:
-			isReg = true
-			http.RegHTTPHandler("POST", endpoint, handleTraces(endpoint))
-			http.RegHTTPHandler("PUT", endpoint, handleTraces(endpoint))
-			log.Infof("pattern %s registered", endpoint)
-		case v6:
-			isReg = true
-			http.RegHTTPHandler("POST", endpoint, handleStats)
-			http.RegHTTPHandler("PUT", endpoint, handleStats)
-=======
 		case v1, v2, v3, v4, v5:
 			isReg = true
 			dkhttp.RegHTTPHandler(http.MethodPost, endpoint, handleDDTrace)
 			dkhttp.RegHTTPHandler(http.MethodPut, endpoint, handleDDTrace)
->>>>>>> 865f54a0
 			log.Infof("pattern %s registered", endpoint)
 		default:
 			log.Errorf("unrecognized ddtrace agent endpoint")
@@ -181,12 +150,9 @@
 	}
 	if isReg {
 		itrace.StartTracingStatistic()
-<<<<<<< HEAD
-=======
 		// unsupported api yet
 		dkhttp.RegHTTPHandler(http.MethodPost, info, handleDDInfo)
 		dkhttp.RegHTTPHandler(http.MethodPost, stats, handleDDStats)
->>>>>>> 865f54a0
 	}
 }
 
