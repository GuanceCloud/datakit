--- conflicted
+++ resolved
@@ -212,22 +212,9 @@
 			// nil
 		}
 
-<<<<<<< HEAD
-		d.timeoutDuration, err = time.ParseDuration(d.Timeout)
-		if err != nil || d.timeoutDuration <= 0 {
-			err = fmt.Errorf("invalid timeout")
-			goto label
-		}
-		if d.Endpoint == "ENV" {
-			d.client, err = d.newEnvClient()
-			if err != nil {
-				goto label
-			}
-=======
 		if err := d.loadCfg(); err != nil {
 			l.Error(err)
 			time.Sleep(time.Second)
->>>>>>> 4dbd774a
 		} else {
 			break
 		}
