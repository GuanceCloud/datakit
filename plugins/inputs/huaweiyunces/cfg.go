package huaweiyunces

import (
	"context"
<<<<<<< HEAD
	"fmt"
=======
>>>>>>> 0d37ce60
	"strings"
	"time"

	"golang.org/x/time/rate"

	"gitlab.jiagouyun.com/cloudcare-tools/datakit"
	"gitlab.jiagouyun.com/cloudcare-tools/datakit/plugins/inputs"

	ces "github.com/huaweicloud/huaweicloud-sdk-go-v3/services/ces/v1"
<<<<<<< HEAD
=======
	iammodel "github.com/huaweicloud/huaweicloud-sdk-go-v3/services/iam/v3/model"
>>>>>>> 0d37ce60
)

const (
	sampleConfig = `
#[[inputs.huaweiyunces]]
# ##(required)
#access_key_id = ''
#access_key_secret = ''
<<<<<<< HEAD
#region = ''
#projectid = ''
=======
>>>>>>> 0d37ce60

# ##(optional) default is 5min
#interval = '5m'

# ##(optional) default is 1min, should not more then interval
#delay = '1m'

# ##(optional) specify the project ids to collect. default will apply to all projects
#projectids = [
#	'614439cb10ad4bdc9f3b0bc8xxx',
#	'214439cb10ad4bdc9f3b0bc8xxx'
#]

# ##(optional) defaultly will collect all available metrics, you can specify the metrics of namespaces
# ##each string specify the metric names of one namespace, separate by ':', if no metric name, collect all metrics of this namespace
# metrics = [
#'SYS.ECS',	
#'SYS.OBS:download_bytes,upload_bytes',
# ]

# ##(optional) exclude some metrics that you not want
# exclude_metrics = [
#'SYS.ECS',	
#'SYS.OBS:download_bytes,upload_bytes',
# ]


# ##(optional) custom tags
#[inputs.huaweiyunces.tags]
#key1 = 'val1'

# ##(optional) specify the collect option for some metrics
#[[inputs.huaweiyunces.property]]
#metric = 'SYS.ECS'
#interval = '10m'
#delay = '5m'
#period = 300
#filter = 'max'
#dimension = [
#     'instance_id,694244a4-659e-4931-8e72-9e90993xxxx'
#]
`
)

type (
	Property struct {
		Metric string `toml:"metric"`

		Name string `toml:"name"` //deprated

		Period   int              `toml:"period"`
		Filter   string           `toml:"filter"`
		Interval datakit.Duration `toml:"interval"`
		Delay    datakit.Duration `toml:"delay"`

		Dimension []string `toml:"dimension,omitempty"`

		Dimensions map[string]string `toml:"dimensions,omitempty"` //deprated

		Tags map[string]string `toml:"tags,omitempty"`

<<<<<<< HEAD
# ##(optional) default is average, support values are: max, min, average, sum, variance
#filter = ''
=======
		namespace   string
		metricNames []string
		dimensions  []MetricsDimension
	}
>>>>>>> 0d37ce60

	agent struct {
		AccessKeyID     string `toml:"access_key_id"`
		AccessKeySecret string `toml:"access_key_secret"`

<<<<<<< HEAD
# ##(required) you can specify up to 4 dimensions
#[inputs.huaweiyunces.namespace.property.dimensions]
#instance_id = 'b5d7b7a3-681d-4c08-8e32-f14******'
`
)
=======
		Interval datakit.Duration `toml:"interval"`
		Delay    datakit.Duration `toml:"delay"`
>>>>>>> 0d37ce60

		IncludeProjectIDs []string `toml:"projectids,omitempty"`
		ExcludeProjectIDs []string `toml:"exclude_projectids,omitempty"`

		IncludeMetrics []string `toml:"metrics,omitempty"`
		ExcludeMetrics []string `toml:"exclude_metrics,omitempty"`

		Properties []*Property `toml:"property,omitempty"`

<<<<<<< HEAD
		properties map[string]*Property
	}

	agent struct {
		AccessKeyID     string            `toml:"access_key_id"`
		AccessKeySecret string            `toml:"access_key_secret"`
		EndPoint        string            `toml:"endpoint"` //deprated
		RegionID        string            `toml:"region"`
		ProjectID       string            `toml:"projectid"`
		Interval        datakit.Duration  `toml:"interval"`
		Delay           datakit.Duration  `toml:"delay"`
		Tags            map[string]string `toml:"tags,omitempty"`
		Namespace       []*Namespace      `toml:"namespace"`

		ecsInstanceIDs []string

		client *ces.CesClient
=======
		EndPoint  string `toml:"endpoint"`  //deprated
		RegionID  string `toml:"region"`    //deprated
		ProjectID string `toml:"projectid"` //deprated

		Namespace []*Namespace `toml:"namespace"` //deprated

		Tags map[string]string `toml:"tags,omitempty"`

		ecsInstanceIDs []string          //deprated
		cesClient      *ces.CesClient    //deprated
		reqs           []*metricsRequest //deprated

		includeMetrics map[string][]string
		excludeMetrics map[string][]string

		clients []*cesCli
>>>>>>> 0d37ce60

		limiter *rate.Limiter

		ctx       context.Context
		cancelFun context.CancelFunc

		mode string

		testResult *inputs.TestResult
		testError  error

		reloadCloudTime time.Time
	}

	cesCli struct {
		proj iammodel.AuthProjectResult
		cli  *ces.CesClient

		requests map[string]*requestsOfNamespace
	}

	metricsRequest struct {
		tags map[string]string

		namespace  string
		metricname string

		originalMetricName string
		prefix             string

		period int
		filter string
		unit   string

		from int64
		to   int64

		//每个指标可单独配置interval，默认使用全局的配置
		interval time.Duration
		delay    time.Duration

		lastTime time.Time
<<<<<<< HEAD
	}
)

func (r *metricsRequest) copy() *metricsRequest {
	var m metricsRequest
	m = *r
	return &m
}

=======

		dimsOld []*Dimension //deprated

		dimensoions   []MetricsDimension
		fixDimensions bool //配置文件中显式指定了dimension
	}

	requestsOfNamespace struct {
		namespace string
		requests  map[string]*metricsRequest
	}
)

>>>>>>> 0d37ce60
func (ag *agent) isTestOnce() bool {
	return ag.mode == "test"
}

func (ag *agent) isDebug() bool {
	return ag.mode == "debug"
}

<<<<<<< HEAD
func (p *Namespace) checkProperties() error {
	p.properties = make(map[string]*Property)

	for _, prop := range p.Property {

		if prop.Dimensions == nil && p.Name != "SYS.ECS" {
			err := fmt.Errorf("invalid property, dimensions cannot be empty")
			moduleLogger.Errorf("%s", err)
			return err
		}

		if prop.Name == "" {
			p.properties["*"] = prop
		} else {
			parts := strings.Split(prop.Name, ",")
			if len(parts) > 1 {
				for _, sn := range parts {
					sn = strings.TrimSpace(sn)
					np := &Property{}
					np.Dimensions = prop.Dimensions
					np.Interval = prop.Interval
					np.Period = prop.Period
					np.Name = sn
					np.Tags = prop.Tags
					np.Filter = prop.Filter
					p.properties[sn] = np
				}
			} else if len(parts) == 1 {
				p.properties[prop.Name] = prop
=======
func (ag *agent) parseConfig() {
	if len(ag.IncludeMetrics) > 0 {
		ag.includeMetrics = map[string][]string{}
		for _, item := range ag.IncludeMetrics {
			//每项格式为 namespace:metrcinames, AGT.ECS:cpu_util,disk_util...
			parts := strings.Split(item, ":")
			if len(parts) == 0 {
				continue
			}
			namespace := strings.TrimSpace(parts[0])
			if ag.includeMetrics[namespace] == nil {
				ag.includeMetrics[namespace] = []string{}
			}
			if len(parts) > 1 {
				metrics := strings.Split(parts[1], ",")
				for _, name := range metrics {
					ag.includeMetrics[namespace] = append(ag.includeMetrics[namespace], strings.TrimSpace(name))
				}
>>>>>>> 0d37ce60
			}
		}

	}

<<<<<<< HEAD
	return nil
}

func (p *Namespace) applyProperty(req *metricsRequest, instanceIDs []string) (adds []*metricsRequest) {

	ecs := (p.Name == "SYS.ECS")

	metricName := req.metricname

	var property *Property
	property = p.properties[metricName]
	if property == nil {
		property = p.properties["*"]
=======
	if len(ag.ExcludeMetrics) > 0 {
		ag.excludeMetrics = map[string][]string{}
		for _, item := range ag.ExcludeMetrics {
			//每项格式为 namespace:metrcinames, AGT.ECS:cpu_util,disk_util...
			parts := strings.Split(item, ":")
			if len(parts) == 0 {
				continue
			}
			namespace := strings.TrimSpace(parts[0])
			if ag.excludeMetrics[namespace] == nil {
				ag.excludeMetrics[namespace] = []string{}
			}
			if len(parts) > 1 {
				metrics := strings.Split(parts[1], ",")
				for _, name := range metrics {
					ag.excludeMetrics[namespace] = append(ag.excludeMetrics[namespace], strings.TrimSpace(name))
				}
			}
		}
	}

	for _, p := range ag.Properties {
		if p.Metric == "" {
			continue
		}
		parts := strings.Split(p.Metric, ":")
		p.namespace = strings.TrimSpace(parts[0])
		if len(parts) > 1 {
			p.metricNames = strings.Split(parts[1], ",")
		}

		for _, dm := range p.Dimension {
			projID := ""
			kv := dm
			parts := strings.Split(dm, ":")
			if len(parts) > 1 {
				projID = strings.TrimSpace(parts[1])
				kv = strings.TrimSpace(parts[0])
			}
			parts = strings.Split(kv, ",")
			if len(parts) != 2 {
				continue
			}
			key := strings.TrimSpace(parts[0])
			value := strings.TrimSpace(parts[1])
			if key == "" || value == "" {
				continue
			}
			p.dimensions = append(p.dimensions, MetricsDimension{
				Name:      &key,
				Value:     &value,
				projectID: projID,
			})
		}
>>>>>>> 0d37ce60
	}
}

<<<<<<< HEAD
	if property == nil {
		if ecs {
			property = &Property{
				Name: metricName,
=======
func (ag *agent) checkProjectIgnore(projectid string) bool {
	for _, pid := range ag.ExcludeProjectIDs {
		if projectid == pid {
			return true
		}
	}
	if len(ag.IncludeProjectIDs) > 0 {
		for _, pid := range ag.IncludeProjectIDs {
			if pid == projectid {
				return false
>>>>>>> 0d37ce60
			}
		} else {
			return nil
		}
		return true
	}
	return false
}

func (ag *agent) checkMetricIgnore(namespace, metricname string) bool {

<<<<<<< HEAD
	if property.Period > 0 {
		req.period = property.Period
	}
	if property.Filter != "" {
		req.filter = property.Filter
	}
	if property.Interval.Duration != 0 {
		req.interval = property.Interval.Duration
	}
	req.tags = property.Tags

	if len(property.Dimensions) == 0 && ecs {
		//如果是ecs且没有设置dimension，则默认拿所有instance
		for idx, inst := range instanceIDs {
			if idx == 0 {
				req.dimensoions = []*Dimension{
					&Dimension{
						Name:  "instance_id",
						Value: inst,
					},
				}
			} else {
				newreq := req.copy()
				newreq.dimensoions = []*Dimension{
					&Dimension{
						Name:  "instance_id",
						Value: inst,
					},
				}
				adds = append(adds, newreq)
			}
		}

	} else {
		dims := []*Dimension{}
		for k, v := range property.Dimensions {
			dim := &Dimension{
				Name:  k,
				Value: v,
			}
			dims = append(dims, dim)
		}
		req.dimensoions = dims
	}
=======
	if ag.excludeMetrics != nil {
		if names, ok := ag.excludeMetrics[namespace]; ok {
			if len(names) == 0 {
				return true
			}
			for _, name := range names {
				if name == metricname {
					return true
				}
			}
		}
	}

	if ag.includeMetrics != nil {
		if names, ok := ag.includeMetrics[namespace]; ok {
			if len(names) == 0 {
				return false
			}
			for _, name := range names {
				if name == metricname {
					return false
				}
			}
		}
		return true
	}

	return false
}

func (ag *agent) applyProperty(req *metricsRequest, projectID string) (fixDimensions bool) {
	fixDimensions = false
	var prop *Property
	for _, p := range ag.Properties {
		if p.namespace != req.namespace {
			continue
		}
		if len(p.metricNames) == 0 {
			prop = p
			break
		} else {
			for _, name := range p.metricNames {
				if name == req.metricname {
					prop = p
					break
				}
			}
		}
	}
	if prop == nil {
		return
	}
	if prop.Filter != "" {
		req.filter = prop.Filter
	}
	if prop.Interval.Duration > 0 {
		req.interval = prop.Interval.Duration
	}
	if prop.Delay.Duration > 0 {
		req.delay = prop.Delay.Duration
	}
	if prop.Period > 0 {
		req.period = prop.Period
	}
	if len(prop.dimensions) > 0 {
		for _, d := range prop.dimensions {
			if d.projectID != "" {
				if d.projectID != projectID {
					continue
				}
			}
			req.dimensoions = append(req.dimensoions, d)
		}
		fixDimensions = len(req.dimensoions) > 0
	}
	req.tags = prop.Tags
>>>>>>> 0d37ce60

	return
}

<<<<<<< HEAD
func (p *Namespace) genMetricReq(metric string) *metricsRequest {

	req := &metricsRequest{
		namespace:     p.Name,
		metricname:    metric,
		metricSetName: p.MetricSetName,
		filter:        "average",
		period:        300,
=======
func newMetricReq(namespace, metricname, unit string) *metricsRequest {

	req := &metricsRequest{
		namespace:  namespace,
		metricname: metricname,
		filter:     "average",
		period:     300,
>>>>>>> 0d37ce60
	}

	return req
}<|MERGE_RESOLUTION|>--- conflicted
+++ resolved
@@ -2,10 +2,6 @@
 
 import (
 	"context"
-<<<<<<< HEAD
-	"fmt"
-=======
->>>>>>> 0d37ce60
 	"strings"
 	"time"
 
@@ -15,10 +11,7 @@
 	"gitlab.jiagouyun.com/cloudcare-tools/datakit/plugins/inputs"
 
 	ces "github.com/huaweicloud/huaweicloud-sdk-go-v3/services/ces/v1"
-<<<<<<< HEAD
-=======
 	iammodel "github.com/huaweicloud/huaweicloud-sdk-go-v3/services/iam/v3/model"
->>>>>>> 0d37ce60
 )
 
 const (
@@ -27,11 +20,6 @@
 # ##(required)
 #access_key_id = ''
 #access_key_secret = ''
-<<<<<<< HEAD
-#region = ''
-#projectid = ''
-=======
->>>>>>> 0d37ce60
 
 # ##(optional) default is 5min
 #interval = '5m'
@@ -93,30 +81,17 @@
 
 		Tags map[string]string `toml:"tags,omitempty"`
 
-<<<<<<< HEAD
-# ##(optional) default is average, support values are: max, min, average, sum, variance
-#filter = ''
-=======
 		namespace   string
 		metricNames []string
 		dimensions  []MetricsDimension
 	}
->>>>>>> 0d37ce60
 
 	agent struct {
 		AccessKeyID     string `toml:"access_key_id"`
 		AccessKeySecret string `toml:"access_key_secret"`
 
-<<<<<<< HEAD
-# ##(required) you can specify up to 4 dimensions
-#[inputs.huaweiyunces.namespace.property.dimensions]
-#instance_id = 'b5d7b7a3-681d-4c08-8e32-f14******'
-`
-)
-=======
 		Interval datakit.Duration `toml:"interval"`
 		Delay    datakit.Duration `toml:"delay"`
->>>>>>> 0d37ce60
 
 		IncludeProjectIDs []string `toml:"projectids,omitempty"`
 		ExcludeProjectIDs []string `toml:"exclude_projectids,omitempty"`
@@ -126,25 +101,6 @@
 
 		Properties []*Property `toml:"property,omitempty"`
 
-<<<<<<< HEAD
-		properties map[string]*Property
-	}
-
-	agent struct {
-		AccessKeyID     string            `toml:"access_key_id"`
-		AccessKeySecret string            `toml:"access_key_secret"`
-		EndPoint        string            `toml:"endpoint"` //deprated
-		RegionID        string            `toml:"region"`
-		ProjectID       string            `toml:"projectid"`
-		Interval        datakit.Duration  `toml:"interval"`
-		Delay           datakit.Duration  `toml:"delay"`
-		Tags            map[string]string `toml:"tags,omitempty"`
-		Namespace       []*Namespace      `toml:"namespace"`
-
-		ecsInstanceIDs []string
-
-		client *ces.CesClient
-=======
 		EndPoint  string `toml:"endpoint"`  //deprated
 		RegionID  string `toml:"region"`    //deprated
 		ProjectID string `toml:"projectid"` //deprated
@@ -161,7 +117,6 @@
 		excludeMetrics map[string][]string
 
 		clients []*cesCli
->>>>>>> 0d37ce60
 
 		limiter *rate.Limiter
 
@@ -204,17 +159,6 @@
 		delay    time.Duration
 
 		lastTime time.Time
-<<<<<<< HEAD
-	}
-)
-
-func (r *metricsRequest) copy() *metricsRequest {
-	var m metricsRequest
-	m = *r
-	return &m
-}
-
-=======
 
 		dimsOld []*Dimension //deprated
 
@@ -228,7 +172,6 @@
 	}
 )
 
->>>>>>> 0d37ce60
 func (ag *agent) isTestOnce() bool {
 	return ag.mode == "test"
 }
@@ -237,37 +180,6 @@
 	return ag.mode == "debug"
 }
 
-<<<<<<< HEAD
-func (p *Namespace) checkProperties() error {
-	p.properties = make(map[string]*Property)
-
-	for _, prop := range p.Property {
-
-		if prop.Dimensions == nil && p.Name != "SYS.ECS" {
-			err := fmt.Errorf("invalid property, dimensions cannot be empty")
-			moduleLogger.Errorf("%s", err)
-			return err
-		}
-
-		if prop.Name == "" {
-			p.properties["*"] = prop
-		} else {
-			parts := strings.Split(prop.Name, ",")
-			if len(parts) > 1 {
-				for _, sn := range parts {
-					sn = strings.TrimSpace(sn)
-					np := &Property{}
-					np.Dimensions = prop.Dimensions
-					np.Interval = prop.Interval
-					np.Period = prop.Period
-					np.Name = sn
-					np.Tags = prop.Tags
-					np.Filter = prop.Filter
-					p.properties[sn] = np
-				}
-			} else if len(parts) == 1 {
-				p.properties[prop.Name] = prop
-=======
 func (ag *agent) parseConfig() {
 	if len(ag.IncludeMetrics) > 0 {
 		ag.includeMetrics = map[string][]string{}
@@ -286,27 +198,11 @@
 				for _, name := range metrics {
 					ag.includeMetrics[namespace] = append(ag.includeMetrics[namespace], strings.TrimSpace(name))
 				}
->>>>>>> 0d37ce60
-			}
-		}
-
-	}
-
-<<<<<<< HEAD
-	return nil
-}
-
-func (p *Namespace) applyProperty(req *metricsRequest, instanceIDs []string) (adds []*metricsRequest) {
-
-	ecs := (p.Name == "SYS.ECS")
-
-	metricName := req.metricname
-
-	var property *Property
-	property = p.properties[metricName]
-	if property == nil {
-		property = p.properties["*"]
-=======
+			}
+		}
+
+	}
+
 	if len(ag.ExcludeMetrics) > 0 {
 		ag.excludeMetrics = map[string][]string{}
 		for _, item := range ag.ExcludeMetrics {
@@ -361,16 +257,9 @@
 				projectID: projID,
 			})
 		}
->>>>>>> 0d37ce60
-	}
-}
-
-<<<<<<< HEAD
-	if property == nil {
-		if ecs {
-			property = &Property{
-				Name: metricName,
-=======
+	}
+}
+
 func (ag *agent) checkProjectIgnore(projectid string) bool {
 	for _, pid := range ag.ExcludeProjectIDs {
 		if projectid == pid {
@@ -381,7 +270,6 @@
 		for _, pid := range ag.IncludeProjectIDs {
 			if pid == projectid {
 				return false
->>>>>>> 0d37ce60
 			}
 		} else {
 			return nil
@@ -393,52 +281,6 @@
 
 func (ag *agent) checkMetricIgnore(namespace, metricname string) bool {
 
-<<<<<<< HEAD
-	if property.Period > 0 {
-		req.period = property.Period
-	}
-	if property.Filter != "" {
-		req.filter = property.Filter
-	}
-	if property.Interval.Duration != 0 {
-		req.interval = property.Interval.Duration
-	}
-	req.tags = property.Tags
-
-	if len(property.Dimensions) == 0 && ecs {
-		//如果是ecs且没有设置dimension，则默认拿所有instance
-		for idx, inst := range instanceIDs {
-			if idx == 0 {
-				req.dimensoions = []*Dimension{
-					&Dimension{
-						Name:  "instance_id",
-						Value: inst,
-					},
-				}
-			} else {
-				newreq := req.copy()
-				newreq.dimensoions = []*Dimension{
-					&Dimension{
-						Name:  "instance_id",
-						Value: inst,
-					},
-				}
-				adds = append(adds, newreq)
-			}
-		}
-
-	} else {
-		dims := []*Dimension{}
-		for k, v := range property.Dimensions {
-			dim := &Dimension{
-				Name:  k,
-				Value: v,
-			}
-			dims = append(dims, dim)
-		}
-		req.dimensoions = dims
-	}
-=======
 	if ag.excludeMetrics != nil {
 		if names, ok := ag.excludeMetrics[namespace]; ok {
 			if len(names) == 0 {
@@ -515,21 +357,10 @@
 		fixDimensions = len(req.dimensoions) > 0
 	}
 	req.tags = prop.Tags
->>>>>>> 0d37ce60
 
 	return
 }
 
-<<<<<<< HEAD
-func (p *Namespace) genMetricReq(metric string) *metricsRequest {
-
-	req := &metricsRequest{
-		namespace:     p.Name,
-		metricname:    metric,
-		metricSetName: p.MetricSetName,
-		filter:        "average",
-		period:        300,
-=======
 func newMetricReq(namespace, metricname, unit string) *metricsRequest {
 
 	req := &metricsRequest{
@@ -537,7 +368,6 @@
 		metricname: metricname,
 		filter:     "average",
 		period:     300,
->>>>>>> 0d37ce60
 	}
 
 	return req
