package tencentobject

import (
	"context"
	"encoding/json"
	"fmt"
	"net/http"

	cos "github.com/tencentyun/cos-go-sdk-v5"
	"gitlab.jiagouyun.com/cloudcare-tools/datakit"
	"gitlab.jiagouyun.com/cloudcare-tools/datakit/io"
)

const (
	cosSampleConfig = `
#[inputs.tencentobject.cos]

# ## @param - [list of buckets] - optional
#buckets = ['']

# ## @param - [list of excluded buckets] - optional
#exclude_buckets = ['']

# ## @param - custom tags - [list of key:value element] - optional
#[inputs.tencentobject.cos.tags]
# key1 = 'val1'
`
)

type Cos struct {
	Tags           map[string]string `toml:"tags,omitempty"`
	Buckets        []string          `toml:"buckets,omitempty"`
	ExcludeBuckets []string          `toml:"exclude_buckets,omitempty"`
}

func (c *Cos) run(ag *objectAgent) {

	client := cos.NewClient(nil, &http.Client{
		Transport: &cos.AuthorizationTransport{
			SecretID:  ag.AccessKeyID,
			SecretKey: ag.AccessKeySecret,
		},
	})

	for {

		select {
		case <-ag.ctx.Done():
			return
		default:
		}

		result, _, err := client.Service.Get(context.Background())
		if err != nil {
			moduleLogger.Errorf("%s", err)
			if ag.isTest() {
				ag.testError = err
				return
			}
		} else {
			c.handleResponse(result, ag)
		}

		if ag.isTest() {
			return
		}

		datakit.SleepContext(ag.ctx, ag.Interval.Duration)
	}
}

func (c *Cos) handleResponse(resp *cos.ServiceGetResult, ag *objectAgent) {

	var objs []map[string]interface{}
	for _, bucket := range resp.Buckets {

		if len(c.ExcludeBuckets) > 0 {
			exclude := false
			for _, v := range c.ExcludeBuckets {
				if v == bucket.Name {
					exclude = true
					break
				}
			}
			if exclude {
				continue
			}
		}

		if len(c.Buckets) > 0 {
			include := false
			for _, v := range c.Buckets {
				if v == bucket.Name {
					include = true
					break
				}
			}

			if !include {
				continue
			}
		}

		content := map[string]interface{}{
			"Location":         bucket.Region,
			"OwnerID":          resp.Owner.ID,
			"OwnerDisplayName": resp.Owner.DisplayName,
			"CreationDate":     bucket.CreationDate,
		}

		jd, err := json.Marshal(content)
		if err != nil {
			moduleLogger.Errorf("%s", err)
			continue
		}

		name := bucket.Name
		obj := map[string]interface{}{
			"__name":    fmt.Sprintf(`OSS_%s`, name), // 目前displayName与ID一样
			"__class":   "tencent_cos",
			"__content": string(jd),
		}

		objs = append(objs, obj)
	}

	if len(objs) <= 0 {
		return
	}

	data, err := json.Marshal(&objs)
<<<<<<< HEAD
	if err == nil {
		if ag.isTest() {
			ag.testResult.Result = append(ag.testResult.Result, data...)
		} else {
			io.NamedFeed(data, io.Object, inputName)
		}
	} else {
=======
	if err != nil {
>>>>>>> 171186e2
		moduleLogger.Errorf("%s", err)
		return
	}
	io.NamedFeed(data, io.Object, inputName)
}<|MERGE_RESOLUTION|>--- conflicted
+++ resolved
@@ -129,7 +129,6 @@
 	}
 
 	data, err := json.Marshal(&objs)
-<<<<<<< HEAD
 	if err == nil {
 		if ag.isTest() {
 			ag.testResult.Result = append(ag.testResult.Result, data...)
@@ -137,11 +136,7 @@
 			io.NamedFeed(data, io.Object, inputName)
 		}
 	} else {
-=======
-	if err != nil {
->>>>>>> 171186e2
-		moduleLogger.Errorf("%s", err)
-		return
-	}
-	io.NamedFeed(data, io.Object, inputName)
-}+			moduleLogger.Errorf("%s", err)
+			return
+		}
+	}