--- conflicted
+++ resolved
@@ -231,7 +231,6 @@
 				}
 				metric.fields[fieldKey] = value
 			case "Scoreboard":
-<<<<<<< HEAD
 				scoreboard := map[string]int{
 					WaitingForConnection: 0,
 					StartingUp:           0,
@@ -244,20 +243,6 @@
 					GracefullyFinishing:  0,
 					IdleCleanup:          0,
 					OpenSlot:             0,
-=======
-				scoreboard := map[string]int {
-					WaitingForConnection: 0,
-					StartingUp: 0,
-					ReadingRequest: 0,
-					SendingReply: 0,
-					KeepAlive: 0,
-					DNSLookup: 0,
-					ClosingConnection: 0,
-					Logging: 0,
-					GracefullyFinishing: 0,
-					IdleCleanup: 0,
-					OpenSlot: 0,
->>>>>>> 737b5f9d
 				}
 				for _, c := range part {
 					switch c {
