// Unless explicitly stated otherwise all files in this repository are licensed
// under the MIT License.
// This product includes software developed at Guance Cloud (https://www.guance.com/).
// Copyright 2021-present Guance, Inc.

// Package promremote handle promremote remote write data.
package promremote

import (
	"compress/gzip"
	"crypto/subtle"
	"io"
	"net/http"
	"net/url"
	"os"
	"path"
	"path/filepath"
	"strings"
	"time"

	"github.com/golang/snappy"
	"gitlab.jiagouyun.com/cloudcare-tools/cliutils/logger"
	"gitlab.jiagouyun.com/cloudcare-tools/datakit"
	dkhttp "gitlab.jiagouyun.com/cloudcare-tools/datakit/http"
	iod "gitlab.jiagouyun.com/cloudcare-tools/datakit/io"
	"gitlab.jiagouyun.com/cloudcare-tools/datakit/plugins/inputs"
)

var l = logger.DefaultSLogger(inputName)

const (
	body                   = "body"
	query                  = "query"
	defaultRemoteWritePath = "/prom_remote_write"
)

type Input struct {
	Path           string            `toml:"path"`
	Methods        []string          `toml:"methods"`
	DataSource     string            `toml:"data_source"`
	MaxBodySize    int64             `toml:"max_body_size"`
	BasicUsername  string            `toml:"basic_username"`
	BasicPassword  string            `toml:"basic_password"`
	HTTPHeaderTags map[string]string `toml:"http_header_tags"`
	Tags           map[string]string `toml:"tags"`
	TagsIgnore     []string          `toml:"tags_ignore"`
	TagsRename     map[string]string `toml:"tags_rename"`
	Overwrite      bool              `toml:"overwrite"`
	Output         string            `toml:"output"`
	Parser
}

func (h *Input) RegHTTPHandler() {
	if h.Path == "" {
		h.Path = defaultRemoteWritePath
	}
	for _, m := range h.Methods {
		dkhttp.RegHTTPHandler(m, h.Path, h.ServeHTTP)
	}
}

func (h *Input) Catalog() string {
	return catalog
}

func (h *Input) Run() {
	l.Infof("%s input started...", inputName)
<<<<<<< HEAD
	if h.MaxBodySize == 0 {
		h.MaxBodySize = defaultMaxBodySize
	}
=======
>>>>>>> 2920a06b
	for i, m := range h.Methods {
		h.Methods[i] = strings.ToUpper(m)
	}
}

// ServeHTTP accepts prometheus remote writing, then parses received
// metrics, and sends them to datakit io or local disk file.
func (h *Input) ServeHTTP(res http.ResponseWriter, req *http.Request) {
	handler := h.serveWrite

	h.authenticateIfSet(handler, res, req)
}

func (h *Input) authenticateIfSet(handler http.HandlerFunc, res http.ResponseWriter, req *http.Request) {
	if h.BasicUsername != "" && h.BasicPassword != "" {
		reqUsername, reqPassword, ok := req.BasicAuth()
		if !ok ||
			subtle.ConstantTimeCompare([]byte(reqUsername), []byte(h.BasicUsername)) != 1 ||
			subtle.ConstantTimeCompare([]byte(reqPassword), []byte(h.BasicPassword)) != 1 {
			http.Error(res, "Unauthorized.", http.StatusUnauthorized)
			return
		}
	}
	handler(res, req)
}

func (h *Input) serveWrite(res http.ResponseWriter, req *http.Request) {
	t := time.Now()
	// Check that the content length is not too large for us to handle.
	if req.ContentLength > h.MaxBodySize {
		if err := tooLarge(res); err != nil {
			l.Debugf("error in too-large: %v", err)
		}
		return
	}

	// Check if the requested HTTP method was specified in config.
	if !h.isAcceptedMethod(req.Method) {
		if err := methodNotAllowed(res); err != nil {
			l.Debugf("error in method-not-allowed: %v", err)
		}
		return
	}

	var bytes []byte
	var ok bool
	switch strings.ToLower(h.DataSource) {
	case query:
		bytes, ok = h.collectQuery(res, req)
	default:
		bytes, ok = h.collectBody(res, req)
	}
	if !ok {
		return
	}

	// If h.Output is configured, data is written to disk file path specified by h.Output.
	// Data will no more be written to datakit io.
	if h.Output != "" {
		err := h.writeFile(bytes)
		if err != nil {
			l.Warnf("fail to write data to file: %v", err)
		}
		res.WriteHeader(http.StatusNoContent)
		return
	}

	metrics, err := h.Parse(bytes)
	if err != nil {
		l.Debugf("parse error: %s", err.Error())
		if err := badRequest(res); err != nil {
			l.Debugf("error in bad-request: %v", err)
		}
		return
	}

	// Add HTTP header tags and custom tags.
	for i := range metrics {
		m, ok := metrics[i].(*Measurement)
		if !ok {
			l.Warnf("expect to be *Measurement")
			return
		}

		for headerName, tagName := range h.HTTPHeaderTags {
			headerValues := req.Header.Get(headerName)
			if len(headerValues) > 0 {
				m.tags[tagName] = headerValues
			}
		}
		h.SetTags(m)
	}
	if len(metrics) > 0 {
		if err := inputs.FeedMeasurement(inputName,
			datakit.Metric,
			metrics,
			&iod.Option{CollectCost: time.Since(t)}); err != nil {
			l.Warnf("inputs.FeedMeasurement: %s, ignored", err)
		}
	}
	res.WriteHeader(http.StatusNoContent)
}

func (h *Input) isAcceptedMethod(method string) bool {
	for _, m := range h.Methods {
		if method == m {
			return true
		}
	}
	return false
}

func (h *Input) SetTags(m *Measurement) {
	h.addTags(m)
	h.ignoreTags(m)
	h.renameTags(m)
}

func (h *Input) addTags(m *Measurement) {
	for k, v := range h.Tags {
		m.tags[k] = v
	}
}

func (h *Input) ignoreTags(m *Measurement) {
	for _, t := range h.TagsIgnore {
		delete(m.tags, t)
	}
}

func (h *Input) renameTags(m *Measurement) {
	for oldKey, newKey := range h.TagsRename {
		if _, has := m.tags[oldKey]; !has {
			continue
		}
		_, has := m.tags[newKey]
		if has && h.Overwrite || !has {
			m.tags[newKey] = m.tags[oldKey]
			delete(m.tags, oldKey)
		}
	}
}

// writeFile writes data to path specified by h.Output.
// If file already exists, simply truncate it.
func (h *Input) writeFile(data []byte) error {
	fp := h.Output
	if !path.IsAbs(fp) {
		dir := datakit.InstallDir
		fp = filepath.Join(dir, fp)
	}

	f, err := os.Create(fp)
	if err != nil {
		return err
	}

	defer f.Close() //nolint:errcheck,gosec
	if _, err := f.Write(data); err != nil {
		return err
	}
	return nil
}

func (h *Input) collectBody(res http.ResponseWriter, req *http.Request) ([]byte, bool) {
	encoding := req.Header.Get("Content-Encoding")

	switch encoding {
	case "gzip":
		r, err := gzip.NewReader(req.Body)
		if err != nil {
			l.Debug(err.Error())
			if err := badRequest(res); err != nil {
				l.Debugf("error in bad-request: %v", err)
			}
			return nil, false
		}
		defer r.Close() //nolint:errcheck
		maxReader := http.MaxBytesReader(res, r, h.MaxBodySize)
		bytes, err := io.ReadAll(maxReader)
		if err != nil {
			if err := tooLarge(res); err != nil {
				l.Debugf("error in too-large: %v", err)
			}
			return nil, false
		}
		return bytes, true
	case "snappy":
		defer req.Body.Close() //nolint:errcheck
		bytes, err := io.ReadAll(req.Body)
		if err != nil {
			l.Debug(err.Error())
			if err := badRequest(res); err != nil {
				l.Debugf("error in bad-request: %v", err)
			}
			return nil, false
		}
		// snappy block format is only supported by decode/encode not snappy reader/writer
		bytes, err = snappy.Decode(nil, bytes)
		if err != nil {
			l.Debug(err.Error())
			if err := badRequest(res); err != nil {
				l.Debugf("error in bad-request: %v", err)
			}
			return nil, false
		}
		return bytes, true
	default:
		defer req.Body.Close() //nolint:errcheck
		bytes, err := io.ReadAll(req.Body)
		if err != nil {
			l.Debug(err.Error())
			if err := badRequest(res); err != nil {
				l.Debugf("error in bad-request: %v", err)
			}
			return nil, false
		}
		return bytes, true
	}
}

func (h *Input) collectQuery(res http.ResponseWriter, req *http.Request) ([]byte, bool) {
	rawQuery := req.URL.RawQuery

	query, err := url.QueryUnescape(rawQuery)
	if err != nil {
		l.Debugf("Error parsing query: %s", err.Error())
		if err := badRequest(res); err != nil {
			l.Debugf("error in bad-request: %v", err)
		}
		return nil, false
	}

	return []byte(query), true
}

func tooLarge(res http.ResponseWriter) error {
	res.Header().Set("Content-Type", "application/json")
	res.WriteHeader(http.StatusRequestEntityTooLarge)
	_, err := res.Write([]byte(`{"error":"http: request body too large"}`))
	return err
}

func methodNotAllowed(res http.ResponseWriter) error {
	res.Header().Set("Content-Type", "application/json")
	res.WriteHeader(http.StatusMethodNotAllowed)
	_, err := res.Write([]byte(`{"error":"http: method not allowed"}`))
	return err
}

func badRequest(res http.ResponseWriter) error {
	res.Header().Set("Content-Type", "application/json")
	res.WriteHeader(http.StatusBadRequest)
	_, err := res.Write([]byte(`{"error":"http: bad request"}`))
	return err
}

func (h *Input) SampleConfig() string {
	return sample
}

func (h *Input) SampleMeasurement() []inputs.Measurement {
	return []inputs.Measurement{&Measurement{}}
}

func (h *Input) AvailableArchs() []string {
	return datakit.AllArch
}

func NewInput() *Input {
	i := Input{
		Methods:        []string{"POST", "PUT"},
		DataSource:     body,
		Tags:           map[string]string{},
		TagsRename:     map[string]string{},
		HTTPHeaderTags: map[string]string{},
		TagsIgnore:     []string{},
		MaxBodySize:    defaultMaxBodySize,
	}
	return &i
}

func init() { //nolint:gochecknoinits
	inputs.Add(inputName, func() inputs.Input {
		return NewInput()
	})
}<|MERGE_RESOLUTION|>--- conflicted
+++ resolved
@@ -65,12 +65,6 @@
 
 func (h *Input) Run() {
 	l.Infof("%s input started...", inputName)
-<<<<<<< HEAD
-	if h.MaxBodySize == 0 {
-		h.MaxBodySize = defaultMaxBodySize
-	}
-=======
->>>>>>> 2920a06b
 	for i, m := range h.Methods {
 		h.Methods[i] = strings.ToUpper(m)
 	}
