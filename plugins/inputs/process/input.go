--- conflicted
+++ resolved
@@ -429,27 +429,6 @@
 			l.Errorf("marshal message err:%s", err.Error())
 		}
 
-<<<<<<< HEAD
-		if p.Pipeline != "" {
-			pipe, err := pipeline.NewPipeline(p.Pipeline)
-			if err == nil {
-				pipeMap, err := pipe.Run(string(m), "")
-				if err == nil && pipeMap != nil {
-					for k, v := range pipeMap.GetFields() {
-						fields[k] = v
-					}
-					for k, v := range pipeMap.GetTags() {
-						tags[k] = v
-					}
-				} else {
-					l.Errorf("[error] process run pipeline err:%s", err.Error())
-				}
-			} else {
-				l.Errorf("[error] process new pipeline err:%s", err.Error())
-			}
-		}
-=======
->>>>>>> 9e79e177
 		if len(fields) == 0 {
 			continue
 		}
