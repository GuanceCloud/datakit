--- conflicted
+++ resolved
@@ -12,20 +12,6 @@
 	dkio "gitlab.jiagouyun.com/cloudcare-tools/datakit/io"
 )
 
-<<<<<<< HEAD
-var JaegerTags map[string]string
-var ZipkinTags map[string]string
-var SkywalkingV2Tags map[string]string
-var SkywalkingV3Tags map[string]string
-
-type Jaeger struct {
-	Tags map[string]string
-}
-
-type Zipkin struct {
-	Tags map[string]string
-=======
-
 type TraceDecoder interface {
 	Decode(octets []byte) error
 }
@@ -35,32 +21,21 @@
 	Version     string
 	ContentType string
 	Body        []byte
->>>>>>> 832e29be
 }
 
 type TraceRepInfo struct {
 	Code int    `json:"code"`
 	Msg  string `json:"msg"`
 }
-<<<<<<< HEAD
-type Trace struct {
-	Jaeger       *Jaeger
-	Zipkin       *Zipkin
-	SkywalkingV2 *Skywalking
-	SkywalkingV3 *Skywalking
-=======
 type ZipkinTracer struct {
 	TraceReqInfo
->>>>>>> 832e29be
 }
 
-
-
 type TraceAdapter struct {
-	Source        string
-	Duration      int64
-	TimestampUs   int64
-	Content       string
+	Source      string
+	Duration    int64
+	TimestampUs int64
+	Content     string
 
 	Class         string
 	ServiceName   string
@@ -72,7 +47,7 @@
 	SpanType      string
 	EndPoint      string
 
-	Tags          map[string]string
+	Tags map[string]string
 }
 
 const (
@@ -83,29 +58,21 @@
 )
 
 var (
-	log *logger.Logger
+	log  *logger.Logger
 	once sync.Once
 )
 
 func BuildLineProto(tAdpt *TraceAdapter) ([]byte, error) {
-	tags   := make(map[string]string)
+	tags := make(map[string]string)
 	fields := make(map[string]interface{})
 
-	tags["__class"]         = tAdpt.Class
+	tags["__class"] = tAdpt.Class
 	tags["__operationName"] = tAdpt.OperationName
-	tags["__serviceName"]   = tAdpt.ServiceName
-	tags["__parentID"]      = tAdpt.ParentID
-	tags["__traceID"]       = tAdpt.TraceID
-	tags["__spanID"]        = tAdpt.SpanID
+	tags["__serviceName"] = tAdpt.ServiceName
+	tags["__parentID"] = tAdpt.ParentID
+	tags["__traceID"] = tAdpt.TraceID
+	tags["__spanID"] = tAdpt.SpanID
 
-<<<<<<< HEAD
-	if t.Jaeger != nil {
-		JaegerTags = t.Jaeger.Tags
-	}
-
-	if t.Zipkin != nil {
-		ZipkinTags = t.Zipkin.Tags
-=======
 	for tag, tagV := range tAdpt.Tags {
 		tags[tag] = tagV
 	}
@@ -125,11 +92,10 @@
 		tags["__spanType"] = tAdpt.SpanType
 	} else {
 		tags["__spanType"] = SPAN_TYPE_ENTRY
->>>>>>> 832e29be
 	}
 
 	fields["__duration"] = tAdpt.Duration
-	fields["__content"]  = tAdpt.Content
+	fields["__content"] = tAdpt.Content
 
 	ts := time.Unix(tAdpt.TimestampUs/US_PER_SECOND, (tAdpt.TimestampUs%US_PER_SECOND)*1000)
 
@@ -144,7 +110,7 @@
 	return pt, err
 }
 
-func MkLineProto(adapterGroup []*TraceAdapter, pluginName string)  {
+func MkLineProto(adapterGroup []*TraceAdapter, pluginName string) {
 	for _, tAdpt := range adapterGroup {
 		pt, err := BuildLineProto(tAdpt)
 		if err != nil {
@@ -162,8 +128,8 @@
 	var err error
 	req := &TraceReqInfo{}
 
-	req.Source      = r.URL.Query().Get("source")
-	req.Version     = r.URL.Query().Get("version")
+	req.Source = r.URL.Query().Get("source")
+	req.Version = r.URL.Query().Get("version")
 	req.ContentType = r.Header.Get("Content-Type")
 	contentEncoding := r.Header.Get("Content-Encoding")
 
