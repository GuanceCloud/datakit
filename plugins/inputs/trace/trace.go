package trace

import (
	"bytes"
	"compress/gzip"
	"io/ioutil"
	"net/http"
	"sync"
	"time"

	"gitlab.jiagouyun.com/cloudcare-tools/cliutils/logger"
	dkio "gitlab.jiagouyun.com/cloudcare-tools/datakit/io"
)

type TraceDecoder interface {
	Decode(octets []byte) error
}

type TraceReqInfo struct {
	Source      string
	Version     string
	ContentType string
	Body        []byte
}

type TraceRepInfo struct {
	Code int    `json:"code"`
	Msg  string `json:"msg"`
}
type ZipkinTracer struct {
	TraceReqInfo
}

type TraceAdapter struct {
	Source      string
	Duration    int64
	TimestampUs int64
	Content     string

	ServiceName   string
	OperationName string
	ParentID      string
	TraceID       string
	SpanID        string
	Status        string
	SpanType      string
	EndPoint      string

	Tags map[string]string
}

const (
	US_PER_SECOND   int64 = 1000000
	SPAN_TYPE_ENTRY       = "entry"
	SPAN_TYPE_LOCAL       = "local"
	SPAN_TYPE_EXIT        = "exit"

	STATUS_OK   = "ok"
	STATUS_ERR  = "error"
	STATUS_INFO = "info"
	STATUS_WARN = "warning"
	STATUS_CRITICAL ="critical"
)

var (
	log  *logger.Logger
	once sync.Once
)

func BuildLineProto(tAdpt *TraceAdapter) ([]byte, error) {
	tags := make(map[string]string)
	fields := make(map[string]interface{})
<<<<<<< HEAD

	tags["__operationName"] = tAdpt.OperationName
	tags["__serviceName"] = tAdpt.ServiceName
	tags["__parentID"] = tAdpt.ParentID
	tags["__traceID"] = tAdpt.TraceID
	tags["__spanID"] = tAdpt.SpanID
=======
	
	tags["operation"] = tAdpt.OperationName
	tags["service"] = tAdpt.ServiceName
	tags["parent_id"] = tAdpt.ParentID
	tags["trace_id"] = tAdpt.TraceID
	tags["span_id"] = tAdpt.SpanID
>>>>>>> 3cc1ac98

	for tag, tagV := range tAdpt.Tags {
		tags[tag] = tagV
	}

	tags["status"] = tAdpt.Status

	if tAdpt.EndPoint != "" {
		tags["endpoint"] = tAdpt.EndPoint
	} else {
		tags["endpoint"] = "null"
	}

	if tAdpt.SpanType != "" {
		tags["span_type"] = tAdpt.SpanType
	} else {
		tags["span_type"] = SPAN_TYPE_ENTRY
	}

	fields["duration"] = tAdpt.Duration
	fields["message"] = tAdpt.Content

	ts := time.Unix(tAdpt.TimestampUs/US_PER_SECOND, (tAdpt.TimestampUs%US_PER_SECOND)*1000)

	pt, err := dkio.MakeMetric(tAdpt.Source, tags, fields, ts)
	if err != nil {
		GetInstance().Errorf("build metric err: %s", err)
		return nil, err
	}

	lineProtoStr := string(pt)
	GetInstance().Debugf(lineProtoStr)
	return pt, err
}

func MkLineProto(adapterGroup []*TraceAdapter, pluginName string) {
	for _, tAdpt := range adapterGroup {
		pt, err := BuildLineProto(tAdpt)
		if err != nil {
			continue
		}

		if err := dkio.NamedFeed(pt, dkio.Tracing, pluginName); err != nil {
			GetInstance().Errorf("io feed err: %s", err)
		}
	}
}

func ParseHttpReq(r *http.Request) (*TraceReqInfo, error) {
	var body []byte
	var err error
	req := &TraceReqInfo{}

	req.Source = r.URL.Query().Get("source")
	req.Version = r.URL.Query().Get("version")
	req.ContentType = r.Header.Get("Content-Type")
	contentEncoding := r.Header.Get("Content-Encoding")

	body, err = ioutil.ReadAll(r.Body)
	if err != nil {
		return nil, err
	}
	defer r.Body.Close()

	if contentEncoding == "gzip" {
		body, err = ReadCompressed(bytes.NewReader(body), true)
		if err != nil {
			return req, err
		}
	}
	req.Body = body
	return req, err
}

func ReadCompressed(body *bytes.Reader, isGzip bool) ([]byte, error) {
	var data []byte
	var err error

	if isGzip {
		reader, err := gzip.NewReader(body)
		if err != nil {
			return nil, err
		}

		data, err = ioutil.ReadAll(reader)
		if err != nil {
			return nil, err
		}

	} else {
		data, err = ioutil.ReadAll(body)
		if err != nil {
			return nil, err
		}
	}

	return data, nil
}

//GetInstance 用于获取单例模式对象
func GetInstance() *logger.Logger {
	once.Do(func() {
		log = logger.SLogger("trace")
	})
	return log
}<|MERGE_RESOLUTION|>--- conflicted
+++ resolved
@@ -55,11 +55,11 @@
 	SPAN_TYPE_LOCAL       = "local"
 	SPAN_TYPE_EXIT        = "exit"
 
-	STATUS_OK   = "ok"
-	STATUS_ERR  = "error"
-	STATUS_INFO = "info"
-	STATUS_WARN = "warning"
-	STATUS_CRITICAL ="critical"
+	STATUS_OK       = "ok"
+	STATUS_ERR      = "error"
+	STATUS_INFO     = "info"
+	STATUS_WARN     = "warning"
+	STATUS_CRITICAL = "critical"
 )
 
 var (
@@ -70,21 +70,12 @@
 func BuildLineProto(tAdpt *TraceAdapter) ([]byte, error) {
 	tags := make(map[string]string)
 	fields := make(map[string]interface{})
-<<<<<<< HEAD
 
 	tags["__operationName"] = tAdpt.OperationName
 	tags["__serviceName"] = tAdpt.ServiceName
 	tags["__parentID"] = tAdpt.ParentID
 	tags["__traceID"] = tAdpt.TraceID
 	tags["__spanID"] = tAdpt.SpanID
-=======
-	
-	tags["operation"] = tAdpt.OperationName
-	tags["service"] = tAdpt.ServiceName
-	tags["parent_id"] = tAdpt.ParentID
-	tags["trace_id"] = tAdpt.TraceID
-	tags["span_id"] = tAdpt.SpanID
->>>>>>> 3cc1ac98
 
 	for tag, tagV := range tAdpt.Tags {
 		tags[tag] = tagV
