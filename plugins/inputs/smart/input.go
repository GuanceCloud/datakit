package smart

import (
	"bufio"
	"fmt"
	"os/exec"
	"path"
	"strconv"
	"strings"
	"sync"
	"time"

	"gitlab.jiagouyun.com/cloudcare-tools/cliutils/logger"
	"gitlab.jiagouyun.com/cloudcare-tools/datakit"
<<<<<<< HEAD
=======
	"gitlab.jiagouyun.com/cloudcare-tools/datakit/internal/charset"
>>>>>>> db10e86f
	"gitlab.jiagouyun.com/cloudcare-tools/datakit/internal/cmd"
	ipath "gitlab.jiagouyun.com/cloudcare-tools/datakit/internal/path"
	"gitlab.jiagouyun.com/cloudcare-tools/datakit/io"
	"gitlab.jiagouyun.com/cloudcare-tools/datakit/plugins/inputs"
)

var (
	defSmartCmd     = "smartctl"
	defSmartCtlPath = "/usr/bin/smartctl"
	defNvmeCmd      = "nvme"
	defNvmePath     = "/usr/bin/nvme"
	defInterval     = datakit.Duration{Duration: 10 * time.Second}
	defTimeout      = datakit.Duration{Duration: 3 * time.Second}
	inputName       = "smart"
	SampleConfig    = `
[[inputs.smart]]
	## The path to the smartctl executable
  # path_smartctl = "/usr/bin/smartctl"

  ## The path to the nvme-cli executable
  # path_nvme = "/usr/bin/nvme"

	## Gathering interval
	# interval = "10s"

  ## Timeout for the cli command to complete.
  # timeout = "30s"

  ## Optionally specify if vendor specific attributes should be propagated for NVMe disk case
  ## ["auto-on"] - automatically find and enable additional vendor specific disk info
  ## ["vendor1", "vendor2", ...] - e.g. "Intel" enable additional Intel specific disk info
  # enable_extensions = ["auto-on"]

  ## On most platforms used cli utilities requires root access.
  ## Setting 'use_sudo' to true will make use of sudo to run smartctl or nvme-cli.
  ## Sudo must be configured to allow the telegraf user to run smartctl or nvme-cli
  ## without a password.
  # use_sudo = false

  ## Skip checking disks in this power mode. Defaults to "standby" to not wake up disks that have stopped rotating.
  ## See --nocheck in the man pages for smartctl.
  ## smartctl version 5.41 and 5.42 have faulty detection of power mode and might require changing this value to "never" depending on your disks.
  # no_check = "standby"

  ## Gather all returned S.M.A.R.T. attribute metrics and the detailed
  ## information from each drive into the 'smart_attribute' measurement.
  # attributes = true

  ## Optionally specify devices to exclude from reporting if disks auto-discovery is performed.
  # excludes = [ "/dev/pass6" ]

  ## Optionally specify devices and device type, if unset a scan (smartctl --scan and smartctl --scan -d nvme) for S.M.A.R.T. devices will be done
  ## and all found will be included except for the excluded in excludes.
  # devices = [ "/dev/ada0 -d atacam", "/dev/nvme0"]
<<<<<<< HEAD
=======

	## Customer tags, if set will be seen with every metric.
	[inputs.sensors.tags]
		# "key1" = "value1"
		# "key2" = "value2"
>>>>>>> db10e86f
`
	l = logger.SLogger(inputName)
)

type nvmeDevice struct {
	name         string
	vendorID     string
	model        string
	serialNumber string
}

type Input struct {
<<<<<<< HEAD
	SmartCtlPath     string           `toml:"smartctl_path"`
	NvmePath         string           `toml:"nvme_path"`
	Interval         datakit.Duration `toml:"interval"`
	Timeout          datakit.Duration `toml:"timeout"`
	EnableExtensions []string         `toml:"enable_extensions"`
	UseSudo          bool             `toml:"use_sudo"`
	NoCheck          string           `toml:"no_check"`
	Attributes       bool             `toml:"attributes"`
	Excludes         []string         `toml:"excludes"`
	Devices          []string         `toml:"devices"`
=======
	SmartCtlPath     string            `toml:"smartctl_path"`
	NvmePath         string            `toml:"nvme_path"`
	Interval         datakit.Duration  `toml:"interval"`
	Timeout          datakit.Duration  `toml:"timeout"`
	EnableExtensions []string          `toml:"enable_extensions"`
	UseSudo          bool              `toml:"use_sudo"`
	NoCheck          string            `toml:"no_check"`
	Attributes       bool              `toml:"attributes"`
	Excludes         []string          `toml:"excludes"`
	Devices          []string          `toml:"devices"`
	Tags             map[string]string `toml:"tags"`
>>>>>>> db10e86f
}

func (*Input) Catalog() string {
	return inputName
}

func (*Input) SampleConfig() string {
	return SampleConfig
}

func (*Input) AvailabelArch() []string {
	return datakit.AllArch
}

func (s *Input) Run() {
	l.Info("smartctl input started")

	var err error
	if s.SmartCtlPath == "" || !ipath.IsFileExists(s.SmartCtlPath) {
		if s.SmartCtlPath, err = exec.LookPath(defSmartCmd); err != nil {
			l.Error("Can not find executable sensor command, install 'smartmontools' first.")

			return
		}
		l.Infof("Command fallback to %q due to invalide path provided in 'smart' input", s.SmartCtlPath)
	}
	if s.NvmePath == "" || !ipath.IsFileExists(s.NvmePath) {
		if s.NvmePath, err = exec.LookPath(defNvmeCmd); err != nil {
			l.Debug("Can not find executable sensor command, install 'nvme-cli' first.")
		} else {
<<<<<<< HEAD
=======
			s.NvmePath = ""
>>>>>>> db10e86f
			l.Infof("Command fallback to %q due to invalide path provided in 'smart' input", s.NvmePath)
		}
	}

	tick := time.NewTicker(s.Interval.Duration)
	for {
		select {
		case <-tick.C:
			if err := s.gather(); err != nil {
				l.Error(err.Error())
				io.FeedLastError(inputName, err.Error())
				continue
			}
		case <-datakit.Exit.Wait():
			l.Info("smart input exits")

			return
		}
	}
}

// Gather takes in an accumulator and adds the metrics that the SMART tools gather.
func (s *Input) gather() error {
	var err error
	var scannedNVMeDevices []string
	var scannedNonNVMeDevices []string

<<<<<<< HEAD
	devicesFromConfig := s.Devices
	isNVMe := len(s.NvmePath) != 0
	isVendorExtension := len(s.EnableExtensions) != 0
=======
	isNVMe := len(s.NvmePath) != 0
	isVendorExtension := len(s.EnableExtensions) != 0
	if len(s.Devices) != 0 {
		s.getAttributes(s.Devices)
>>>>>>> db10e86f

	if len(s.Devices) != 0 {
		s.getAttributes(devicesFromConfig)
		// if nvme-cli is present, vendor specific attributes can be gathered
		if isVendorExtension && isNVMe {
<<<<<<< HEAD
			scannedNVMeDevices, _, err = s.scanAllDevices(true)
			if err != nil {
				return err
			}
			nvmeDevices := distinguishNVMeDevices(devicesFromConfig, scannedNVMeDevices)
			s.getVendorNVMeAttributes(nvmeDevices)
		}

		return nil
	}

	scannedNVMeDevices, scannedNonNVMeDevices, err = s.scanAllDevices(false)
	if err != nil {
		return err
=======
			if scannedNVMeDevices, _, err = s.scanAllDevices(true); err != nil {
				return err
			}
			s.getVendorNVMeAttributes(distinguishNVMeDevices(s.Devices, scannedNVMeDevices))
		}
	} else {
		if scannedNVMeDevices, scannedNonNVMeDevices, err = s.scanAllDevices(false); err != nil {
			return err
		}

		var devicesFromScan []string
		devicesFromScan = append(devicesFromScan, scannedNVMeDevices...)
		devicesFromScan = append(devicesFromScan, scannedNonNVMeDevices...)
		s.getAttributes(devicesFromScan)

		if isVendorExtension && isNVMe {
			s.getVendorNVMeAttributes(scannedNVMeDevices)
		}
>>>>>>> db10e86f
	}

<<<<<<< HEAD
	s.getAttributes(devicesFromScan)
	if isVendorExtension && isNVMe {
		s.getVendorNVMeAttributes(scannedNVMeDevices)
	}

	return nil
}

=======
	return nil
}

func distinguishNVMeDevices(userDevices []string, availableNVMeDevices []string) []string {
	var nvmeDevices []string
	for _, userDevice := range userDevices {
		for _, NVMeDevice := range availableNVMeDevices {
			// double check. E.g. in case when nvme0 is equal nvme0n1, will check if "nvme0" part is present.
			if strings.Contains(NVMeDevice, userDevice) || strings.Contains(userDevice, NVMeDevice) {
				nvmeDevices = append(nvmeDevices, userDevice)
			}
		}
	}

	return nvmeDevices
}

>>>>>>> db10e86f
func excludedDevice(excludes []string, deviceLine string) bool {
	device := strings.Split(deviceLine, " ")
	if len(device) != 0 {
		for _, exclude := range excludes {
			if device[0] == exclude {
				return true
			}
		}
	}

	return false
}

// Scan for S.M.A.R.T. devices from smartctl
func (s *Input) scanDevices(ignoreExcludes bool, scanArgs ...string) ([]string, error) {
	output, err := cmd.RunWithTimeout(s.Timeout.Duration, s.UseSudo, s.SmartCtlPath, scanArgs...)
	if err != nil {
		return nil, fmt.Errorf("failed to run command '%s %s': %s - %s", s.SmartCtlPath, scanArgs, err, string(output))
	}

	var devices []string
	for _, line := range strings.Split(string(output), "\n") {
		dev := strings.Split(line, " ")
		if len(dev) <= 1 {
			continue
		}
		if !ignoreExcludes {
			if !excludedDevice(s.Excludes, strings.TrimSpace(dev[0])) {
				devices = append(devices, strings.TrimSpace(dev[0]))
			}
		} else {
			devices = append(devices, strings.TrimSpace(dev[0]))
		}
	}

	return devices, nil
}

func (s *Input) scanAllDevices(ignoreExcludes bool) ([]string, []string, error) {
	// this will return all devices (including NVMe devices) for smartctl version >= 7.0
	// for older versions this will return non NVMe devices
	devices, err := s.scanDevices(ignoreExcludes, "--scan")
	if err != nil {
		return nil, nil, err
	}

	// this will return only NVMe devices
	nvmeDevices, err := s.scanDevices(ignoreExcludes, "--scan", "--device=nvme")
	if err != nil {
		return nil, nil, err
	}

	// to handle all versions of smartctl this will return only non NVMe devices
<<<<<<< HEAD
	nonNVMeDevices := difference(devices, nvmeDevices)
=======
	nonNVMeDevices := charset.Differ(devices, nvmeDevices)
>>>>>>> db10e86f

	return nvmeDevices, nonNVMeDevices, nil
}

// Get info and attributes for each S.M.A.R.T. device
func (s *Input) getAttributes(devices []string) {
	start := time.Now()

	var wg sync.WaitGroup
	wg.Add(len(devices))
	for _, device := range devices {
		go func() {
			if cache, err := gatherDisk(s.Timeout.Duration, s.UseSudo, s.Attributes, s.SmartCtlPath, s.NoCheck, device); err != nil {
				l.Error(err.Error())
				io.FeedLastError(inputName, err.Error())
			} else {
				if err := inputs.FeedMeasurement(inputName, datakit.Metric, cache, &io.Option{CollectCost: time.Now().Sub(start)}); err != nil {
					l.Error(err.Error())
					io.FeedLastError(inputName, err.Error())
				}
			}
			wg.Done()
		}()
	}
	wg.Wait()
}

func (s *Input) getVendorNVMeAttributes(devices []string) {
	start := time.Now()
	nvmeDevices := getDeviceInfoForNVMeDisks(devices, s.NvmePath, s.Timeout.Duration, s.UseSudo)

	var wg sync.WaitGroup
	for _, device := range nvmeDevices {
<<<<<<< HEAD
		if contains(s.EnableExtensions, "auto-on") {
=======
		if charset.Contains(s.EnableExtensions, "auto-on") {
>>>>>>> db10e86f
			switch device.vendorID {
			case intelVID:
				wg.Add(1)
				go func() {
					if cache, err := gatherIntelNVMeDisk(s.Timeout.Duration, s.UseSudo, s.NvmePath, device); err != nil {
						l.Error(err.Error())
						io.FeedLastError(inputName, err.Error())
					} else {
						if err := inputs.FeedMeasurement(inputName, datakit.Metric, cache, &io.Option{CollectCost: time.Now().Sub(start)}); err != nil {
							l.Error(err.Error())
							io.FeedLastError(inputName, err.Error())
						}
					}
					wg.Done()
				}()
			}
<<<<<<< HEAD
		} else if contains(s.EnableExtensions, "Intel") && device.vendorID == intelVID {
=======
		} else if charset.Contains(s.EnableExtensions, "Intel") && device.vendorID == intelVID {
>>>>>>> db10e86f
			wg.Add(1)
			go func() {
				if cache, err := gatherIntelNVMeDisk(s.Timeout.Duration, s.UseSudo, s.NvmePath, device); err != nil {
					l.Error(err.Error())
					io.FeedLastError(inputName, err.Error())
				} else {
					if err := inputs.FeedMeasurement(inputName, datakit.Metric, cache, &io.Option{CollectCost: time.Now().Sub(start)}); err != nil {
						l.Error(err.Error())
						io.FeedLastError(inputName, err.Error())
					}
				}
				wg.Done()
			}()
		}
	}
	wg.Wait()
}

<<<<<<< HEAD
func distinguishNVMeDevices(userDevices []string, availableNVMeDevices []string) []string {
	var nvmeDevices []string
	for _, userDevice := range userDevices {
		for _, NVMeDevice := range availableNVMeDevices {
			// double check. E.g. in case when nvme0 is equal nvme0n1, will check if "nvme0" part is present.
			if strings.Contains(NVMeDevice, userDevice) || strings.Contains(userDevice, NVMeDevice) {
				nvmeDevices = append(nvmeDevices, userDevice)
			}
		}
	}

	return nvmeDevices
=======
func gatherNVMeDeviceInfo(nvme, device string, timeout time.Duration, useSudo bool) (string, string, string, error) {
	args := append([]string{"id-ctrl"}, strings.Split(device, " ")...)
	output, err := cmd.RunWithTimeout(timeout, useSudo, nvme, args...)
	if err != nil {
		return "", "", "", err
	}

	return findNVMeDeviceInfo(string(output))
>>>>>>> db10e86f
}

func getDeviceInfoForNVMeDisks(devices []string, nvme string, timeout time.Duration, useSudo bool) []nvmeDevice {
	var nvmeDevices []nvmeDevice
	for _, device := range devices {
		vid, sn, mn, err := gatherNVMeDeviceInfo(nvme, device, timeout, useSudo)
		if err != nil {
			io.FeedLastError(inputName, fmt.Sprintf("cannot find device info for %s device", device))
			continue
		}
		newDevice := nvmeDevice{
			name:         device,
			vendorID:     vid,
			model:        mn,
			serialNumber: sn,
		}
		nvmeDevices = append(nvmeDevices, newDevice)
	}
<<<<<<< HEAD

	return nvmeDevices
}

func gatherNVMeDeviceInfo(nvme, device string, timeout time.Duration, useSudo bool) (string, string, string, error) {
	args := append([]string{"id-ctrl"}, strings.Split(device, " ")...)
	output, err := cmd.RunWithTimeout(timeout, useSudo, nvme, args...)
	if err != nil {
		return "", "", "", err
	}

	return findNVMeDeviceInfo(string(output))
=======

	return nvmeDevices
>>>>>>> db10e86f
}

func findNVMeDeviceInfo(output string) (string, string, string, error) {
	scanner := bufio.NewScanner(strings.NewReader(output))
	var vid, sn, mn string

	for scanner.Scan() {
		line := scanner.Text()

		if matches := nvmeIDCtrlExpressionPattern.FindStringSubmatch(line); len(matches) > 2 {
			matches[1] = strings.TrimSpace(matches[1])
			matches[2] = strings.TrimSpace(matches[2])
			if matches[1] == "vid" {
				if _, err := fmt.Sscanf(matches[2], "%s", &vid); err != nil {
					return "", "", "", err
				}
			}
			if matches[1] == "sn" {
				sn = matches[2]
			}
			if matches[1] == "mn" {
				mn = matches[2]
			}
		}
	}

	return vid, sn, mn, nil
}

func gatherIntelNVMeDisk(timeout time.Duration, useSudo bool, nvme string, device nvmeDevice) ([]inputs.Measurement, error) {
	args := append([]string{"intel", "smart-log-add"}, strings.Split(device.name, " ")...)
	output, err := cmd.RunWithTimeout(timeout, useSudo, nvme, args...)
	if _, err = cmd.ExitStatus(err); err != nil {
		return nil, fmt.Errorf("failed to run command '%s %s': %s - %s", nvme, strings.Join(args, " "), err, string(output))
	}

	var (
		cache   []inputs.Measurement
		scanner = bufio.NewScanner(strings.NewReader(string(output)))
	)
	for scanner.Scan() {
		line := scanner.Text()
		tags := map[string]string{}
		fields := make(map[string]interface{})

		tags["device"] = path.Base(device.name)
		tags["model"] = device.model
		tags["serial_no"] = device.serialNumber

		if matches := intelExpressionPattern.FindStringSubmatch(line); len(matches) > 3 {
			matches[1] = strings.TrimSpace(matches[1])
			matches[3] = strings.TrimSpace(matches[3])
			if attr, ok := intelAttributes[matches[1]]; ok {
				tags["name"] = attr.Name
				if attr.ID != "" {
					tags["id"] = attr.ID
				}

				parse := parseCommaSeparatedIntWithCache
				if attr.Parse != nil {
					parse = attr.Parse
				}

				if err := parse(&cache, fields, tags, matches[3]); err != nil {
					continue
				}
			}
		}
	}

	return cache, nil
}

func gatherDisk(timeout time.Duration, sudo, collectAttributes bool, smartctl, nocheck, device string) ([]inputs.Measurement, error) {
	// smartctl 5.41 & 5.42 have are broken regarding handling of --nocheck/-n
	args := append([]string{"--info", "--health", "--attributes", "--tolerance=verypermissive", "-n", nocheck, "--format=brief"}, strings.Split(device, " ")...)
	output, err := cmd.RunWithTimeout(timeout, sudo, smartctl, args...)
	// Ignore all exit statuses except if it is a command line parse error
	exitStatus, err := cmd.ExitStatus(err)
	if err != nil {
		return nil, err
	}

	deviceTags := map[string]string{}
	deviceNode := strings.Split(device, " ")[0]
	deviceTags["device"] = path.Base(deviceNode)
	deviceFields := make(map[string]interface{})
	deviceFields["exit_status"] = exitStatus

	var (
		cache   []inputs.Measurement
		scanner = bufio.NewScanner(strings.NewReader(string(output)))
	)
	for scanner.Scan() {
		line := scanner.Text()

		model := modelInfo.FindStringSubmatch(line)
		if len(model) > 2 {
			deviceTags["model"] = model[2]
		}

		serial := serialInfo.FindStringSubmatch(line)
		if len(serial) > 1 {
			deviceTags["serial_no"] = serial[1]
		}

		wwn := wwnInfo.FindStringSubmatch(line)
		if len(wwn) > 1 {
			deviceTags["wwn"] = strings.Replace(wwn[1], " ", "", -1)
		}

		capacity := userCapacityInfo.FindStringSubmatch(line)
		if len(capacity) > 1 {
			deviceTags["capacity"] = strings.Replace(capacity[1], ",", "", -1)
		}

		enabled := smartEnabledInfo.FindStringSubmatch(line)
		if len(enabled) > 1 {
			deviceTags["enabled"] = enabled[1]
		}

		health := smartOverallHealth.FindStringSubmatch(line)
		if len(health) > 2 {
			deviceFields["health_ok"] = health[2] == "PASSED" || health[2] == "OK"
		}

		tags := map[string]string{}
		fields := make(map[string]interface{})

		if collectAttributes {
			for _, key := range [...]string{"device", "model", "serial_no", "wwn", "capacity", "enabled"} {
				if value, ok := deviceTags[key]; ok {
					tags[key] = value
				}
			}
		}

		attr := attribute.FindStringSubmatch(line)
		if len(attr) > 1 {
			// attribute has been found, add it only if collectAttributes is true
			if collectAttributes {
				tags["id"] = attr[1]
				tags["name"] = attr[2]
				tags["flags"] = attr[3]

				fields["exit_status"] = exitStatus
				if i, err := strconv.ParseInt(attr[4], 10, 64); err == nil {
					fields["value"] = i
				}
				if i, err := strconv.ParseInt(attr[5], 10, 64); err == nil {
					fields["worst"] = i
				}
				if i, err := strconv.ParseInt(attr[6], 10, 64); err == nil {
					fields["threshold"] = i
				}

				tags["fail"] = attr[7]
				if val, err := parseRawValue(attr[8]); err == nil {
					fields["raw_value"] = val
				}

				cache = append(cache, &smartMeasurement{name: "smart_attribute", tags: tags, fields: fields, ts: time.Now()})
			}

			// If the attribute matches on the one in deviceFieldIds
			// save the raw value to a field.
			if field, ok := deviceFieldIds[attr[1]]; ok {
				if val, err := parseRawValue(attr[8]); err == nil {
					deviceFields[field] = val
				}
			}
		} else {
			// what was found is not a vendor attribute
			if matches := sasNvmeAttr.FindStringSubmatch(line); len(matches) > 2 {
				if attr, ok := sasNvmeAttributes[matches[1]]; ok {
					tags["name"] = attr.Name
					if attr.ID != "" {
						tags["id"] = attr.ID
					}

					parse := parseCommaSeparatedInt
					if attr.Parse != nil {
						parse = attr.Parse
					}

					if err := parse(fields, deviceFields, matches[2]); err != nil {
						continue
					}
					// if the field is classified as an attribute, only add it if collectAttributes is true
					if collectAttributes {
						cache = append(cache, &smartMeasurement{name: "smart_attribute", tags: tags, fields: fields, ts: time.Now()})
					}
				}
			}
		}
	}
	cache = append(cache, &smartMeasurement{name: "smart_device", tags: deviceTags, fields: deviceFields, ts: time.Now()})

	return cache, nil
<<<<<<< HEAD
}

func contains(args []string, element string) bool {
	for _, arg := range args {
		if arg == element {
			return true
		}
	}
	return false
}

func difference(a, b []string) []string {
	mb := make(map[string]struct{}, len(b))
	for _, x := range b {
		mb[x] = struct{}{}
	}
	var diff []string
	for _, x := range a {
		if _, found := mb[x]; !found {
			diff = append(diff, x)
		}
	}

	return diff
=======
>>>>>>> db10e86f
}

func init() {
	inputs.Add(inputName, func() inputs.Input {
		return &Input{
<<<<<<< HEAD
			SmartCtlPath: defSmartCtlPath,
			NvmePath:     defNvmePath,
			Interval:     defInterval,
			Timeout:      defTimeout,
			NoCheck:      "standby",
			Attributes:   true,
=======
			SmartCtlPath:     defSmartCtlPath,
			NvmePath:         defNvmePath,
			Interval:         defInterval,
			Timeout:          defTimeout,
			EnableExtensions: []string{"auto-on"},
			NoCheck:          "standby",
			Attributes:       true,
>>>>>>> db10e86f
		}
	})
}<|MERGE_RESOLUTION|>--- conflicted
+++ resolved
@@ -12,10 +12,7 @@
 
 	"gitlab.jiagouyun.com/cloudcare-tools/cliutils/logger"
 	"gitlab.jiagouyun.com/cloudcare-tools/datakit"
-<<<<<<< HEAD
-=======
 	"gitlab.jiagouyun.com/cloudcare-tools/datakit/internal/charset"
->>>>>>> db10e86f
 	"gitlab.jiagouyun.com/cloudcare-tools/datakit/internal/cmd"
 	ipath "gitlab.jiagouyun.com/cloudcare-tools/datakit/internal/path"
 	"gitlab.jiagouyun.com/cloudcare-tools/datakit/io"
@@ -70,14 +67,11 @@
   ## Optionally specify devices and device type, if unset a scan (smartctl --scan and smartctl --scan -d nvme) for S.M.A.R.T. devices will be done
   ## and all found will be included except for the excluded in excludes.
   # devices = [ "/dev/ada0 -d atacam", "/dev/nvme0"]
-<<<<<<< HEAD
-=======
 
 	## Customer tags, if set will be seen with every metric.
 	[inputs.sensors.tags]
 		# "key1" = "value1"
 		# "key2" = "value2"
->>>>>>> db10e86f
 `
 	l = logger.SLogger(inputName)
 )
@@ -90,18 +84,6 @@
 }
 
 type Input struct {
-<<<<<<< HEAD
-	SmartCtlPath     string           `toml:"smartctl_path"`
-	NvmePath         string           `toml:"nvme_path"`
-	Interval         datakit.Duration `toml:"interval"`
-	Timeout          datakit.Duration `toml:"timeout"`
-	EnableExtensions []string         `toml:"enable_extensions"`
-	UseSudo          bool             `toml:"use_sudo"`
-	NoCheck          string           `toml:"no_check"`
-	Attributes       bool             `toml:"attributes"`
-	Excludes         []string         `toml:"excludes"`
-	Devices          []string         `toml:"devices"`
-=======
 	SmartCtlPath     string            `toml:"smartctl_path"`
 	NvmePath         string            `toml:"nvme_path"`
 	Interval         datakit.Duration  `toml:"interval"`
@@ -113,7 +95,6 @@
 	Excludes         []string          `toml:"excludes"`
 	Devices          []string          `toml:"devices"`
 	Tags             map[string]string `toml:"tags"`
->>>>>>> db10e86f
 }
 
 func (*Input) Catalog() string {
@@ -144,10 +125,7 @@
 		if s.NvmePath, err = exec.LookPath(defNvmeCmd); err != nil {
 			l.Debug("Can not find executable sensor command, install 'nvme-cli' first.")
 		} else {
-<<<<<<< HEAD
-=======
 			s.NvmePath = ""
->>>>>>> db10e86f
 			l.Infof("Command fallback to %q due to invalide path provided in 'smart' input", s.NvmePath)
 		}
 	}
@@ -175,37 +153,13 @@
 	var scannedNVMeDevices []string
 	var scannedNonNVMeDevices []string
 
-<<<<<<< HEAD
-	devicesFromConfig := s.Devices
-	isNVMe := len(s.NvmePath) != 0
-	isVendorExtension := len(s.EnableExtensions) != 0
-=======
 	isNVMe := len(s.NvmePath) != 0
 	isVendorExtension := len(s.EnableExtensions) != 0
 	if len(s.Devices) != 0 {
 		s.getAttributes(s.Devices)
->>>>>>> db10e86f
-
-	if len(s.Devices) != 0 {
-		s.getAttributes(devicesFromConfig)
+
 		// if nvme-cli is present, vendor specific attributes can be gathered
 		if isVendorExtension && isNVMe {
-<<<<<<< HEAD
-			scannedNVMeDevices, _, err = s.scanAllDevices(true)
-			if err != nil {
-				return err
-			}
-			nvmeDevices := distinguishNVMeDevices(devicesFromConfig, scannedNVMeDevices)
-			s.getVendorNVMeAttributes(nvmeDevices)
-		}
-
-		return nil
-	}
-
-	scannedNVMeDevices, scannedNonNVMeDevices, err = s.scanAllDevices(false)
-	if err != nil {
-		return err
-=======
 			if scannedNVMeDevices, _, err = s.scanAllDevices(true); err != nil {
 				return err
 			}
@@ -224,19 +178,8 @@
 		if isVendorExtension && isNVMe {
 			s.getVendorNVMeAttributes(scannedNVMeDevices)
 		}
->>>>>>> db10e86f
-	}
-
-<<<<<<< HEAD
-	s.getAttributes(devicesFromScan)
-	if isVendorExtension && isNVMe {
-		s.getVendorNVMeAttributes(scannedNVMeDevices)
-	}
-
-	return nil
-}
-
-=======
+	}
+
 	return nil
 }
 
@@ -254,7 +197,6 @@
 	return nvmeDevices
 }
 
->>>>>>> db10e86f
 func excludedDevice(excludes []string, deviceLine string) bool {
 	device := strings.Split(deviceLine, " ")
 	if len(device) != 0 {
@@ -308,11 +250,7 @@
 	}
 
 	// to handle all versions of smartctl this will return only non NVMe devices
-<<<<<<< HEAD
-	nonNVMeDevices := difference(devices, nvmeDevices)
-=======
 	nonNVMeDevices := charset.Differ(devices, nvmeDevices)
->>>>>>> db10e86f
 
 	return nvmeDevices, nonNVMeDevices, nil
 }
@@ -346,11 +284,7 @@
 
 	var wg sync.WaitGroup
 	for _, device := range nvmeDevices {
-<<<<<<< HEAD
-		if contains(s.EnableExtensions, "auto-on") {
-=======
 		if charset.Contains(s.EnableExtensions, "auto-on") {
->>>>>>> db10e86f
 			switch device.vendorID {
 			case intelVID:
 				wg.Add(1)
@@ -367,11 +301,7 @@
 					wg.Done()
 				}()
 			}
-<<<<<<< HEAD
-		} else if contains(s.EnableExtensions, "Intel") && device.vendorID == intelVID {
-=======
 		} else if charset.Contains(s.EnableExtensions, "Intel") && device.vendorID == intelVID {
->>>>>>> db10e86f
 			wg.Add(1)
 			go func() {
 				if cache, err := gatherIntelNVMeDisk(s.Timeout.Duration, s.UseSudo, s.NvmePath, device); err != nil {
@@ -390,20 +320,6 @@
 	wg.Wait()
 }
 
-<<<<<<< HEAD
-func distinguishNVMeDevices(userDevices []string, availableNVMeDevices []string) []string {
-	var nvmeDevices []string
-	for _, userDevice := range userDevices {
-		for _, NVMeDevice := range availableNVMeDevices {
-			// double check. E.g. in case when nvme0 is equal nvme0n1, will check if "nvme0" part is present.
-			if strings.Contains(NVMeDevice, userDevice) || strings.Contains(userDevice, NVMeDevice) {
-				nvmeDevices = append(nvmeDevices, userDevice)
-			}
-		}
-	}
-
-	return nvmeDevices
-=======
 func gatherNVMeDeviceInfo(nvme, device string, timeout time.Duration, useSudo bool) (string, string, string, error) {
 	args := append([]string{"id-ctrl"}, strings.Split(device, " ")...)
 	output, err := cmd.RunWithTimeout(timeout, useSudo, nvme, args...)
@@ -412,7 +328,6 @@
 	}
 
 	return findNVMeDeviceInfo(string(output))
->>>>>>> db10e86f
 }
 
 func getDeviceInfoForNVMeDisks(devices []string, nvme string, timeout time.Duration, useSudo bool) []nvmeDevice {
@@ -431,23 +346,8 @@
 		}
 		nvmeDevices = append(nvmeDevices, newDevice)
 	}
-<<<<<<< HEAD
 
 	return nvmeDevices
-}
-
-func gatherNVMeDeviceInfo(nvme, device string, timeout time.Duration, useSudo bool) (string, string, string, error) {
-	args := append([]string{"id-ctrl"}, strings.Split(device, " ")...)
-	output, err := cmd.RunWithTimeout(timeout, useSudo, nvme, args...)
-	if err != nil {
-		return "", "", "", err
-	}
-
-	return findNVMeDeviceInfo(string(output))
-=======
-
-	return nvmeDevices
->>>>>>> db10e86f
 }
 
 func findNVMeDeviceInfo(output string) (string, string, string, error) {
@@ -647,46 +547,11 @@
 	cache = append(cache, &smartMeasurement{name: "smart_device", tags: deviceTags, fields: deviceFields, ts: time.Now()})
 
 	return cache, nil
-<<<<<<< HEAD
-}
-
-func contains(args []string, element string) bool {
-	for _, arg := range args {
-		if arg == element {
-			return true
-		}
-	}
-	return false
-}
-
-func difference(a, b []string) []string {
-	mb := make(map[string]struct{}, len(b))
-	for _, x := range b {
-		mb[x] = struct{}{}
-	}
-	var diff []string
-	for _, x := range a {
-		if _, found := mb[x]; !found {
-			diff = append(diff, x)
-		}
-	}
-
-	return diff
-=======
->>>>>>> db10e86f
 }
 
 func init() {
 	inputs.Add(inputName, func() inputs.Input {
 		return &Input{
-<<<<<<< HEAD
-			SmartCtlPath: defSmartCtlPath,
-			NvmePath:     defNvmePath,
-			Interval:     defInterval,
-			Timeout:      defTimeout,
-			NoCheck:      "standby",
-			Attributes:   true,
-=======
 			SmartCtlPath:     defSmartCtlPath,
 			NvmePath:         defNvmePath,
 			Interval:         defInterval,
@@ -694,7 +559,6 @@
 			EnableExtensions: []string{"auto-on"},
 			NoCheck:          "standby",
 			Attributes:       true,
->>>>>>> db10e86f
 		}
 	})
 }