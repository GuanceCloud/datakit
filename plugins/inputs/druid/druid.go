package druid

import (
	"encoding/json"
	"io/ioutil"
	"net/http"
	"strings"
	"time"

	influxdb "github.com/influxdata/influxdb1-client/v2"

	"gitlab.jiagouyun.com/cloudcare-tools/cliutils/logger"
	"gitlab.jiagouyun.com/cloudcare-tools/datakit/io"
	"gitlab.jiagouyun.com/cloudcare-tools/datakit/plugins/inputs"
)

// druid config
// bin: datakit_test/druid/apache-druid-0.18.1/bin/start-micro-quickstart
// config file: druid/apache-druid-0.18.1/conf/druid/single-server/micro-quickstart/_common/common.runtime.properties
//
// druid.monitoring.emissionPeriod=PT10s
// druid.monitoring.monitors=["com.metamx.metrics.JvmMonitor"]
// druid.emitter=none
// druid.emitter.http.flushMillis=10000
// druid.emitter.http.recipientBaseUrl=http://ADDR_TO_THIS_SERVICE:8424

const configSample = `
# [[druid]]
#       path = "/druid"
#       measurement = "druid"
`

<<<<<<< HEAD
var l *zap.SugaredLogger
=======
const (
	Normal MetricType = iota
	Count
	ConvertRange
)

var l *logger.Logger
>>>>>>> e87a4bf2

func init() {
	inputs.Add("druid", func() inputs.Input {
		return &Druid{}
	})
}

type Druid struct {
	Config []struct {
		Path        string `toml:"path"`
		Measurement string `toml:"measurement"`
	} `toml:"druid"`
}

func (d *Druid) Run() {
	l = logger.SLogger("druid")

	if d.Config.Measurement == "" {
		l.Error("invalid measurement")
		return
	}

	io.RegisterRoute(d.Config.Path, d.handle)
}

func (d *Druid) SampleConfig() string {
	return configSample
}

func (d *Druid) Catalog() string {
	return "druid"
}

func (d *Druid) handle(w http.ResponseWriter, r *http.Request) {

	body, err := ioutil.ReadAll(r.Body)
	if err != nil {
		l.Errorf("failed of read body, err: %s", err.Error())
		w.WriteHeader(http.StatusBadRequest)
		return
	}
	defer r.Body.Close()

	fields := extract(body)
	if fields == nil {
		w.WriteHeader(http.StatusBadRequest)
		return
	}

	pt, err := influxdb.NewPoint(d.Config.Measurement, nil, fields, time.Now())
	if err != nil {
		l.Errorf("build point err, %s", err.Error())
		w.WriteHeader(http.StatusBadRequest)
		return
	}

	if err := io.Feed([]byte(pt.PrecisionString("ns")), io.Metric); err != nil {
		l.Errorf("failed of io send, err: %s", err.Error())
		w.WriteHeader(http.StatusBadRequest)
		return
	}

	w.WriteHeader(http.StatusOK)
}

type druidMetric []struct {
	Service string  `json:"service"`
	Metric  string  `json:"metric"`
	Value   float64 `json:"value"`
	// discard others..
}

func extract(body []byte) map[string]interface{} {

	var metrics druidMetric
	if err := json.Unmarshal(body, &metrics); err != nil {
		l.Errorf("failed of paras data, err: %s", err.Error())
		return nil
	}

	var fields = make(map[string]interface{}, len(metricsTemplate))

	for _, metric := range metrics {

		metricType, ok := metricsTemplate[metric.Metric]
		if !ok {
			continue
		}

		if metric.Service == "druid/peon" {
			// Skipping all metrics from peon. These are task specific and need some
			// thinking before sending to DataDog.
			continue
		}

		metricKey := strings.Replace(metric.Service+"."+metric.Metric, "/", ".", -1)

		switch metricType {
		case Normal:
			fields[metricKey] = metric.Value
		case Count:
			fields[metricKey] = int64(metric.Value)
		case ConvertRange:
			fields[metricKey] = metric.Value * 100
		default:
			l.Info("Unknown metric type ", metricType)
		}
	}

	return fields
}

type MetricType uint8

const (
	Normal MetricType = iota
	Count
	ConvertRange
)

var metricsTemplate = map[string]MetricType{
	"query/time":       Normal,
	"query/bytes":      Count,
	"query/node/bytes": Count,

	"query/success/Count":     Count,
	"query/interrupted/Count": Count,
	"query/failed/Count":      Count,

	"query/node/time":          Normal,
	"query/node/ttfb":          Normal,
	"query/intervalChunk/time": Normal,

	"query/segment/time":         Normal,
	"query/wait/time":            Normal,
	"segment/scan/pending":       Normal,
	"query/segmentAndCache/time": Normal,
	"query/cpu/time":             Normal,

	"query/cache/delta/numEntries":   Count,
	"query/cache/delta/sizeBytes":    Count,
	"query/cache/delta/hits":         Count,
	"query/cache/delta/misses":       Count,
	"query/cache/delta/evictions":    Count,
	"query/cache/delta/hitRate":      ConvertRange,
	"query/cache/delta/averageBytes": Count,
	"query/cache/delta/timeouts":     Count,
	"query/cache/delta/errors":       Count,

	"query/cache/total/numEntries":   Normal,
	"query/cache/total/sizeBytes":    Normal,
	"query/cache/total/hits":         Normal,
	"query/cache/total/misses":       Normal,
	"query/cache/total/evictions":    Normal,
	"query/cache/total/hitRate":      ConvertRange,
	"query/cache/total/averageBytes": Normal,
	"query/cache/total/timeouts":     Normal,
	"query/cache/total/errors":       Normal,

	"ingest/events/thrownAway":    Count,
	"ingest/events/unparseable":   Count,
	"ingest/events/processed":     Count,
	"ingest/rows/output":          Count,
	"ingest/persist/Count":        Count,
	"ingest/persist/time":         Normal,
	"ingest/persist/cpu":          Normal,
	"ingest/persist/backPressure": Normal,
	"ingest/persist/failed":       Count,
	"ingest/handoff/failed":       Count,
	"ingest/merge/time":           Normal,
	"ingest/merge/cpu":            Normal,

	"task/run/time":       Normal,
	"segment/added/bytes": Count,
	"segment/moved/bytes": Count,
	"segment/nuked/bytes": Count,

	"segment/assigned/Count":        Count,
	"segment/moved/Count":           Count,
	"segment/dropped/Count":         Count,
	"segment/deleted/Count":         Count,
	"segment/unneeded/Count":        Count,
	"segment/cost/raw":              Count,
	"segment/cost/normalization":    Count,
	"segment/cost/normalized":       Count,
	"segment/loadQueue/size":        Normal,
	"segment/loadQueue/failed":      Normal,
	"segment/loadQueue/Count":       Normal,
	"segment/dropQueue/Count":       Normal,
	"segment/size":                  Normal,
	"segment/overShadowed/Count":    Normal,
	"segment/underReplicated/Count": Normal,
	"segment/Count":                 Normal,
	"segment/unavailable/Count":     Normal,

	"segment/max":         Normal,
	"segment/used":        Normal,
	"segment/usedPercent": ConvertRange,

	"jvm/pool/committed":      Normal,
	"jvm/pool/init":           Normal,
	"jvm/pool/max":            Normal,
	"jvm/pool/used":           Normal,
	"jvm/bufferpool/Count":    Normal,
	"jvm/bufferpool/used":     Normal,
	"jvm/bufferpool/capacity": Normal,
	"jvm/mem/init":            Normal,
	"jvm/mem/max":             Normal,
	"jvm/mem/used":            Normal,
	"jvm/mem/committed":       Normal,
	"jvm/gc/Count":            Count,
	"jvm/gc/time":             Normal,

	"ingest/events/buffered": Normal,

	"sys/swap/free":        Normal,
	"sys/swap/max":         Normal,
	"sys/swap/pageIn":      Normal,
	"sys/swap/pageOut":     Normal,
	"sys/disk/write/Count": Count,
	"sys/disk/read/Count":  Count,
	"sys/disk/write/size":  Count,
	"sys/disk/read/size":   Count,
	"sys/net/write/size":   Count,
	"sys/net/read/size":    Count,
	"sys/fs/used":          Normal,
	"sys/fs/max":           Normal,
	"sys/mem/used":         Normal,
	"sys/mem/max":          Normal,
	"sys/storage/used":     Normal,
	"sys/cpu":              Normal,

	"coordinator-segment/Count": Normal,
	"historical-segment/Count":  Normal,

	"jetty/numopenconnections": Normal,
}<|MERGE_RESOLUTION|>--- conflicted
+++ resolved
@@ -24,23 +24,18 @@
 // druid.emitter.http.flushMillis=10000
 // druid.emitter.http.recipientBaseUrl=http://ADDR_TO_THIS_SERVICE:8424
 
-const configSample = `
+const (
+	inputName = "druid"
+
+	defaultMeasurement = "druid"
+
+	configSample = `
 # [[druid]]
 #       path = "/druid"
-#       measurement = "druid"
 `
-
-<<<<<<< HEAD
-var l *zap.SugaredLogger
-=======
-const (
-	Normal MetricType = iota
-	Count
-	ConvertRange
 )
 
 var l *logger.Logger
->>>>>>> e87a4bf2
 
 func init() {
 	inputs.Add("druid", func() inputs.Input {
@@ -49,21 +44,13 @@
 }
 
 type Druid struct {
-	Config []struct {
-		Path        string `toml:"path"`
-		Measurement string `toml:"measurement"`
-	} `toml:"druid"`
+	Path string `toml:"path"`
 }
 
 func (d *Druid) Run() {
-	l = logger.SLogger("druid")
-
-	if d.Config.Measurement == "" {
-		l.Error("invalid measurement")
-		return
-	}
-
-	io.RegisterRoute(d.Config.Path, d.handle)
+	l = logger.SLogger(inputName)
+
+	io.RegisterRoute(d.Path, d.handle)
 }
 
 func (d *Druid) SampleConfig() string {
@@ -71,7 +58,7 @@
 }
 
 func (d *Druid) Catalog() string {
-	return "druid"
+	return inputName
 }
 
 func (d *Druid) handle(w http.ResponseWriter, r *http.Request) {
@@ -90,7 +77,7 @@
 		return
 	}
 
-	pt, err := influxdb.NewPoint(d.Config.Measurement, nil, fields, time.Now())
+	pt, err := influxdb.NewPoint(defaultMeasurement, nil, fields, time.Now())
 	if err != nil {
 		l.Errorf("build point err, %s", err.Error())
 		w.WriteHeader(http.StatusBadRequest)
