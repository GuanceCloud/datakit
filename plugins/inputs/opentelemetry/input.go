// Package opentelemetry is input for opentelemetry

package opentelemetry

/*
	接收从 opentelemetry 发送的 L/T/M 三种数据
		仅支持两种协议方式发送
			HTTP:使用 protobuf 格式发送 Trace/metric/logging
			grpc:同样使用 protobuf 格式

	接收到的数据交给trace处理。
	本模块只做数据接收和组装 不做业务处理，并都是在(接收完成、返回客户端statusOK) 之后 再进行组装。

	参考开源项目 opentelemetry exports 模块， github地址：https://github.com/open-telemetry/opentelemetry-go

	接收到原生trace 组装成dktrace对象后存储 每隔5秒 或者长度超过100条之后 发送到IO
*/

import (
	"gitlab.jiagouyun.com/cloudcare-tools/cliutils"
	"gitlab.jiagouyun.com/cloudcare-tools/cliutils/logger"
	"gitlab.jiagouyun.com/cloudcare-tools/datakit"
	dkHTTP "gitlab.jiagouyun.com/cloudcare-tools/datakit/http"
	itrace "gitlab.jiagouyun.com/cloudcare-tools/datakit/io/trace"
	"gitlab.jiagouyun.com/cloudcare-tools/datakit/plugins/inputs"
)

const (
	inputName    = "opentelemetry"
	sampleConfig = `
[[inputs.opentelemetry]]
  ## customer_tags is a list of keys contains keys set by client code like span.SetTag(key, value)
  ## that want to send to data center. These keys will take precedence over keys in 
  # customer_tags = ["key1", "key2", ...]

  ## Keep rare tracing resources list switch.
  ## If some resources are rare enough(not presend in 1 hour), those resource will always send
  ## to data center and do not consider samplers and filters.
  # keep_rare_resource = false

  ## Ignore tracing resources map like service:[resources...].
  ## The service name is the full service name in current application.
  ## The resource list is regular expressions uses to block resource names.
  # [inputs.opentelemetry.close_resource]
    # service1 = ["resource1", "resource2", ...]
    # service2 = ["resource1", "resource2", ...]
    # ...

  ## Sampler config uses to set global sampling strategy.
  ## priority uses to set tracing data propagation level, the valid values are -1, 0, 1
  ##   -1: always reject any tracing data send to datakit
  ##    0: accept tracing data and calculate with sampling_rate
  ##    1: always send to data center and do not consider sampling_rate
  ## sampling_rate used to set global sampling rate
  # [inputs.opentelemetry.sampler]
    # priority = 0
    # sampling_rate = 1.0

  # [inputs.opentelemetry.tags]
    # key1 = "value1"
    # key2 = "value2"
    # ...

  ## grpc
  [inputs.opentelemetry.grpc]
  ## trace for grpc
  trace_enable = false

  ## metric for grpc
  metric_enable = false

  ## grpc listen addr
  addr = "127.0.0.1:9550"

  ## http
  [inputs.opentelemetry.http]
<<<<<<< HEAD
  ## if enable=true  
  ## http path (do not edit):
  ##	trace : /otel/v1/trace
  ##	metric: /otel/v1/metric
=======
  ## if enable=true
  ## http path :
  ##	trace : /otel/v11/trace
  ##	metric: /otel/v11/metric
>>>>>>> 79d13225
  ## use as : http://127.0.0.1:9529/otel/v11/trace . Method = POST
  enable = false
  ## return to client status_ok_code :200/202
  http_status_ok = 200

  [inputs.opentelemetry.http.expectedHeaders]
    ## 如有header配置 则请求中必须要携带 否则返回状态码500
	## 可作为安全检测使用
	# EX_VERSION = xxx
	# EX_NAME = xxx
	# ...
`
)

var (
	l             = logger.DefaultSLogger("otel")
	closeResource *itrace.CloseResource
	afterGather   = itrace.NewAfterGather()
	defSampler    *itrace.Sampler
	storage       = NewSpansStorage()
	maxSend       = 100
	interval      = 10
)

type Input struct {
	Ogc           *otlpGrpcCollector  `toml:"grpc"`
	Otc           *otlpHTTPCollector  `toml:"http"`
	CloseResource map[string][]string `toml:"close_resource"`
	Sampler       *itrace.Sampler     `toml:"sampler"`
	CustomerTags  []string            `toml:"customer_tags"`
	Tags          map[string]string   `toml:"tags"`
	inputName     string
	semStop       *cliutils.Sem // start stop signal
}

func (i *Input) Catalog() string {
	return inputName
}

func (i *Input) SampleConfig() string {
	return sampleConfig
}

func (i *Input) RegHTTPHandler() {
	dkHTTP.RegHTTPHandler("POST", "/otel/v11/trace", i.Otc.apiOtlpTrace)
	dkHTTP.RegHTTPHandler("GET", "/otel/v11/trace", i.Otc.apiOtlpTrace)
}

func (i *Input) exit() {
	i.Ogc.stop()
}

func (i *Input) Run() {
	l = logger.SLogger("otlp")
	// add filters: the order append in AfterGather is important!!!
	// add close resource filter
	if len(i.CloseResource) != 0 {
		closeResource = &itrace.CloseResource{}
		closeResource.UpdateIgnResList(i.CloseResource)
		afterGather.AppendFilter(closeResource.Close)
	}
	// add sampler
	if i.Sampler != nil {
		defSampler = i.Sampler
		afterGather.AppendFilter(defSampler.Sample)
	}
	open := false
	// 从配置文件 开启
	if i.Otc.Enable {
		open = true
		go i.Otc.RunHTTP()
	}
	if i.Ogc.TraceEnable || i.Ogc.MetricEnable {
		go i.Ogc.run()
	}
	if open {
		// add calculators
		afterGather.AppendCalculator(itrace.StatTracingInfo)
		go storage.run()
		for {
			select {
			case <-datakit.Exit.Wait():
				i.exit()
				l.Infof("%s exit", i.inputName)
				return

			case <-i.semStop.Wait():
				i.exit()
				l.Infof("%s return", i.inputName)
				return
			}
		}
	}
}

func init() { //nolint:gochecknoinits
	inputs.Add(inputName, func() inputs.Input {
		return &Input{
			inputName: inputName,
			semStop:   cliutils.NewSem(),
		}
	})
}<|MERGE_RESOLUTION|>--- conflicted
+++ resolved
@@ -74,17 +74,10 @@
 
   ## http
   [inputs.opentelemetry.http]
-<<<<<<< HEAD
   ## if enable=true  
   ## http path (do not edit):
   ##	trace : /otel/v1/trace
   ##	metric: /otel/v1/metric
-=======
-  ## if enable=true
-  ## http path :
-  ##	trace : /otel/v11/trace
-  ##	metric: /otel/v11/metric
->>>>>>> 79d13225
   ## use as : http://127.0.0.1:9529/otel/v11/trace . Method = POST
   enable = false
   ## return to client status_ok_code :200/202
@@ -151,6 +144,7 @@
 		defSampler = i.Sampler
 		afterGather.AppendFilter(defSampler.Sample)
 	}
+
 	open := false
 	// 从配置文件 开启
 	if i.Otc.Enable {
