package kafka

import (
	"gitlab.jiagouyun.com/cloudcare-tools/cliutils/logger"
	"gitlab.jiagouyun.com/cloudcare-tools/datakit"
	"gitlab.jiagouyun.com/cloudcare-tools/datakit/plugins/inputs"
)

const (
	defaultInterval = "60s"
	inputName       = "kafka"
)

var (
	l = logger.DefaultSLogger(inputName)
)

type Input struct {
	inputs.JolokiaAgent
	Log  *inputs.TailerOption `toml:"log"`
	Tags map[string]string    `toml:"tags"`
}

// TODO
func (*Input) RunPipeline() {
}

func (i *Input) Run() {
	l = logger.SLogger(inputName)

	if i.Interval == "" {
		i.Interval = defaultInterval
	}

<<<<<<< HEAD
	l = logger.SLogger(inputName)

=======
	i.JolokiaAgent.L = l
>>>>>>> b8020023
	i.PluginName = inputName
	i.JolokiaAgent.Tags = i.Tags
	i.JolokiaAgent.Types = KafkaTypeMap

	if i.Log != nil {
		go i.runLog()
	}
	i.JolokiaAgent.Collect()
}

func (i *Input) runLog() {
	inputs.JoinPipelinePath(i.Log, "kafka.p")
	i.Log.Source = "kafka"
	i.Log.Tags = make(map[string]string)
	for k, v := range i.Tags {
		i.Log.Tags[k] = v
	}
	tail, err := inputs.NewTailer(i.Log)
	if err != nil {
		return
	}
	defer tail.Close()
	tail.Run()
}

func (_ *Input) PipelineConfig() map[string]string {
	pipelineMap := map[string]string{
		inputName: pipelineCfg,
	}
	return pipelineMap
}

func (i *Input) Catalog() string      { return inputName }
func (i *Input) SampleConfig() string { return kafkaConfSample }

func (i *Input) AvailableArchs() []string {
	return datakit.AllArch
}

func (i *Input) SampleMeasurement() []inputs.Measurement {
	return []inputs.Measurement{
		&KafkaControllerMment{},
		&KafkaReplicaMment{},
		&KafkaPurgatoryMment{},
		&KafkaClientMment{},
		&KafkaRequestMment{},
		&KafkaTopicsMment{},
		&KafkaTopicMment{},
		&KafkaPartitionMment{},
	}
}

func init() {
	inputs.Add(inputName, func() inputs.Input {
		return &Input{}
	})
}<|MERGE_RESOLUTION|>--- conflicted
+++ resolved
@@ -32,12 +32,7 @@
 		i.Interval = defaultInterval
 	}
 
-<<<<<<< HEAD
-	l = logger.SLogger(inputName)
-
-=======
 	i.JolokiaAgent.L = l
->>>>>>> b8020023
 	i.PluginName = inputName
 	i.JolokiaAgent.Tags = i.Tags
 	i.JolokiaAgent.Types = KafkaTypeMap
