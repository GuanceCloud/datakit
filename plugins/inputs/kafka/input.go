--- conflicted
+++ resolved
@@ -32,12 +32,7 @@
 		i.Interval = defaultInterval
 	}
 
-<<<<<<< HEAD
-	l = logger.SLogger(inputName)
-
-=======
 	i.JolokiaAgent.L = l
->>>>>>> 086e269a
 	i.PluginName = inputName
 	i.JolokiaAgent.Tags = i.Tags
 	i.JolokiaAgent.Types = KafkaTypeMap
