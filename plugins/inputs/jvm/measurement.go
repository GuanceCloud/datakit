--- conflicted
+++ resolved
@@ -213,46 +213,6 @@
 }
 
 ////////////////////////////////////////////////////////////////////////////////
-<<<<<<< HEAD
-
-// Point implement MeasurementV2.
-func (m *JavaLastGcMemt) Point() *point.Point {
-	opts := point.DefaultMetricOptions()
-
-	if m.election {
-		opts = append(opts, point.WithExtraTags(dkpt.GlobalElectionTags()))
-	}
-
-	return point.NewPointV2([]byte(m.name),
-		append(point.NewTags(m.tags), point.NewKVs(m.fields)...),
-		opts...)
-}
-
-func (*JavaLastGcMemt) LineProto() (*dkpt.Point, error) {
-	// return point.NewPoint(j.name, j.tags, j.fields, point.MOpt())
-	return nil, fmt.Errorf("not implement")
-}
-
-func (*JavaLastGcMemt) Info() *inputs.MeasurementInfo {
-	return &inputs.MeasurementInfo{}
-}
-
-////////////////////////////////////////////////////////////////////////////////
-
-// Point implement MeasurementV2.
-func (m *JavaThreadMemt) Point() *point.Point {
-	opts := point.DefaultMetricOptions()
-
-	if m.election {
-		opts = append(opts, point.WithExtraTags(dkpt.GlobalElectionTags()))
-	}
-
-	return point.NewPointV2([]byte(m.name),
-		append(point.NewTags(m.tags), point.NewKVs(m.fields)...),
-		opts...)
-}
-
-=======
 
 // Point implement MeasurementV2.
 // func (m *JavaLastGcMemt) Point() *point.Point {
@@ -291,7 +251,6 @@
 		opts...)
 }
 
->>>>>>> 436c5429
 func (*JavaThreadMemt) LineProto() (*dkpt.Point, error) {
 	// return point.NewPoint(j.name, j.tags, j.fields, point.MOpt())
 	return nil, fmt.Errorf("not implement")
