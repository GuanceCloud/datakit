package tracerouter

import (
	"fmt"

	guuid "github.com/google/uuid"

	"github.com/aeden/traceroute"

	"github.com/influxdata/telegraf"
	"gitlab.jiagouyun.com/cloudcare-tools/datakit/plugins/inputs"
)

const sampleConfig = `
<<<<<<< HEAD
# trace domain
# addr = "www.dataflux.cn"
=======
	# trace domain
	# addr = "www.dataflux.cn"
>>>>>>> d5174fc0
`

type TraceRouter struct {
	Addr string
}

func (t *TraceRouter) Description() string {
	return "trace router"
}

func (t *TraceRouter) SampleConfig() string {
	return sampleConfig
}

func (t *TraceRouter) Init() error {
	return nil
}

func (t *TraceRouter) Gather(acc telegraf.Accumulator) error {
	traceId := NewUUID()

	t.exec(traceId, acc)
	return nil
}

// NewUUID 创建UUID
func NewUUID() string {
	v, err := guuid.NewRandom()
	if err != nil {
		panic(err)
	}
	return v.String()
}

func printHop(domain string, traceId string, hop traceroute.TracerouteHop, acc telegraf.Accumulator) {
	addr := fmt.Sprintf("%v.%v.%v.%v", hop.Address[0], hop.Address[1], hop.Address[2], hop.Address[3])

	tags := make(map[string]string)
	fields := make(map[string]interface{})
	// traceId := NewUUID()
	if hop.Success {
		tags["distAddr"] = domain
		tags["traceId"] = traceId
		fields["seq"] = fmt.Sprintf("%d", hop.TTL)
		fields["addr"] = fmt.Sprintf("\"%s\"", addr)
		fields["ttl"] = hop.ElapsedTime.Microseconds()
	}
	// } else {
	// 	fmt.Printf("%-3d *\n", hop.TTL)
	// }

	acc.AddFields("tracerouter", fields, tags)
}

func address(address [4]byte) string {
	return fmt.Sprintf("%v.%v.%v.%v", address[0], address[1], address[2], address[3])
}

func (t *TraceRouter) exec(traceId string, acc telegraf.Accumulator) {
	host := t.Addr
	options := traceroute.TracerouteOptions{}
	options.SetMaxHops(traceroute.DEFAULT_MAX_HOPS + 1)
	options.SetFirstHop(traceroute.DEFAULT_FIRST_HOP)

	// ipAddr, err := net.ResolveIPAddr("ip", host)
	// if err != nil {
	// 	return
	// }

	c := make(chan traceroute.TracerouteHop, 0)
	go func() {
		for {
			hop, ok := <-c
			if !ok {
				fmt.Println()
				return
			}

			printHop(t.Addr, traceId, hop, acc)
		}
	}()

	_, err := traceroute.Traceroute(host, &options, c)
	if err != nil {
		fmt.Printf("Error: ", err)
	}
}

func init() {
	inputs.Add("tracerouter", func() telegraf.Input { return &TraceRouter{} })
}<|MERGE_RESOLUTION|>--- conflicted
+++ resolved
@@ -12,13 +12,8 @@
 )
 
 const sampleConfig = `
-<<<<<<< HEAD
-# trace domain
-# addr = "www.dataflux.cn"
-=======
 	# trace domain
 	# addr = "www.dataflux.cn"
->>>>>>> d5174fc0
 `
 
 type TraceRouter struct {
