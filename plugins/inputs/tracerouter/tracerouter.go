package tracerouter

import (
	"fmt"

	guuid "github.com/google/uuid"

	"github.com/aeden/traceroute"

	"github.com/influxdata/telegraf"
	"gitlab.jiagouyun.com/cloudcare-tools/datakit/plugins/inputs"
)

const sampleConfig = `
<<<<<<< HEAD
# trace domain
# addr = "www.dataflux.cn"
=======
	# trace domain
	# addr = "www.dataflux.cn"
>>>>>>> f3d17ebd
`

type TraceRouter struct {
	Addr string
}

func (t *TraceRouter) Description() string {
	return "trace router"
}

func (t *TraceRouter) SampleConfig() string {
	return sampleConfig
}

func (t *TraceRouter) Init() error {
	return nil
}

func (t *TraceRouter) Gather(acc telegraf.Accumulator) error {
	traceId := NewUUID()

	t.exec(traceId, acc)
	return nil
}

// NewUUID 创建UUID
func NewUUID() string {
	v, err := guuid.NewRandom()
	if err != nil {
		panic(err)
	}
	return v.String()
}

func printHop(domain string, traceId string, hop traceroute.TracerouteHop, acc telegraf.Accumulator) {
	addr := fmt.Sprintf("%v.%v.%v.%v", hop.Address[0], hop.Address[1], hop.Address[2], hop.Address[3])

	tags := make(map[string]string)
	fields := make(map[string]interface{})
	// traceId := NewUUID()
	if hop.Success {
		tags["distAddr"] = domain
		tags["traceId"] = traceId
		fields["seq"] = fmt.Sprintf("%d", hop.TTL)
		fields["addr"] = fmt.Sprintf("\"%s\"", addr)
		fields["ttl"] = hop.ElapsedTime.Microseconds()
	}
	// } else {
	// 	fmt.Printf("%-3d *\n", hop.TTL)
	// }

	acc.AddFields("tracerouter", fields, tags)
}

func address(address [4]byte) string {
	return fmt.Sprintf("%v.%v.%v.%v", address[0], address[1], address[2], address[3])
}

func (t *TraceRouter) exec(traceId string, acc telegraf.Accumulator) {
	host := t.Addr
	options := traceroute.TracerouteOptions{}
	options.SetMaxHops(traceroute.DEFAULT_MAX_HOPS + 1)
	options.SetFirstHop(traceroute.DEFAULT_FIRST_HOP)

	// ipAddr, err := net.ResolveIPAddr("ip", host)
	// if err != nil {
	// 	return
	// }

	c := make(chan traceroute.TracerouteHop, 0)
	go func() {
		for {
			hop, ok := <-c
			if !ok {
				fmt.Println()
				return
			}

			printHop(t.Addr, traceId, hop, acc)
		}
	}()

	_, err := traceroute.Traceroute(host, &options, c)
	if err != nil {
		fmt.Printf("Error: ", err)
	}
}

func init() {
	inputs.Add("tracerouter", func() telegraf.Input { return &TraceRouter{} })
}<|MERGE_RESOLUTION|>--- conflicted
+++ resolved
@@ -12,13 +12,8 @@
 )
 
 const sampleConfig = `
-<<<<<<< HEAD
-# trace domain
-# addr = "www.dataflux.cn"
-=======
 	# trace domain
 	# addr = "www.dataflux.cn"
->>>>>>> f3d17ebd
 `
 
 type TraceRouter struct {
