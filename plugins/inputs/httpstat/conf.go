package httpstat

import "time"

const (
	description = `stat http protocol request time, contain dnsLookup, tcpConnection, tlsHandshake,
	serverProcessing, contentTransfer, and total time`
	httpstatConfigSample = `
<<<<<<< HEAD
#[[inputs.httpStat]]
#  ##if empty, use "httpstat"
#  metricName = ''
=======
#[[inputs.httpstat]]
>>>>>>> 2f93179f
#  ## default is 10s
#  interval = '10s'
#  [[inputs.httpStat.action]]
#    url = ""
#    method = ""
#    playload = ""
#    kAlive = true
#    tlsSkipVerify = true
#    compress = true
`
)

type Httpstat struct {
	MetricName       string    `toml:"metricName"`
	Interval         string    `toml:"interval"`
	Actions          []*Action `toml:"action"`
	httpPing         []*httpPing
	IntervalDuration time.Duration `json:"-" toml:"-"`
}

type Action struct {
	Url           string `toml:"url"`
	Method        string `toml:"method"`
	Playload      string `toml:"playload"`
	KAlive        bool   `toml:"kAlive"`
	TLSSkipVerify bool   `toml:"tlsSkipVerify"`
	Compress      bool   `toml:"compress"`
}<|MERGE_RESOLUTION|>--- conflicted
+++ resolved
@@ -6,13 +6,7 @@
 	description = `stat http protocol request time, contain dnsLookup, tcpConnection, tlsHandshake,
 	serverProcessing, contentTransfer, and total time`
 	httpstatConfigSample = `
-<<<<<<< HEAD
-#[[inputs.httpStat]]
-#  ##if empty, use "httpstat"
-#  metricName = ''
-=======
 #[[inputs.httpstat]]
->>>>>>> 2f93179f
 #  ## default is 10s
 #  interval = '10s'
 #  [[inputs.httpStat.action]]
