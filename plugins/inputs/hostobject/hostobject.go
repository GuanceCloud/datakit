package hostobject

import (
	"context"
	"encoding/json"
	"fmt"
<<<<<<< HEAD
	"io/ioutil"
	"path/filepath"
=======
>>>>>>> 16c80e62
	"runtime"
	"time"

	"gitlab.jiagouyun.com/cloudcare-tools/cliutils/logger"
	"gitlab.jiagouyun.com/cloudcare-tools/datakit"
	"gitlab.jiagouyun.com/cloudcare-tools/datakit/git"
	"gitlab.jiagouyun.com/cloudcare-tools/datakit/io"
	"gitlab.jiagouyun.com/cloudcare-tools/datakit/pipeline"
	"gitlab.jiagouyun.com/cloudcare-tools/datakit/plugins/inputs"
)

var moduleLogger *logger.Logger

type objCollector struct {
	Name  string            //deprecated
	Class string            //deprecated
	Tags  map[string]string `toml:"tags,omitempty"`        //deprecated
	Desc  string            `toml:"description,omitempty"` //deprecated

	Interval datakit.Duration
	Pipeline string `toml:"pipeline"`

<<<<<<< HEAD
	ctx       context.Context
	cancelFun context.CancelFunc

=======
	p *pipeline.Pipeline

	ctx       context.Context
	cancelFun context.CancelFunc

>>>>>>> 16c80e62
	mode string

	testResult *inputs.TestResult
	testError  error
}

func (c *objCollector) isTestOnce() bool {
	return c.mode == "test"
}

func (c *objCollector) isDebug() bool {
	return c.mode == "debug"
}

func (_ *objCollector) Catalog() string {
<<<<<<< HEAD
	return inputName
}

func (_ *objCollector) SampleConfig() string {
	return sampleConfig
=======
	return InputCat
}

func (_ *objCollector) SampleConfig() string {
	return SampleConfig
>>>>>>> 16c80e62
}

func (r *objCollector) PipelineConfig() map[string]string {
	return map[string]string{
		InputName: pipelineSample,
	}
}

func (c *objCollector) Test() (*inputs.TestResult, error) {
	c.mode = "test"
	c.testResult = &inputs.TestResult{}
	c.Run()
	return c.testResult, c.testError
}

func (c *objCollector) Run() {

	moduleLogger = logger.SLogger(InputName)

	if c.Interval.Duration == 0 {
		c.Interval.Duration = 5 * time.Minute
	}

	if c.Interval.Duration == 0 {
		c.Interval.Duration = 5 * time.Minute
	}

	defer func() {
		if e := recover(); e != nil {
			if err := recover(); err != nil {
				buf := make([]byte, 2048)
				n := runtime.Stack(buf, false)
				moduleLogger.Errorf("panic: %s", err)
				moduleLogger.Errorf("%s", string(buf[:n]))
			}
		}
	}()

	go func() {
		<-datakit.Exit.Wait()
		c.cancelFun()
	}()

<<<<<<< HEAD
	var thePipeline *pipeline.Pipeline

	script := c.Pipeline
	if script == "" {
		scriptPath := filepath.Join(datakit.PipelineDir, inputName+".p")
		data, err := ioutil.ReadFile(scriptPath)
		if err == nil {
			script = string(data)
		}
	}

	if script != "" {
		p, err := pipeline.NewPipeline(script)
		if err != nil {
			moduleLogger.Errorf("%s", err)
		} else {
			thePipeline = p
		}
	}
=======
	c.p = c.getPipeline()
>>>>>>> 16c80e62

	for {

		select {
		case <-c.ctx.Done():
			return
		default:
		}

		message := getHostObjectMessage()

		messageData, err := json.Marshal(message)
		if err != nil {
			moduleLogger.Errorf("json marshal err:%s", err.Error())
			datakit.SleepContext(c.ctx, c.Interval.Duration)
			continue
		}

<<<<<<< HEAD
		fields := map[string]interface{}{
			"message": string(messageData),
		}
		if thePipeline != nil {
			if result, err := thePipeline.Run(string(messageData)).Result(); err == nil {
=======
		moduleLogger.Debugf("%s", string(messageData))

		fields := map[string]interface{}{
			"message":          string(messageData),
			"os":               message.Host.HostMeta.OS,
			"start_time":       message.Host.HostMeta.BootTime,
			"datakit_ver":      git.Version,
			"cpu_usage":        message.Host.cpuPercent,
			"mem_used_percent": message.Host.Mem.usedPercent,
			"load":             message.Host.load5,
			"state":            "online",
		}
		if c.p != nil {
			if result, err := c.p.Run(string(messageData)).Result(); err == nil {
				moduleLogger.Debugf("%s", result)
>>>>>>> 16c80e62
				for k, v := range result {
					fields[k] = v
				}
			} else {
				moduleLogger.Errorf("%s", err)
			}
		}

		tags := map[string]string{
			"name": message.Host.HostMeta.HostName,
		}

		tm := time.Now().UTC()

		if c.isTestOnce() {
<<<<<<< HEAD
			data, err := io.MakeMetric(inputName, tags, fields, tm)
=======
			data, err := io.MakeMetric("HOST", tags, fields, tm)
>>>>>>> 16c80e62
			if err != nil {
				moduleLogger.Errorf("%s", err)
				c.testError = err
			} else {
				c.testResult = &inputs.TestResult{
					Result: data,
					Desc:   "",
				}
				moduleLogger.Debugf("%s\n", string(data))
			}
			return
		} else if c.isDebug() {
<<<<<<< HEAD
			data, _ := io.MakeMetric(inputName, tags, fields, tm)
			fmt.Printf("%s\n", string(data))
		} else {
			io.NamedFeedEx(inputName, io.Object, inputName, tags, fields, tm)
=======
			data, _ := io.MakeMetric("HOST", tags, fields, tm)
			fmt.Printf("%s\n", string(data))
		} else {
			io.NamedFeedEx(InputName, io.Object, "HOST", tags, fields, tm)
>>>>>>> 16c80e62
		}

		datakit.SleepContext(c.ctx, c.Interval.Duration)
	}
}

<<<<<<< HEAD
func newInput() *objCollector {
	o := &objCollector{}
=======
func (c *objCollector) getPipeline() *pipeline.Pipeline {

	fname := c.Pipeline
	if fname == "" {
		fname = InputName + ".p"
	}

	p, err := pipeline.NewPipelineByScriptPath(fname)
	if err != nil {
		moduleLogger.Warnf("%s", err)
		return nil
	}

	return p
}

func newInput(mode string) *objCollector {
	o := &objCollector{}
	o.mode = mode
>>>>>>> 16c80e62
	o.ctx, o.cancelFun = context.WithCancel(context.Background())
	return o
}

func init() {
<<<<<<< HEAD
	inputs.Add(inputName, func() inputs.Input {
		return newInput()
=======
	inputs.Add(InputName, func() inputs.Input {
		return newInput("")
>>>>>>> 16c80e62
	})
}<|MERGE_RESOLUTION|>--- conflicted
+++ resolved
@@ -4,11 +4,6 @@
 	"context"
 	"encoding/json"
 	"fmt"
-<<<<<<< HEAD
-	"io/ioutil"
-	"path/filepath"
-=======
->>>>>>> 16c80e62
 	"runtime"
 	"time"
 
@@ -31,17 +26,11 @@
 	Interval datakit.Duration
 	Pipeline string `toml:"pipeline"`
 
-<<<<<<< HEAD
-	ctx       context.Context
-	cancelFun context.CancelFunc
-
-=======
 	p *pipeline.Pipeline
 
 	ctx       context.Context
 	cancelFun context.CancelFunc
 
->>>>>>> 16c80e62
 	mode string
 
 	testResult *inputs.TestResult
@@ -57,19 +46,11 @@
 }
 
 func (_ *objCollector) Catalog() string {
-<<<<<<< HEAD
-	return inputName
-}
-
-func (_ *objCollector) SampleConfig() string {
-	return sampleConfig
-=======
 	return InputCat
 }
 
 func (_ *objCollector) SampleConfig() string {
 	return SampleConfig
->>>>>>> 16c80e62
 }
 
 func (r *objCollector) PipelineConfig() map[string]string {
@@ -113,29 +94,7 @@
 		c.cancelFun()
 	}()
 
-<<<<<<< HEAD
-	var thePipeline *pipeline.Pipeline
-
-	script := c.Pipeline
-	if script == "" {
-		scriptPath := filepath.Join(datakit.PipelineDir, inputName+".p")
-		data, err := ioutil.ReadFile(scriptPath)
-		if err == nil {
-			script = string(data)
-		}
-	}
-
-	if script != "" {
-		p, err := pipeline.NewPipeline(script)
-		if err != nil {
-			moduleLogger.Errorf("%s", err)
-		} else {
-			thePipeline = p
-		}
-	}
-=======
 	c.p = c.getPipeline()
->>>>>>> 16c80e62
 
 	for {
 
@@ -154,13 +113,6 @@
 			continue
 		}
 
-<<<<<<< HEAD
-		fields := map[string]interface{}{
-			"message": string(messageData),
-		}
-		if thePipeline != nil {
-			if result, err := thePipeline.Run(string(messageData)).Result(); err == nil {
-=======
 		moduleLogger.Debugf("%s", string(messageData))
 
 		fields := map[string]interface{}{
@@ -176,7 +128,6 @@
 		if c.p != nil {
 			if result, err := c.p.Run(string(messageData)).Result(); err == nil {
 				moduleLogger.Debugf("%s", result)
->>>>>>> 16c80e62
 				for k, v := range result {
 					fields[k] = v
 				}
@@ -192,11 +143,7 @@
 		tm := time.Now().UTC()
 
 		if c.isTestOnce() {
-<<<<<<< HEAD
-			data, err := io.MakeMetric(inputName, tags, fields, tm)
-=======
 			data, err := io.MakeMetric("HOST", tags, fields, tm)
->>>>>>> 16c80e62
 			if err != nil {
 				moduleLogger.Errorf("%s", err)
 				c.testError = err
@@ -209,27 +156,16 @@
 			}
 			return
 		} else if c.isDebug() {
-<<<<<<< HEAD
-			data, _ := io.MakeMetric(inputName, tags, fields, tm)
-			fmt.Printf("%s\n", string(data))
-		} else {
-			io.NamedFeedEx(inputName, io.Object, inputName, tags, fields, tm)
-=======
 			data, _ := io.MakeMetric("HOST", tags, fields, tm)
 			fmt.Printf("%s\n", string(data))
 		} else {
 			io.NamedFeedEx(InputName, io.Object, "HOST", tags, fields, tm)
->>>>>>> 16c80e62
 		}
 
 		datakit.SleepContext(c.ctx, c.Interval.Duration)
 	}
 }
 
-<<<<<<< HEAD
-func newInput() *objCollector {
-	o := &objCollector{}
-=======
 func (c *objCollector) getPipeline() *pipeline.Pipeline {
 
 	fname := c.Pipeline
@@ -249,18 +185,12 @@
 func newInput(mode string) *objCollector {
 	o := &objCollector{}
 	o.mode = mode
->>>>>>> 16c80e62
 	o.ctx, o.cancelFun = context.WithCancel(context.Background())
 	return o
 }
 
 func init() {
-<<<<<<< HEAD
-	inputs.Add(inputName, func() inputs.Input {
-		return newInput()
-=======
 	inputs.Add(InputName, func() inputs.Input {
 		return newInput("")
->>>>>>> 16c80e62
 	})
 }