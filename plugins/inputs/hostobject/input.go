--- conflicted
+++ resolved
@@ -248,24 +248,6 @@
 		ipt.collectData.tags[k] = v
 	}
 
-<<<<<<< HEAD
-	if ipt.p != nil {
-		if result, err := ipt.p.Run(string(messageData), hostObjMeasurementName); err == nil &&
-			result != nil && !result.IsDropped() {
-			for k, v := range result.GetFields() {
-				ipt.collectData.fields[k] = v
-			}
-			for k, v := range result.GetTags() {
-				ipt.collectData.tags[k] = v
-			}
-			// ipt.collectData.tags
-		} else {
-			l.Debug("pipeline error: %s, ignored", err)
-		}
-	}
-
-=======
->>>>>>> 59531778
 	return nil
 }
 
