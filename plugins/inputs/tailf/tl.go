package tailf

import (
	"bytes"
	"fmt"
	"os"
	"reflect"
	"strings"
	"time"

	"github.com/hpcloud/tail"

	"gitlab.jiagouyun.com/cloudcare-tools/datakit"
	"gitlab.jiagouyun.com/cloudcare-tools/datakit/io"
	"gitlab.jiagouyun.com/cloudcare-tools/datakit/pipeline"
)

const (
	pipelineTimeField = "time"
	maxFieldsLength   = 32 * 1024 // 32KiB
)

type tailer struct {
	tf *Tailf

	filename string
	source   string
	tags     map[string]string

	tail *tail.Tail
	pipe *pipeline.Pipeline

	textLine    bytes.Buffer
	tailerOpen  bool
	channelOpen bool
}

func newTailer(tl *Tailf, filename string) *tailer {
	t := tailer{tf: tl, filename: filename, source: tl.Source}

	t.tags = func() map[string]string {
		var m = make(map[string]string)

		for k, v := range tl.Tags {
			m[k] = v
		}

		if _, ok := m["filename"]; !ok {
			m["filename"] = filename
		}
		return m
	}()

	t.tailerOpen = true
	t.channelOpen = true

	return &t
}

func (t *tailer) run() {
	var err error

	t.tail, err = tail.TailFile(t.filename, t.tf.tailerConf)
	if err != nil {
		t.tf.log.Error("failed of build tailer, err:%s", err)
		return
	}
	defer t.tail.Cleanup()

	if t.tf.Pipeline != "" {
		t.pipe, err = pipeline.NewPipelineFromFile(t.tf.Pipeline)
		if err != nil {
			t.tf.log.Error("failed of pipeline, err:%s", err)
			return
		}
	}

	t.receiver()
}

func (t *tailer) receiver() {
	ticker := time.NewTicker(checkFileExistInterval)
	defer ticker.Stop()

	var line *tail.Line

	for {
		line = nil

		select {
		case <-datakit.Exit.Wait():
			t.tf.log.Debugf("Tailing source:%s, file %s is ending", t.source, t.filename)
			return

		case line, t.tailerOpen = <-t.tail.Lines:
			if !t.tailerOpen {
				t.channelOpen = false
			}

			if line != nil {
				t.tf.log.Debugf("get %d bytes from %s.%s", len(line.Text), t.source, t.filename)
			}

		case <-ticker.C:
			_, statErr := os.Lstat(t.filename)
			if os.IsNotExist(statErr) {
				t.tf.log.Warnf("check file %s is not exist", t.filename)
				return
			}
		}

		text, status := t.multiline(line)
		switch status {
		case _return:
			return
		case _continue:
			continue
		case _next:
			//pass
		}

		var err error

		text, err = t.decode(text)
		if err != nil {
			t.tf.log.Errorf("decode error, %s", err)
			continue
		}

		var fields = make(map[string]interface{})

		if t.pipe != nil {
			fields, err = t.pipe.Run(text).Result()
			if err != nil {
				// 当pipe.Run() err不为空时，fields含有message字段
				// 等同于fields["message"] = text
				t.tf.log.Errorf("run pipeline error, %s", err)
			}
		} else {
			fields["message"] = text
		}

		ts, err := takeTime(fields)
		if err != nil {
			ts = time.Now()
			t.tf.log.Errorf("%s", err)
		}

		if err := checkFieldsLength(fields, maxFieldsLength); err != nil {
			// 只有在碰到非 message 字段，且长度超过最大限制时才会返回 error
			// 防止通过 pipeline 添加巨长字段的恶意行为
			t.tf.log.Error(err)
			continue
		}

		addStatus(fields)

<<<<<<< HEAD
		// use t.source as input-name, make it more distinguishable for multiple tailf instances
		if err := io.NamedFeedEx(t.source, io.Logging, t.source, t.tags, fields, ts); err != nil {
=======
		if err := io.HighFreqFeedEx(inputName, io.Logging, t.source, t.tags, fields, ts); err != nil {
>>>>>>> 2c7ce2f1
			t.tf.log.Error(err)
		}
	}
}

type multilineStatus int

const (
	// tail channel 关闭，执行 return
	_return multilineStatus = iota
	// multiline 判断数据为多行，将数据存入缓存，继续读取下一行
	_continue
	// multiline 判断多行数据结束，将缓存中的数据放出，继续执行后续处理
	_next
)

func (t *tailer) multiline(line *tail.Line) (text string, status multilineStatus) {
	if line != nil {
		text = strings.TrimRight(line.Text, "\r")

		if t.tf.multiline.IsEnabled() {
			if text = t.tf.multiline.ProcessLine(text, &t.textLine); text == "" {
				status = _continue
				return
			}
		}
	}

	if line == nil || !t.channelOpen || !t.tailerOpen {
		if text += t.tf.multiline.Flush(&t.textLine); text == "" {
			if !t.channelOpen {
				status = _return
				t.tf.log.Warnf("Tailing %s data channel is closed", t.filename)
				return
			}

			status = _continue
			return
		}
	}

	if line != nil && line.Err != nil {
		t.tf.log.Errorf("Tailing %q: %s", t.filename, line.Err.Error())
		status = _continue
		return
	}

	status = _next
	return
}

func (t *tailer) decode(text string) (str string, err error) {
	return t.tf.decoder.String(text)
}

func takeTime(fields map[string]interface{}) (ts time.Time, err error) {
	// time should be nano-second
	if v, ok := fields[pipelineTimeField]; ok {
		nanots, ok := v.(int64)
		if !ok {
			err = fmt.Errorf("invalid filed `%s: %v', should be nano-second, but got `%s'",
				pipelineTimeField, v, reflect.TypeOf(v).String())
			return
		}

		ts = time.Unix(nanots/int64(time.Second), nanots%int64(time.Second))
		delete(fields, pipelineTimeField)
	} else {
		ts = time.Now()
	}

	return
}

func checkFieldsLength(fields map[string]interface{}, maxlength int) error {
	for k, v := range fields {
		switch vv := v.(type) {
		// FIXME:
		// need  "case []byte" ?
		case string:
			if len(vv) <= maxlength {
				continue
			}
			if k == "message" {
				fields[k] = vv[:maxlength]
			} else {
				return fmt.Errorf("fields: %s, length=%d, out of maximum length", k, len(vv))
			}
		default:
			// nil
		}
	}
	return nil
}

var statusMap = map[string]string{
	"f":        "emerg",
	"emerg":    "emerg",
	"a":        "alert",
	"alert":    "alert",
	"c":        "critical",
	"critical": "critical",
	"e":        "error",
	"error":    "error",
	"w":        "warning",
	"warning":  "warning",
	"i":        "info",
	"info":     "info",
	"d":        "debug",
	"trace":    "debug",
	"verbose":  "debug",
	"debug":    "debug",
	"o":        "OK",
	"s":        "OK",
	"ok":       "OK",
}

func addStatus(fields map[string]interface{}) {
	// map 有 "status" 字段
	statusField, ok := fields["status"]
	if !ok {
		fields["status"] = "info"
		return
	}
	// "status" 类型必须是 string
	statusStr, ok := statusField.(string)
	if !ok {
		fields["status"] = "info"
		return
	}

	// 查询 statusMap 枚举表并替换
	if v, ok := statusMap[strings.ToLower(statusStr)]; !ok {
		fields["status"] = "info"
	} else {
		fields["status"] = v
	}
}<|MERGE_RESOLUTION|>--- conflicted
+++ resolved
@@ -155,12 +155,8 @@
 
 		addStatus(fields)
 
-<<<<<<< HEAD
 		// use t.source as input-name, make it more distinguishable for multiple tailf instances
-		if err := io.NamedFeedEx(t.source, io.Logging, t.source, t.tags, fields, ts); err != nil {
-=======
 		if err := io.HighFreqFeedEx(inputName, io.Logging, t.source, t.tags, fields, ts); err != nil {
->>>>>>> 2c7ce2f1
 			t.tf.log.Error(err)
 		}
 	}
