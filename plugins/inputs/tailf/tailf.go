// +build !solaris

package tailf

import (
	"bytes"
	"fmt"
	"os"
	"strings"
	"sync"
	"time"

	"github.com/hpcloud/tail"

	"gitlab.jiagouyun.com/cloudcare-tools/cliutils/logger"
	"gitlab.jiagouyun.com/cloudcare-tools/datakit"
	"gitlab.jiagouyun.com/cloudcare-tools/datakit/io"
	"gitlab.jiagouyun.com/cloudcare-tools/datakit/plugins/inputs"
)

const (
	inputName = "tailf"

	sampleCfg = `
[[inputs.tailf]]
    # glob logfiles
    # required
    logfiles = ["/usr/local/cloudcare/dataflux/datakit/*.txt"]

    # glob filteer
    ignore = [""]

    # read file from beginning
    # if from_begin was false, off auto discovery file
    from_beginning = false

    # required
    source = ""

    # [inputs.tailf.tags]
    # tags1 = "value1"
`

	updateFileListInterval   = time.Second * 3
	checkFileIsExistInterval = time.Minute * 20
	metricsFeedInterval      = time.Second * 5
	metricsFeedCount         = 10
)

var l = logger.DefaultSLogger(inputName)

type Tailf struct {
	LogFiles      []string          `toml:"logfiles"`
	Ignore        []string          `toml:"ignore"`
	FromBeginning bool              `toml:"from_beginning"`
	Source        string            `toml:"source"`
	Tags          map[string]string `toml:"tags"`

	tailerConf tail.Config

	runningFileList sync.Map
	wg              sync.WaitGroup
}

func init() {
	inputs.Add(inputName, func() inputs.Input {
		return &Tailf{
			Tags: make(map[string]string),
		}
	})
}

func (*Tailf) Catalog() string {
	return "log"
}

func (*Tailf) SampleConfig() string {
	return sampleCfg
}

func (*Tailf) Test() (result *inputs.TestResult, err error) {
	// 监听文件变更，无法进行测试
	result.Desc = "placeholder"
	return
}

func (t *Tailf) Run() {
	l = logger.SLogger(inputName)

	if t.initCfg() {
		return
	}

	l.Infof("tailf input started.")

	ticker := time.NewTicker(updateFileListInterval)
	defer ticker.Stop()

	for {
		select {
		case <-datakit.Exit.Wait():
			l.Infof("waiting for all tailers to exit")
			t.wg.Wait()
			l.Info("exit")
			return

		case <-ticker.C:
			fileList := getFileList(t.LogFiles, t.Ignore)
			for _, f := range fileList {
				if _, ok := t.runningFileList.Load(f); !ok {
					t.runningFileList.Store(f, nil)
					l.Debugf("start tail, %s", f)

					t.wg.Add(1)
					go t.startTail(f)
				} else {
					l.Debugf("file %s already tailing now", f)
				}
			}

			if t.FromBeginning {
				// off auto discovery file
				// ticker was unreachable
				ticker.Stop()
			}
		}
	}
}

<<<<<<< HEAD
func (t *Tailf) Test() (*inputs.TestResult, error) {
	// TODO
	return nil, nil
}

func (t *Tailf) loadcfg() bool {
=======
func (t *Tailf) initCfg() bool {
>>>>>>> f8d8d8f8
	for {
		select {
		case <-datakit.Exit.Wait():
			l.Info("exit")
			return true
		default:
			// nil
		}

		if err := t.loadCfg(); err != nil {
			l.Error(err)
			time.Sleep(time.Second)
		} else {
			break
		}
	}

	return false
}

func (t *Tailf) loadCfg() (err error) {
	if t.Source == "" {
		err = fmt.Errorf("source cannot be empty")
		return
	}

	var seek *tail.SeekInfo
	if !t.FromBeginning {
		seek = &tail.SeekInfo{
			Whence: 2, // seek is 2
			Offset: 0,
		}
	}

	t.tailerConf = tail.Config{
		ReOpen:    true,
		Follow:    true,
		Location:  seek,
		MustExist: true,
		Poll:      false, // default watch method is "inotify"
		Pipe:      false,
		Logger:    tail.DiscardingLogger,
	}
	t.runningFileList = sync.Map{}
	t.wg = sync.WaitGroup{}
	return
}

func (t *Tailf) startTail(file string) {
	defer t.wg.Done()

	err := t.getLines(file)
	// file is not exist or datakit exit
	if err == nil {
		t.runningFileList.Delete(file)
		l.Debugf("file %s is ending", file)
	}
}

func (t *Tailf) getLines(file string) error {
	tailer, err := tail.TailFile(file, t.tailerConf)
	if err != nil {
		l.Error("build tailer, %s", err)
		return err
	}
	defer tailer.Cleanup()

	tags := make(map[string]string)
	for k, v := range t.Tags {
		tags[k] = v
	}
	tags["filename"] = file

	var buffer bytes.Buffer
	count := 0

	feedTicker := time.NewTicker(metricsFeedInterval)
	defer feedTicker.Stop()

	checkTicker := time.NewTicker(checkFileIsExistInterval)
	defer checkTicker.Stop()

	for {
		select {
		case <-datakit.Exit.Wait():
			return nil

		case line := <-tailer.Lines:
			if line.Err != nil {
				l.Error("tailer lines, %s", err)
			}

			text := strings.TrimRight(line.Text, "\r")
			fields := map[string]interface{}{"__content": text}

			data, err := io.MakeMetric(t.Source, tags, fields, time.Now())
			if err != nil {
				l.Error(err)
				continue
			}

			buffer.Write(data)
			buffer.WriteString("\n")
			count++

			if count >= metricsFeedCount {
				if err := io.NamedFeed(buffer.Bytes(), io.Logging, inputName); err != nil {
					l.Error(err)
				}
				count = 0
				// not use buffer.Reset()
				buffer = bytes.Buffer{}
			}

		case <-feedTicker.C:
			if count > 0 {
				if err := io.NamedFeed(buffer.Bytes(), io.Logging, inputName); err != nil {
					l.Error(err)
				}
				count = 0
				buffer = bytes.Buffer{}
			}

		case <-checkTicker.C:
			_, statErr := os.Lstat(file)
			if os.IsNotExist(statErr) {
				l.Warnf("check file %s is not exist", file)
				return nil
			}
		}
	}
}<|MERGE_RESOLUTION|>--- conflicted
+++ resolved
@@ -127,16 +127,7 @@
 	}
 }
 
-<<<<<<< HEAD
-func (t *Tailf) Test() (*inputs.TestResult, error) {
-	// TODO
-	return nil, nil
-}
-
-func (t *Tailf) loadcfg() bool {
-=======
 func (t *Tailf) initCfg() bool {
->>>>>>> f8d8d8f8
 	for {
 		select {
 		case <-datakit.Exit.Wait():
