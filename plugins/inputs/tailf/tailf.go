--- conflicted
+++ resolved
@@ -11,6 +11,7 @@
 	"time"
 
 	"github.com/hpcloud/tail"
+	"gitlab.jiagouyun.com/cloudcare-tools/datakit/plugins/inputs"
 
 	"gitlab.jiagouyun.com/cloudcare-tools/cliutils/logger"
 	"gitlab.jiagouyun.com/cloudcare-tools/datakit"
@@ -36,17 +37,6 @@
 	wg              sync.WaitGroup
 }
 
-<<<<<<< HEAD
-func init() {
-	inputs.Add(inputName, func() inputs.Input {
-		return &Tailf{
-			Tags: make(map[string]string),
-		}
-	})
-}
-
-=======
->>>>>>> fd670bd5
 func (*Tailf) Catalog() string {
 	return "log"
 }
@@ -64,7 +54,7 @@
 func (t *Tailf) Run() {
 	l = logger.SLogger(inputName)
 
-	if t.initCfg() {
+	if t.loadcfg() {
 		return
 	}
 
@@ -96,13 +86,9 @@
 	}
 }
 
-<<<<<<< HEAD
-func (t *Tailf) initCfg() bool {
-=======
 func (t *Tailf) loadcfg() bool {
 	var err error
 
->>>>>>> fd670bd5
 	for {
 		select {
 		case <-datakit.Exit.Wait():
@@ -112,11 +98,6 @@
 			// nil
 		}
 
-<<<<<<< HEAD
-		if err := t.loadCfg(); err != nil {
-			l.Error(err)
-			time.Sleep(time.Second)
-=======
 		if t.Source == "" {
 			err = fmt.Errorf("tailf source cannot be empty")
 			goto label
@@ -128,7 +109,6 @@
 
 		if t.multiline, err = t.MultilineConfig.NewMultiline(); err != nil {
 			goto label
->>>>>>> fd670bd5
 		} else {
 			break
 		}
@@ -136,15 +116,6 @@
 	label:
 		l.Error(err)
 		time.Sleep(time.Second)
-	}
-
-	return false
-}
-
-func (t *Tailf) loadCfg() (err error) {
-	if t.Source == "" {
-		err = fmt.Errorf("source cannot be empty")
-		return
 	}
 
 	var seek *tail.SeekInfo
@@ -164,14 +135,8 @@
 		Pipe:      false,
 		Logger:    tail.DiscardingLogger,
 	}
-<<<<<<< HEAD
-	t.runningFileList = sync.Map{}
-	t.wg = sync.WaitGroup{}
-	return
-=======
 
 	return false
->>>>>>> fd670bd5
 }
 
 func (t *Tailf) tailNewFiles(file string) {
