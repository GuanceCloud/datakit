--- conflicted
+++ resolved
@@ -17,11 +17,7 @@
 }
 
 func (m elasticsearchMeasurement) LineProto() (*io.Point, error) {
-<<<<<<< HEAD
-	return io.MakeTypedPoint(m.name, datakit.Metric, m.tags, m.fields, m.ts)
-=======
 	return io.NewPoint(m.name, m.tags, m.fields, &io.PointOption{Time: m.ts, Category: datakit.Metric})
->>>>>>> 8e2975f8
 }
 
 func (m elasticsearchMeasurement) Info() *inputs.MeasurementInfo {
