--- conflicted
+++ resolved
@@ -133,13 +133,8 @@
   ## Use TLS but skip chain & host verification
   # insecure_skip_verify = false
 
-<<<<<<< HEAD
 # [inputs.elasticsearch.log]
   #	files = []
-=======
-[inputs.elasticsearch.log]
-  #  files = []
->>>>>>> bc858bab
   ## grok pipeline script path
   #  pipeline = "elasticsearch.p"
 
