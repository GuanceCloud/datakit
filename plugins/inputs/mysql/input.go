--- conflicted
+++ resolved
@@ -211,11 +211,8 @@
 	l = logger.SLogger("mysql")
 	i.initCfg()
 
-<<<<<<< HEAD
-=======
 	i.runLog("mysql.p")
 
->>>>>>> 9ddc629c
 	tick := time.NewTicker(i.IntervalDuration)
 	defer tick.Stop()
 
