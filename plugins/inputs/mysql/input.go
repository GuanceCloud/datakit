package mysql

import (
	"database/sql"
	"fmt"
	"path/filepath"
	"time"

	"github.com/go-sql-driver/mysql"

	"gitlab.jiagouyun.com/cloudcare-tools/cliutils/logger"
	"gitlab.jiagouyun.com/cloudcare-tools/datakit"
	"gitlab.jiagouyun.com/cloudcare-tools/datakit/io"
	"gitlab.jiagouyun.com/cloudcare-tools/datakit/plugins/inputs"
)

const (
	maxInterval = 15 * time.Minute
	minInterval = 10 * time.Second
)

var (
	inputName   = "mysql"
	catalogName = "db"
	l           = logger.DefaultSLogger("mysql")
)

type tls struct {
	TlsKey  string `toml:"tls_key"`
	TlsCert string `toml:"tls_cert"`
	TlsCA   string `toml:"tls_ca"`
}

type options struct {
	Replication             bool `toml:"replication"`
	GaleraCluster           bool `toml:"galera_cluster"`
	ExtraStatusMetrics      bool `toml:"extra_status_metrics"`
	ExtraInnodbMetrics      bool `toml:"extra_innodb_metrics"`
	DisableInnodbMetrics    bool `toml:"disable_innodb_metrics"`
	SchemaSizeMetrics       bool `toml:"schema_size_metrics"`
	ExtraPerformanceMetrics bool `toml:"extra_performance_metrics"`
}

type customQuery struct {
	sql    string   `toml:"sql"`
	metric string   `toml:"metric"`
	tags   []string `toml:"tags"`
	fields []string `toml:"fields"`
}

type Input struct {
	Host string `toml:"host"`
	Port int    `toml:"port"`
	User string `toml:"user"`
	Pass string `toml:"pass"`
	Sock string `toml:"sock"`

	Charset string `toml:"charset"`

	Timeout         string        `toml:"connect_timeout"`
	timeoutDuration time.Duration `toml:"-"`

	Tls *tls `toml:"tls"`

	Service  string `toml:"service"`
	Interval datakit.Duration

	Tags map[string]string `toml:"tags"`

	options *options             `toml:"options"`
	Query   []*customQuery       `toml:"custom_queries"`
	Addr    string               `toml:"-"`
	InnoDB  bool                 `toml:"innodb"`
	Log     *inputs.TailerOption `toml:"log"`

	start      time.Time                `toml:"-"`
	db         *sql.DB                  `toml:"-"`
	response   []map[string]interface{} `toml:"-"`
	tailer     *inputs.Tailer           `toml:"-"`
	err        error
	collectors []func() ([]inputs.Measurement, error) `toml:"-"`
}

func (i *Input) getDsnString() string {
	cfg := mysql.Config{
		AllowNativePasswords: true,
		CheckConnLiveness:    true,
		User:                 i.User,
		Passwd:               i.Pass,
	}

	// set addr
	if i.Sock != "" {
		cfg.Net = "unix"
		cfg.Addr = i.Sock
	} else {
		addr := fmt.Sprintf("%s:%d", i.Host, i.Port)
		cfg.Net = "tcp"
		cfg.Addr = addr
	}
	i.Addr = cfg.Addr

	// set timeout
	if i.timeoutDuration != 0 {
		cfg.Timeout = i.timeoutDuration
	}

	// set Charset
	if i.Charset != "" {
		cfg.Params["charset"] = i.Charset
	}

	// tls (todo)
	return cfg.FormatDSN()
}

func (i *Input) PipelineConfig() map[string]string {
	pipelineMap := map[string]string{
		"mysql": pipelineCfg,
	}
	return pipelineMap
}

func (i *Input) initCfg() error {
	dsnStr := i.getDsnString()
<<<<<<< HEAD
	l.Debugf("db build dsn connect str %s", dsnStr)
=======
>>>>>>> 7ba06cd0

	db, err := sql.Open("mysql", dsnStr)
	if err != nil {
		l.Errorf("sql.Open(): %s", err.Error())
		return err
	} else {
		i.db = db
	}

	i.globalTag()
	return nil
}

func (i *Input) globalTag() {
	i.Tags["server"] = i.Addr
	i.Tags["service_name"] = i.Service
}

func (i *Input) Collect() error {
	for _, f := range i.collectors {
		if ms, err := f(); err != nil {
			io.FeedLastError(inputName, err.Error())
		} else {
			if len(ms) > 0 {
				if err := inputs.FeedMeasurement(inputName,
					datakit.Metric,
					ms,
					&io.Option{CollectCost: time.Since(i.start)}); err != nil {
					l.Error(err)
				}
			}
		}
	}

	return nil
}

// 获取base指标
func (i *Input) collectBaseMeasurement() ([]inputs.Measurement, error) {
	m := &baseMeasurement{
		i:       i,
		resData: make(map[string]interface{}),
		tags:    make(map[string]string),
		fields:  make(map[string]interface{}),
	}

	m.name = "mysql"
	for key, value := range i.Tags {
		m.tags[key] = value
	}

	if err := m.getStatus(); err != nil {
		return nil, err
	}

	if err := m.getVariables(); err != nil {
		return nil, err
	}

	// 如果没有打开 bin-log，这里可能报错：Error 1381: You are not using binary logging
	// 不过忽略这一错误
	// TODO: if-bin-log-enabled
	if m.resData["log_bin"] == "ON" || m.resData["log_bin"] == "on" {
		_ = m.getLogStats()
	}

	if err := m.submit(); err == nil {
		if len(m.fields) > 0 {
			return []inputs.Measurement{m}, nil
		}
	}

	return nil, nil
}

// 获取innodb指标
func (i *Input) collectInnodbMeasurement() ([]inputs.Measurement, error) {
	return i.getInnodb()
}

// 获取schema指标
func (i *Input) collectSchemaMeasurement() ([]inputs.Measurement, error) {
	x, err := i.getSchemaSize()
	if err != nil {
		return nil, err
	}

	y, err := i.getQueryExecTimePerSchema()
	if err != nil {
		return nil, err
	}

	return append(x, y...), nil
}

func (i *Input) runLog(defaultPile string) error {

	if len(i.Log.Files) == 0 {
		return nil
	}

	if i.Log != nil {
		pfile := defaultPile
		if i.Log.Pipeline != "" {
			pfile = i.Log.Pipeline
		}

		i.Log.Service = i.Service
		i.Log.Pipeline = filepath.Join(datakit.PipelineDir, pfile)

		i.Log.Source = inputName
		i.Log.Tags = make(map[string]string)
		for k, v := range i.Tags {
			i.Log.Tags[k] = v
		}
		tailer, err := inputs.NewTailer(i.Log)
		if err != nil {
			l.Errorf("init tailf err:%s", err.Error())
			return err
		}
		i.tailer = tailer

		go tailer.Run()
	}

	return nil
}

func (i *Input) Run() {
	l = logger.SLogger("mysql")
	i.Interval.Duration = datakit.ProtectedInterval(minInterval, maxInterval, i.Interval.Duration)

	for { // try until init OK
		if err := i.initCfg(); err != nil {
			io.FeedLastError(inputName, err.Error())
			time.Sleep(time.Second)
		} else {
			break
		}
	}

	if err := i.runLog("mysql.p"); err != nil {
		io.FeedLastError(inputName, err.Error())
	}

	tick := time.NewTicker(i.Interval.Duration)
	defer tick.Stop()

	i.collectors = []func() ([]inputs.Measurement, error){
		i.collectBaseMeasurement,
		i.collectSchemaMeasurement,
		i.customSchemaMeasurement,
	}

	if i.InnoDB {
		i.collectors = append(i.collectors, i.collectInnodbMeasurement)
	}

	for {
		select {
		case <-tick.C:
			l.Debugf("mysql input gathering...")
			i.start = time.Now()
<<<<<<< HEAD

			i.Collect()

=======
			i.Collect()
>>>>>>> 7ba06cd0
		case <-datakit.Exit.Wait():
			if i.tailer != nil {
				i.tailer.Close()
				l.Info("mysql log exit")
			}
			l.Info("mysql exit")
			return
		}
	}
}

func (i *Input) Catalog() string { return catalogName }

func (i *Input) SampleConfig() string { return configSample }

func (i *Input) SampleMeasurement() []inputs.Measurement {
	return []inputs.Measurement{
		&baseMeasurement{},
		&schemaMeasurement{},
		&innodbMeasurement{},
	}
}

func (i *Input) AvailableArchs() []string {
	return datakit.AllArch
}

func init() {
	inputs.Add(inputName, func() inputs.Input {
		return &Input{}
	})
}<|MERGE_RESOLUTION|>--- conflicted
+++ resolved
@@ -123,10 +123,6 @@
 
 func (i *Input) initCfg() error {
 	dsnStr := i.getDsnString()
-<<<<<<< HEAD
-	l.Debugf("db build dsn connect str %s", dsnStr)
-=======
->>>>>>> 7ba06cd0
 
 	db, err := sql.Open("mysql", dsnStr)
 	if err != nil {
@@ -290,13 +286,7 @@
 		case <-tick.C:
 			l.Debugf("mysql input gathering...")
 			i.start = time.Now()
-<<<<<<< HEAD
-
 			i.Collect()
-
-=======
-			i.Collect()
->>>>>>> 7ba06cd0
 		case <-datakit.Exit.Wait():
 			if i.tailer != nil {
 				i.tailer.Close()
