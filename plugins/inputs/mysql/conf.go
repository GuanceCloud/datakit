package mysql

const (
	configSample = `
[[inputs.mysql]]
    host = "localhost"
    user = "datakit"
    pass = "<PASS>"
    port = 3306
    # sock = "<SOCK>"
    # charset = "utf8"

    ## @param connect_timeout - number - optional - default: 10
    # connect_timeout = 10

    ## Deprecated
    # service = "<SERVICE>"

    interval = "10s"

    ## @param inno_db
    innodb = true

    [inputs.mysql.log]
    ## required, glob logfiles
    #files = ["/var/log/mysql/*.log"]

    ## glob filteer
    #ignore = [""]

    ## optional encodings:
    ##    "utf-8", "utf-16le", "utf-16le", "gbk", "gb18030" or ""
    #character_encoding = ""

    ## The pattern should be a regexp. Note the use of '''this regexp'''
    ## regexp link: https://golang.org/pkg/regexp/syntax/#hdr-Syntax
    #match = '''^(# Time|\d{4}-\d{2}-\d{2}|\d{6}\s+\d{2}:\d{2}:\d{2}).*'''

    ## grok pipeline script path
    #pipeline = "mysql.p"

    # [[inputs.mysql.custom_queries]]
    #     sql = "SELECT foo, COUNT(*) FROM table.events GROUP BY foo"
    #     metric = "xxxx"
    #     tagKeys = ["column1", "column1"]
    #     fieldKeys = ["column3", "column1"]

    [inputs.mysql.tags]
<<<<<<< HEAD
    # some_tag = "some_value"
    # more_tag = "some_other_value"
=======
        # service = "MySQL"
        # some_tag = "some_value"
        # more_tag = "some_other_value"
>>>>>>> 58eaf5bb
`

	rdsPipelineCfg = `
grok(_, "%{TIMESTAMP_ISO8601:time}\\s+%{INT:thread_id}\\s+%{WORD:operation}\\s+%{GREEDYDATA:raw_query}")
grok(_, "%{TIMESTAMP_ISO8601:time} %{INT:thread_id} \\[%{NOTSPACE:status}\\] %{GREEDYDATA:msg}")

add_pattern("date2", "%{YEAR}%{MONTHNUM2}%{MONTHDAY} %{TIME}")
grok(_, "%{date2:time} \\s+(InnoDB:|\\[%{NOTSPACE:status}\\])\\s+%{GREEDYDATA:msg}")

add_pattern("timeline", "# Time: %{TIMESTAMP_ISO8601:time}")
add_pattern("userline", "# User@Host: %{GREEDYDATA}\\[(%{NOTSPACE:db_ip})?\\]%{GREEDYDATA}")
add_pattern("kvline01", "# Query_time: %{NUMBER:query_time}\\s+Lock_time: %{NUMBER:lock_time}\\s+Rows_sent: %{INT:rows_sent}\\s+Rows_examined: %{INT:rows_examined}")

add_pattern("kvline02", "# Thread_id: %{GREEDYDATA}")
add_pattern("kvline03", "# Bytes_sent: %{GREEDYDATA}")

# multi-line SQLs
add_pattern("sqls", "(?s)(.*)")

grok(_, "%{timeline}\\n%{userline}\\n%{kvline01}(\\n)?(%{kvline02})?(\\n)?(%{kvline03})?\\n%{sqls:db_slow_statement}")

cast(thread_id, "int")
cast(query_id, "int")
cast(rows_sent, "int")
cast(rows_examined, "int")

cast(bytes_sent, "int")
cast(bytes_received, "int")
cast(killed, "int")
cast(errno, "int")
cast(query_timestamp, "int")
cast(query_time, "float")
cast(lock_time, "float")

nullif(thread_id, 0)
nullif(db_host, "")
nullif(killed, 0)
nullif(bytes_sent, 0)
nullif(bytes_received, 0)
nullif(errno, 0)

default_time(time)
`

	pipelineCfg = `
grok(_, "%{TIMESTAMP_ISO8601:time}\\s+%{INT:thread_id}\\s+%{WORD:operation}\\s+%{GREEDYDATA:raw_query}")
grok(_, "%{TIMESTAMP_ISO8601:time} %{INT:thread_id} \\[%{NOTSPACE:status}\\] %{GREEDYDATA:msg}")

add_pattern("date2", "%{YEAR}%{MONTHNUM2}%{MONTHDAY} %{TIME}")
grok(_, "%{date2:time} \\s+(InnoDB:|\\[%{NOTSPACE:status}\\])\\s+%{GREEDYDATA:msg}")

add_pattern("timeline", "# Time: %{TIMESTAMP_ISO8601:time}")
add_pattern("userline", "# User@Host: %{NOTSPACE:db_user}\\s+@\\s(%{NOTSPACE:db_host})?(\\s+)?\\[(%{NOTSPACE:db_ip})?\\](\\s+Id:\\s+%{INT:query_id})?")
add_pattern("kvline01", "# Query_time: %{NUMBER:query_time}\\s+Lock_time: %{NUMBER:lock_time}\\s+Rows_sent: %{INT:rows_sent}\\s+Rows_examined: %{INT:rows_examined}")

add_pattern("kvline02", "# Thread_id: %{INT:thread_id}\\s+Killed: %{INT:killed}\\s+Errno: %{INT:errno}")
add_pattern("kvline03", "# Bytes_sent: %{INT:bytes_sent}\\s+Bytes_received: %{INT:bytes_received}")

# multi-line SQLs
add_pattern("sqls", "(?s)(.*)")

grok(_, "%{timeline}\\n%{userline}\\n%{kvline01}(\\n)?(%{kvline02})?(\\n)?(%{kvline03})?\\n%{sqls:db_slow_statement}")

cast(thread_id, "int")
cast(query_id, "int")
cast(rows_sent, "int")
cast(rows_examined, "int")

cast(bytes_sent, "int")
cast(bytes_received, "int")
cast(killed, "int")
cast(errno, "int")
cast(query_timestamp, "int")
cast(query_time, "float")
cast(lock_time, "float")

nullif(thread_id, 0)
nullif(db_host, "")
nullif(killed, 0)
nullif(bytes_sent, 0)
nullif(bytes_received, 0)
nullif(errno, 0)

default_time(time)
`
)<|MERGE_RESOLUTION|>--- conflicted
+++ resolved
@@ -46,14 +46,9 @@
     #     fieldKeys = ["column3", "column1"]
 
     [inputs.mysql.tags]
-<<<<<<< HEAD
-    # some_tag = "some_value"
-    # more_tag = "some_other_value"
-=======
         # service = "MySQL"
         # some_tag = "some_value"
         # more_tag = "some_other_value"
->>>>>>> 58eaf5bb
 `
 
 	rdsPipelineCfg = `
