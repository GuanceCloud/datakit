// Unless explicitly stated otherwise all files in this repository are licensed
// under the MIT License.
// This product includes software developed at Guance Cloud (https://www.guance.com/).
// Copyright 2021-present Guance, Inc.

package mysql

import (
	"time"

	"github.com/spf13/cast"
	"gitlab.jiagouyun.com/cloudcare-tools/datakit/io"
	"gitlab.jiagouyun.com/cloudcare-tools/datakit/plugins/inputs"
)

// metric build line proto

func (i *Input) buildMysql() ([]*io.Point, error) {
	m := &baseMeasurement{
		i:       i,
		resData: make(map[string]interface{}),
		tags:    make(map[string]string),
		fields:  make(map[string]interface{}),
	}

	m.name = "mysql"
	for key, value := range i.Tags {
		m.tags[key] = value
	}

	for k, v := range i.globalStatus {
		m.resData[k] = v
	}
	for k, v := range i.globalVariables {
		m.resData[k] = v
	}
	if i.binLogOn {
		m.resData["Binlog_space_usage_bytes"] = i.binlog["Binlog_space_usage_bytes"]
	}

	metricInfo := m.Info()
	for key, item := range metricInfo.Fields {
		if value, ok := m.resData[key]; ok {
			val, err := Conv(value, item.(*inputs.FieldInfo).DataType)
			if err != nil {
				l.Errorf("buildMysql metric %v value %v parse error %v", key, value, err)
				return []*io.Point{}, err
			} else {
				m.fields[key] = val
			}
		}
	}

	if len(m.fields) > 0 {
		pts, err := inputs.GetPointsFromMeasurement([]inputs.Measurement{m})
		if err != nil {
			return []*io.Point{}, err
		}
		return pts, nil
	}

	return []*io.Point{}, nil
}

func (i *Input) buildMysqlSchema() ([]*io.Point, error) {
	ms := []inputs.Measurement{}

	// SchemaSize
	for k, v := range i.mSchemaSize {
		m := &schemaMeasurement{
			name:   "mysql_schema",
			tags:   make(map[string]string),
			fields: make(map[string]interface{}),
		}

		for key, value := range i.Tags {
			m.tags[key] = value
		}

		size := cast.ToFloat64(v)

		m.fields["schema_size"] = size
		m.tags["schema_name"] = k
		m.ts = time.Now()

		if len(m.fields) > 0 {
			ms = append(ms, m)
		}
	}

	for k, v := range i.mSchemaQueryExecTime {
		m := &schemaMeasurement{
			name:   "mysql_schema",
			tags:   make(map[string]string),
			fields: make(map[string]interface{}),
		}

		for key, value := range i.Tags {
			m.tags[key] = value
		}

		size := cast.ToInt64(v)

		m.fields["query_run_time_avg"] = size
		m.tags["schema_name"] = k
		m.ts = time.Now()

		if len(m.fields) > 0 {
			ms = append(ms, m)
		}
	}

	if len(ms) > 0 {
		pts, err := inputs.GetPointsFromMeasurement(ms)
		if err != nil {
			return []*io.Point{}, err
		}
		return pts, nil
	}

	return []*io.Point{}, nil
}

func (i *Input) buildMysqlInnodb() ([]*io.Point, error) {
	ms := []inputs.Measurement{}

	m := &innodbMeasurement{
		tags:   make(map[string]string),
		fields: make(map[string]interface{}),
	}

	m.name = "mysql_innodb"

	for key, value := range i.Tags {
		m.tags[key] = value
	}

	for k, v := range i.mInnodb {
		m.fields[k] = v
	}

	ms = append(ms, m)

	if len(ms) > 0 {
		pts, err := inputs.GetPointsFromMeasurement(ms)
		if err != nil {
			return []*io.Point{}, err
		}
		return pts, nil
	}
	return []*io.Point{}, nil
}

func (i *Input) buildMysqlTableSchema() ([]*io.Point, error) {
	ms := []inputs.Measurement{}

	for _, v := range i.mTableSchema {
		m := &tbMeasurement{
			tags:   make(map[string]string),
			fields: make(map[string]interface{}),
		}

		m.name = "mysql_table_schema"

		for key, value := range i.Tags {
			m.tags[key] = value
		}

		for kk, vv := range v {
			switch kk {
			case "table_schema", "table_name", "table_type", "engine", "version":
				if vvv, ok := vv.(string); ok {
					m.tags[kk] = vvv
				}
			case "table_rows", "data_length", "index_length", "data_free":
				m.fields[kk] = vv
			}
		}

		ms = append(ms, m)
	}

	if len(ms) > 0 {
		pts, err := inputs.GetPointsFromMeasurement(ms)
		if err != nil {
			return []*io.Point{}, err
		}
		return pts, nil
	}

	return []*io.Point{}, nil
}

func (i *Input) buildMysqlUserStatus() ([]*io.Point, error) {
	ms := []inputs.Measurement{}

	for user := range i.mUserStatusName {
		m := &userMeasurement{
			tags:   make(map[string]string),
			fields: make(map[string]interface{}),
		}

		m.name = "mysql_user_status"

		for key, value := range i.Tags {
			m.tags[key] = value
		}

		m.tags["user"] = user

		for k, v := range i.mUserStatusVariable[user] {
			m.fields[k] = v
		}

		if _, ok := i.mUserStatusConnection[user]["current_connect"]; ok {
			m.fields["current_connect"] = i.mUserStatusConnection[user]["current_connect"]
		}

		if _, ok := i.mUserStatusConnection[user]["total_connect"]; ok {
			m.fields["total_connect"] = i.mUserStatusConnection[user]["total_connect"]
		}

		if len(m.fields) == 0 {
			continue
		}

		ms = append(ms, m)
	}

	if len(ms) > 0 {
		pts, err := inputs.GetPointsFromMeasurement(ms)
		if err != nil {
			return []*io.Point{}, err
		}
		return pts, nil
	}
	return []*io.Point{}, nil
}

func (i *Input) buildMysqlDbmMetric() ([]*io.Point, error) {
	ms := []inputs.Measurement{}

	for _, row := range i.dbmMetricRows {
		m := &dbmStateMeasurement{
			name: "mysql_dbm_metric",
			tags: map[string]string{
				"service": "mysql",
				"host":    i.Host,
			},
			fields: make(map[string]interface{}),
		}

		if len(row.digestText) > 0 {
			m.fields["message"] = row.digestText
		}

		if len(row.digest) > 0 {
			m.tags["digest"] = row.digest
		}

		if len(row.schemaName) > 0 {
			m.tags["schema_name"] = row.schemaName
		}

		if len(row.querySignature) > 0 {
			m.tags["query_signature"] = row.querySignature
		}

		m.fields["count_star"] = row.countStar
		m.fields["sum_timer_wait"] = row.sumTimerWait
		m.fields["sum_lock_time"] = row.sumLockTime
		m.fields["sum_errors"] = row.sumErrors
		m.fields["sum_rows_affected"] = row.sumRowsAffected
		m.fields["sum_rows_sent"] = row.sumRowsSent
		m.fields["sum_rows_examined"] = row.sumRowsExamined
		m.fields["sum_select_scan"] = row.sumSelectScan
		m.fields["sum_select_full_join"] = row.sumSelectFullJoin
		m.fields["sum_no_index_used"] = row.sumNoIndexUsed
		m.fields["sum_no_good_index_used"] = row.sumNoGoodIndexUsed

		for key, value := range i.Tags {
			m.tags[key] = value
		}

		ms = append(ms, m)
	}

	if len(ms) > 0 {
		pts, err := inputs.GetPointsFromMeasurement(ms)
		if err != nil {
			return []*io.Point{}, err
		}
		return pts, nil
	}
	return []*io.Point{}, nil
}

func (i *Input) buildMysqlDbmSample() ([]*io.Point, error) {
	ms := []inputs.Measurement{}

	for _, plan := range i.dbmSamplePlans {
		tags := map[string]string{
<<<<<<< HEAD
			"service":           "mysql_dbm_sample",
=======
			"service":           "mysql",
			"host":              i.Host,
>>>>>>> d95df089
			"current_schema":    plan.currentSchema,
			"plan_definition":   plan.planDefinition,
			"plan_signature":    plan.planSignature,
			"query_signature":   plan.querySignature,
			"resource_hash":     plan.resourceHash,
			"digest_text":       plan.digestText,
			"query_truncated":   plan.queryTruncated,
			"network_client_ip": plan.networkClientIP,
			"digest":            plan.digest,
			"processlist_db":    plan.processlistDB,
			"processlist_user":  plan.processlistUser,
		}

		// append extra tags
		for key, value := range i.Tags {
			tags[key] = value
		}

		fields := map[string]interface{}{
			"timestamp":              plan.timestamp,
			"duration":               plan.duration,
			"lock_time_ns":           plan.lockTimeNs,
			"no_good_index_used":     plan.noGoodIndexUsed,
			"no_index_used":          plan.noIndexUsed,
			"rows_affected":          plan.rowsAffected,
			"rows_examined":          plan.rowsExamined,
			"rows_sent":              plan.rowsSent,
			"select_full_join":       plan.selectFullJoin,
			"select_full_range_join": plan.selectFullRangeJoin,
			"select_range":           plan.selectRange,
			"select_range_check":     plan.selectRangeCheck,
			"select_scan":            plan.selectScan,
			"sort_merge_passes":      plan.sortMergePasses,
			"sort_range":             plan.sortRange,
			"sort_rows":              plan.sortRows,
			"sort_scan":              plan.sortScan,
			"timer_wait_ns":          plan.duration,
			"message":                plan.digestText,
		}

		m := &dbmSampleMeasurement{
			name:   "mysql_dbm_sample",
			tags:   tags,
			fields: fields,
		}
		ms = append(ms, m)
	}

	if len(ms) > 0 {
		pts, err := inputs.GetPointsFromMeasurement(ms)
		if err != nil {
			return []*io.Point{}, err
		}
		return pts, nil
	}

	return []*io.Point{}, nil
}

func (i *Input) buildMysqlCustomQueries() ([]*io.Point, error) {
	ms := []inputs.Measurement{}

	for hs, items := range i.mCustomQueries {
		var qy *customQuery
		for _, v := range i.Query {
			if hs == v.md5Hash {
				qy = v
				break
			}
		}
		if qy == nil {
			continue
		}

		for _, item := range items {
			m := &customerMeasurement{
				name:   qy.metric,
				tags:   make(map[string]string),
				fields: make(map[string]interface{}),
			}

			for key, value := range i.Tags {
				m.tags[key] = value
			}

			if len(qy.tags) > 0 && len(qy.fields) == 0 {
				for _, tgKey := range qy.tags {
					if value, ok := item[tgKey]; ok {
						m.tags[tgKey] = cast.ToString(value)
						delete(item, tgKey)
					}
				}
				m.fields = item
			}

			if len(qy.tags) > 0 && len(qy.fields) > 0 {
				for _, tgKey := range qy.tags {
					if value, ok := item[tgKey]; ok {
						m.tags[tgKey] = cast.ToString(value)
						delete(item, tgKey)
					}
				}

				for _, fdKey := range qy.fields {
					if value, ok := item[fdKey]; ok {
						m.fields[fdKey] = value
					}
				}
			}

			if len(qy.tags) == 0 && len(qy.fields) == 0 {
				m.fields = item
			}
			m.ts = time.Now()

			if len(m.fields) > 0 {
				ms = append(ms, m)
			}
		}
	}

	if len(ms) > 0 {
		pts, err := inputs.GetPointsFromMeasurement(ms)
		if err != nil {
			return []*io.Point{}, err
		}
		return pts, nil
	}
	return []*io.Point{}, nil
}<|MERGE_RESOLUTION|>--- conflicted
+++ resolved
@@ -300,12 +300,8 @@
 
 	for _, plan := range i.dbmSamplePlans {
 		tags := map[string]string{
-<<<<<<< HEAD
-			"service":           "mysql_dbm_sample",
-=======
 			"service":           "mysql",
 			"host":              i.Host,
->>>>>>> d95df089
 			"current_schema":    plan.currentSchema,
 			"plan_definition":   plan.planDefinition,
 			"plan_signature":    plan.planSignature,
