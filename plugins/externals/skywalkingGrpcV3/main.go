package main

import (
	"bytes"
	"context"
	"encoding/base64"
	"encoding/json"
	"flag"
	"fmt"
	"io"
	"net"
	"path/filepath"
	"time"

	"github.com/influxdata/toml"
	"google.golang.org/grpc"

	"gitlab.jiagouyun.com/cloudcare-tools/cliutils/logger"
	"gitlab.jiagouyun.com/cloudcare-tools/datakit"
	dkio "gitlab.jiagouyun.com/cloudcare-tools/datakit/io"
	swV3 "gitlab.jiagouyun.com/cloudcare-tools/datakit/plugins/externals/skywalkingGrpcV3/v3"
	"gitlab.jiagouyun.com/cloudcare-tools/datakit/plugins/inputs/trace"
)

type SkywalkingServerV3 struct{}

type Skywalking struct {
	GrpcPort int32
	Tags     map[string]string
}

var (
	flagCfgStr    = flag.String("cfg", "", "toml config string")
	flagRPCServer = flag.String("rpc-server", "unix://"+datakit.GRPCDomainSock, "gRPC server")
	flagLog       = flag.String("log", filepath.Join(datakit.InstallDir, "externals", "skywalkingGrpcV3.log"), "log file")
	flagLogLevel  = flag.String("log-level", "info", "log file")

	l            *logger.Logger
	rpcCli       dkio.DataKitClient
	skywalkingV3 Skywalking
)

func main() {
	flag.Parse()

	cfgdata, err := base64.StdEncoding.DecodeString(*flagCfgStr)
	if err != nil {
		panic(err)
	}

	logger.SetGlobalRootLogger(*flagLog, *flagLogLevel, logger.OPT_ENC_CONSOLE|logger.OPT_SHORT_CALLER)
	l = logger.SLogger("skywalkingGrpcV3")
	l.Infof("log level: %s", *flagLogLevel)

	if err := toml.Unmarshal(cfgdata, &skywalkingV3); err != nil {
		l.Errorf("failed to parse toml `%s': %s", *flagCfgStr, err)
		return
	}

	l.Infof("gRPC dial %s...", *flagRPCServer)
	conn, err := grpc.Dial(*flagRPCServer, grpc.WithInsecure(), grpc.WithBlock(), grpc.WithTimeout(time.Second*5))
	if err != nil {
		l.Fatalf("connect RCP failed: %s", err)
	}

	l.Infof("gRPC connect %s ok", *flagRPCServer)
	defer conn.Close()

	rpcCli = dkio.NewDataKitClient(conn)

	skywalkingGrpcServRun(fmt.Sprintf(":%d", skywalkingV3.GrpcPort))
}

func debugMsgToGrpc() {
	ticker := time.NewTicker(10 * time.Second)
	defer ticker.Stop()
	for {
		select {
		case <-ticker.C:
			ctx, cancel := context.WithTimeout(context.Background(), time.Second)
			defer cancel()
			lines := [][]byte{}
			lines = append(lines, []byte("a,b=1 c=1.1,d=3"))
			lines = append(lines, []byte("aa,b=1 c=1.1,d=3"))
			r, err := rpcCli.Send(ctx, &dkio.Request{
				Lines:     bytes.Join(lines, []byte("\n")),
				Precision: "ns",
				Name:      "skywalkingGrpcV3",
				Io:        dkio.IoType_LOGGING,
			})
			if err != nil {
				l.Errorf("feed error: %s", err.Error())
			} else {
				l.Debugf("feed %d points, error: `%s'", r.GetPoints(), r.GetErr())
			}
		}
	}
}

func skywalkingGrpcServRun(addr string) {
	l.Infof("skywalking V3 gRPC starting...")

	rpcListener, err := net.Listen("tcp", addr)
	if err != nil {
		l.Errorf("start skywalking V3 gRPC server %s failed: %v", addr, err)
		return
	}

	l.Infof("start skywalking V3 gRPC server on %s ok", addr)

	rpcServer := grpc.NewServer()
	swV3.RegisterTraceSegmentReportServiceServer(rpcServer, &SkywalkingServerV3{})
	if err := rpcServer.Serve(rpcListener); err != nil {
		l.Error(err)
	}
}

func (s *SkywalkingServerV3) Collect(tsc swV3.TraceSegmentReportService_CollectServer) error {
	for {
		sgo, err := tsc.Recv()
		if err == io.EOF {
			return tsc.SendAndClose(&swV3.Commands{})
		}
		if err != nil {
			return err
		}
		err = skywalkGrpcToLineProto(sgo)
		if err != nil {
			return err
		}
	}
}

func skywalkGrpcToLineProto(sg *swV3.SegmentObject) error {
	var lines [][]byte
	for _, span := range sg.Spans {
		t := &trace.TraceAdapter{}

		t.Source = "skywalking"

		t.Duration = (span.EndTime - span.StartTime) * 1000
		t.TimestampUs = span.StartTime * 1000
		js, err := json.Marshal(span)
		if err != nil {
			return err
		}
		t.Content = string(js)
		t.Class = "tracing"
		t.ServiceName = sg.Service
		t.OperationName = span.OperationName
		if span.SpanType == swV3.SpanType_Entry {
			if len(span.Refs) > 0 {
				t.ParentID = fmt.Sprintf("%s%d", span.Refs[0].ParentTraceSegmentId,
					span.Refs[0].ParentSpanId)
			}
		} else {
			t.ParentID = fmt.Sprintf("%s%d", sg.TraceSegmentId, span.ParentSpanId)
		}

		t.TraceID = sg.TraceId
		t.SpanID = fmt.Sprintf("%s%d", sg.TraceSegmentId, span.SpanId)
		if span.IsError {
			t.IsError = "true"
		}
		if span.SpanType == swV3.SpanType_Entry {
			t.SpanType = trace.SPAN_TYPE_ENTRY
		} else if span.SpanType == swV3.SpanType_Local {
			t.SpanType = trace.SPAN_TYPE_LOCAL
		} else {
			t.SpanType = trace.SPAN_TYPE_EXIT
		}
		t.EndPoint = span.Peer

		t.Tags = skywalkingV3.Tags
		pt, err := trace.BuildLineProto(t)
		if err != nil {
			l.Error(err)
			continue
		}
		lines = append(lines, pt)
		l.Debug(string(pt))
	}

	if len(lines) == 0 {
		return nil
	}

	ctx, cancel := context.WithTimeout(context.Background(), time.Second)
	defer cancel()
	r, err := rpcCli.Send(ctx, &dkio.Request{
		Lines:     bytes.Join(lines, []byte("\n")),
		Precision: "ns",
		Name:      "skywalkingGrpcV3",
		Io:        dkio.IoType_LOGGING,
	})
	if err != nil {
		l.Errorf("feed error: %s", err.Error())
		return err
	}
	l.Debugf("feed %d points, error: `%s'", r.GetPoints(), r.GetErr())
	return nil
<<<<<<< HEAD
}

//func (tAdpt *TraceAdapter) MkLineProto() ([]byte, error) {
//	tags := make(map[string]string)
//	fields := make(map[string]interface{})
//
//	tags["__class"]         = tAdpt.Class
//	tags["__operationName"] = tAdpt.OperationName
//	tags["__serviceName"]   = tAdpt.ServiceName
//	tags["__parentID"]      = tAdpt.ParentID
//	tags["__traceID"]       = tAdpt.TraceID
//	tags["__spanID"]        = tAdpt.SpanID
//
//	for tag, tagV := range tAdpt.Tags {
//		tags[tag] = tagV
//	}
//	if tAdpt.IsError == "true" {
//		tags["__isError"] = "true"
//	} else {
//		tags["__isError"] = "false"
//	}
//
//	if tAdpt.EndPoint != "" {
//		tags["__endpoint"] = tAdpt.EndPoint
//	} else {
//		tags["__endpoint"] = "null"
//	}
//
//	if tAdpt.SpanType != "" {
//		tags["__spanType"] = tAdpt.SpanType
//	} else {
//		tags["__spanType"] = SPAN_TYPE_ENTRY
//	}
//
//	fields["__duration"] = tAdpt.Duration
//	fields["__content"]  = tAdpt.Content
//
//	ts := time.Unix(tAdpt.TimestampUs/US_PER_SECOND, (tAdpt.TimestampUs%US_PER_SECOND)*1000)
//
//	pt, err := dkio.MakeMetric(tAdpt.Source, tags, fields, ts)
//	if err != nil {
//		return nil, fmt.Errorf("build metric err: %s", err)
//	}
//
//	lineProtoStr := string(pt)
//	l.Debugf(lineProtoStr)
//
//	return pt, nil
//}
=======
}
>>>>>>> 9234a3f8
<|MERGE_RESOLUTION|>--- conflicted
+++ resolved
@@ -199,56 +199,4 @@
 	}
 	l.Debugf("feed %d points, error: `%s'", r.GetPoints(), r.GetErr())
 	return nil
-<<<<<<< HEAD
-}
-
-//func (tAdpt *TraceAdapter) MkLineProto() ([]byte, error) {
-//	tags := make(map[string]string)
-//	fields := make(map[string]interface{})
-//
-//	tags["__class"]         = tAdpt.Class
-//	tags["__operationName"] = tAdpt.OperationName
-//	tags["__serviceName"]   = tAdpt.ServiceName
-//	tags["__parentID"]      = tAdpt.ParentID
-//	tags["__traceID"]       = tAdpt.TraceID
-//	tags["__spanID"]        = tAdpt.SpanID
-//
-//	for tag, tagV := range tAdpt.Tags {
-//		tags[tag] = tagV
-//	}
-//	if tAdpt.IsError == "true" {
-//		tags["__isError"] = "true"
-//	} else {
-//		tags["__isError"] = "false"
-//	}
-//
-//	if tAdpt.EndPoint != "" {
-//		tags["__endpoint"] = tAdpt.EndPoint
-//	} else {
-//		tags["__endpoint"] = "null"
-//	}
-//
-//	if tAdpt.SpanType != "" {
-//		tags["__spanType"] = tAdpt.SpanType
-//	} else {
-//		tags["__spanType"] = SPAN_TYPE_ENTRY
-//	}
-//
-//	fields["__duration"] = tAdpt.Duration
-//	fields["__content"]  = tAdpt.Content
-//
-//	ts := time.Unix(tAdpt.TimestampUs/US_PER_SECOND, (tAdpt.TimestampUs%US_PER_SECOND)*1000)
-//
-//	pt, err := dkio.MakeMetric(tAdpt.Source, tags, fields, ts)
-//	if err != nil {
-//		return nil, fmt.Errorf("build metric err: %s", err)
-//	}
-//
-//	lineProtoStr := string(pt)
-//	l.Debugf(lineProtoStr)
-//
-//	return pt, nil
-//}
-=======
-}
->>>>>>> 9234a3f8
+}