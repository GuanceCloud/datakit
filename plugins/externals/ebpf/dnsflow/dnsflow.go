//go:build (linux && amd64 && ebpf) || (linux && arm64 && ebpf)
// +build linux,amd64,ebpf linux,arm64,ebpf

package dnsflow

import (
	"context"
	"fmt"
	"net"
	"time"

	"github.com/google/gopacket/afpacket"
	"gitlab.jiagouyun.com/cloudcare-tools/cliutils/logger"
	"gitlab.jiagouyun.com/cloudcare-tools/datakit/io/point"
	dkout "gitlab.jiagouyun.com/cloudcare-tools/datakit/plugins/externals/ebpf/output"
)

const (
	srcNameM   = "dnsflow"
	DNSTIMEOUT = time.Second * 6
)

var l = logger.DefaultSLogger("ebpf")

func SetLogger(nl *logger.Logger) {
	l = nl
}

func NewDNSFlowTracer() *DNSFlowTracer {
	return &DNSFlowTracer{
		statsMap: map[DNSQAKey]DNSStats{},
		pInfoCh:  make(chan *DNSPacketInfo, 128),
	}
}

type DNSFlowTracer struct {
	statsMap map[DNSQAKey]DNSStats
	pInfoCh  chan *DNSPacketInfo
}

func (tracer *DNSFlowTracer) updateDNSStats(packetInfo *DNSPacketInfo, dnsRecord *DNSAnswerRecord) *DNSStats {
	stats, ok := tracer.statsMap[packetInfo.Key]

	if !ok {
		if !packetInfo.QR { // query
			tracer.statsMap[packetInfo.Key] = DNSStats{
				TS:        packetInfo.TS,
				Timeout:   false,
				Responded: false,
			}
		}
		return nil
	} else {
		if packetInfo.QR { // answer
			stats.Responded = true
			stats.RespTime = packetInfo.TS.Sub(stats.TS)
			stats.RCODE = packetInfo.RCODE
			stats.Timeout = false
			delete(tracer.statsMap, packetInfo.Key)
			if dnsRecord != nil && stats.RCODE == 0 {
				dnsRecord.addRecord(packetInfo)
			}
		} else {
			return nil
		}
	}

	return &stats
}

func (tracer *DNSFlowTracer) checkTimeoutDNSQuery() map[DNSQAKey]DNSStats {
	qaStats := map[DNSQAKey]DNSStats{}
	for k, v := range tracer.statsMap {
		if !v.Responded && time.Since(v.TS) > DNSTIMEOUT {
			v.Responded = true
			v.Timeout = true
			qaStats[k] = v
			delete(tracer.statsMap, k)
		}
	}
	return qaStats
}

func (tracer *DNSFlowTracer) readPacket(ctx context.Context, tp *afpacket.TPacket) {
	for {
		dnsParser := NewDNSParse()

		d, ci, err := tp.ZeroCopyReadPacketData()
		ts := ci.Timestamp
		if err != nil {
			continue
		}

		if err := dnsParser.DecodeLayers(d, &dnsParser.layers); err != nil {
			continue
		}

		pinfo, err := ReadPacketInfoFromDNSParser(ts, &dnsParser)
		if err != nil {
			continue
		}

		select {
		case <-ctx.Done():
			tp.Close()
			return
		case tracer.pInfoCh <- pinfo:
		default:
			l.Debug("pinfoCh full")
		}
	}
}

func (tracer *DNSFlowTracer) Run(ctx context.Context, tp *afpacket.TPacket, gTag map[string]string,
	dnsRecord *DNSAnswerRecord, feedAddr string,
) {
	mCh := make(chan []*point.Point)
	finishedStatsM := []*point.Point{}
	go tracer.readPacket(ctx, tp)
	go func() {
		t := time.NewTicker(time.Second * 30)
		for {
			select {
			case <-t.C:
				stats := tracer.checkTimeoutDNSQuery()
				for k, v := range stats {
					if pt, err := conv2M(k, v, gTag); err != nil {
						l.Error(err)
					} else {
						finishedStatsM = append(finishedStatsM, pt)
					}
				}
				collectData := finishedStatsM
				finishedStatsM = []*point.Point{}
				select {
				case mCh <- collectData:
				default:
					l.Warn("mCh full, drop data")
				}
			case pinfo := <-tracer.pInfoCh:
				serverIP := net.ParseIP(pinfo.Key.ServerIP)
				if serverIP == nil {
					continue
				} else if serverIP.IsLoopback() {
					continue
				}

				if stats := tracer.updateDNSStats(pinfo, dnsRecord); stats != nil {
					if pt, err := conv2M(pinfo.Key, *stats, gTag); err != nil {
						l.Error(err)
					} else {
						finishedStatsM = append(finishedStatsM, pt)
					}
				}
			case <-ctx.Done():
				return
			}
		}
	}()
	for {
		select {
		case <-ctx.Done():
			return
		case m := <-mCh:
			if len(m) == 0 {
				l.Debug("dnsflow: no data")
			} else if err := dkout.FeedMeasurement(feedAddr, m); err != nil {
				l.Error(err)
			}
		}
	}
}

func conv2M(key DNSQAKey, stats DNSStats, gTags map[string]string) (*point.Point, error) {
	mTags := map[string]string{}
	// ts:     stats.TS,

	for k, v := range gTags {
		mTags[k] = v
	}
	mTags["src_ip"] = key.ClientIP
	mTags["src_port"] = fmt.Sprintf("%d", key.ClientPort)
	mTags["dst_ip"] = key.ServerIP
	mTags["dst_port"] = fmt.Sprintf("%d", key.ServerPort)
	if key.IsUDP {
		mTags["transport"] = "udp"
	} else {
		mTags["transport"] = "tcp"
	}
	if key.IsV4 {
		mTags["family"] = "IPv4"
	} else {
		mTags["family"] = "IPv6"
	}
	mFields := map[string]interface{}{
		"timeout":   stats.Timeout,
		"rcode":     int64(stats.RCODE),
		"resp_time": stats.RespTime.Nanoseconds(),
	}

<<<<<<< HEAD
	return point.NewPoint(srcNameM, mTags, mFields, inputs.OptNetwork)
=======
	return point.NewPoint(srcNameM, mTags, mFields, point.NOpt())
>>>>>>> 0deb869c
}<|MERGE_RESOLUTION|>--- conflicted
+++ resolved
@@ -198,9 +198,5 @@
 		"resp_time": stats.RespTime.Nanoseconds(),
 	}
 
-<<<<<<< HEAD
-	return point.NewPoint(srcNameM, mTags, mFields, inputs.OptNetwork)
-=======
 	return point.NewPoint(srcNameM, mTags, mFields, point.NOpt())
->>>>>>> 0deb869c
 }