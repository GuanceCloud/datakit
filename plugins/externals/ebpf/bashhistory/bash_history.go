//go:build (linux && amd64 && ebpf) || (linux && arm64 && ebpf)
// +build linux,amd64,ebpf linux,arm64,ebpf

package bashhistory

import (
	"bytes"
	"context"
	"fmt"
	"math"
	"os"
	"os/user"
	"time"
	"unsafe"

	"github.com/DataDog/ebpf/manager"
	"gitlab.jiagouyun.com/cloudcare-tools/cliutils/logger"
	"gitlab.jiagouyun.com/cloudcare-tools/datakit"
	"gitlab.jiagouyun.com/cloudcare-tools/datakit/io/point"
	dkebpf "gitlab.jiagouyun.com/cloudcare-tools/datakit/plugins/externals/ebpf/c"
	dkout "gitlab.jiagouyun.com/cloudcare-tools/datakit/plugins/externals/ebpf/output"
	"gitlab.jiagouyun.com/cloudcare-tools/datakit/plugins/inputs"
	"golang.org/x/sys/unix"
)

// #include "../c/bash_history/bash_history.h"
import "C"

type BashEventC C.struct_bash_event

const srcNameM = "bash"

var (
	l = logger.DefaultSLogger(srcNameM)

	// regexpReadline  = regexp.MustCompile(`libreadline.so`)
	// sectionReadline = "uretprobe/readline"
)

func SetLogger(nl *logger.Logger) {
	l = nl
}

func NewBashManger(bashReadlineEventHandler func(cpu int, data []byte,
	perfmap *manager.PerfMap, manager *manager.Manager)) (*manager.Manager, error) {
	m := &manager.Manager{
		Probes: []*manager.Probe{
			{
				Section:    "uretprobe/readline",
				BinaryPath: "/bin/bash",
			},
		},
		PerfMaps: []*manager.PerfMap{
			{
				Map: manager.Map{
					Name: "bpfmap_bash_readline",
				},
				PerfMapOptions: manager.PerfMapOptions{
					PerfRingBufferSize: 32 * os.Getpagesize(),
					DataHandler:        bashReadlineEventHandler,
				},
			},
		},
	}
	mOpts := manager.Options{
		RLimit: &unix.Rlimit{
			Cur: math.MaxUint64,
			Max: math.MaxUint64,
		},
	}
	if buf, err := dkebpf.Asset("bash_history.o"); err != nil {
		return nil, err
	} else if err := m.InitWithOptions((bytes.NewReader(buf)), mOpts); err != nil {
		return nil, err
	}

	return m, nil
}

type BashTracer struct {
	ch     chan *point.Point
	stopCh chan struct{}
	gTags  map[string]string
}

func NewBashTracer() *BashTracer {
	return &BashTracer{
		ch:     make(chan *point.Point, 32),
		stopCh: make(chan struct{}),
	}
}

func (tracer *BashTracer) readlineCallBack(cpu int, data []byte,
	perfmap *manager.PerfMap, manager *manager.Manager) {
	eventC := (*BashEventC)(unsafe.Pointer(&data[0])) //nolint:gosec

	mTags := map[string]string{}

	for k, v := range tracer.gTags {
		if _, ok := mTags[k]; !ok {
			mTags[k] = v
		}
	}

	mFields := map[string]interface{}{}

	lineChar := (*(*[128]byte)(unsafe.Pointer(&eventC.line)))
	mFields["cmd"] = unix.ByteSliceToString(lineChar[:])

	u, err := user.LookupId(fmt.Sprintf("%d", int(eventC.uid_gid>>32)))
	if err != nil {
		l.Error(err)
	} else {
		mFields["user"] = u.Name
	}
	mFields["pid"] = fmt.Sprintf("%d", int(eventC.pid_tgid>>32))

	mFields["message"] = fmt.Sprintf("%s pid:`%s` user:`%s` cmd:`%s`",
		time.Now().Format(time.RFC3339), mFields["pid"], mFields["user"], mFields["cmd"])

<<<<<<< HEAD
	pt, err := point.NewPoint(srcNameM, mTags, mFields, inputs.OptNetwork)
=======
	pt, err := point.NewPoint(srcNameM, mTags, mFields, point.LOpt())
>>>>>>> 0deb869c
	if err != nil {
		l.Error(err)
		return
	}
	select {
	case <-tracer.stopCh:
	case tracer.ch <- pt:
	}
}

func (tracer *BashTracer) feedHandler(ctx context.Context, datakitPostURL string, interval time.Duration) {
	ticker := time.NewTicker(interval)
	cache := []*point.Point{}
	for {
		select {
		case <-ticker.C:
			if len(cache) > 0 {
				if err := dkout.FeedMeasurement(datakitPostURL, cache); err != nil {
					l.Error(err)
				}
				cache = make([]*point.Point, 0)
			}
		case pt := <-tracer.ch:
			cache = append(cache, pt)
			if len(cache) > 128 {
				if err := dkout.FeedMeasurement(datakitPostURL, cache); err != nil {
					l.Error(err)
				}
				cache = make([]*point.Point, 0)
			}
		case <-tracer.stopCh:
			return
		}
	}
}

func (tracer *BashTracer) Run(ctx context.Context, gTags map[string]string,
	datakitPostURL string, interval time.Duration) error {
	tracer.gTags = gTags

	go tracer.feedHandler(ctx, datakitPostURL, interval)

	bpfManger, err := NewBashManger(tracer.readlineCallBack)
	if err != nil {
		l.Error(err)
		return err
	}
	if err := bpfManger.Start(); err != nil {
		l.Error(err)
		return err
	}

	// rules := []sysmonitor.UprobeRegRule{
	// 	{
	// 		Re: regexpReadline,
	// 		Register: func(s string) error {
	// 			l.Info("AddHook: ", s)
	// 			if err := bpfManger.AddHook("", manager.Probe{
	// 				UID:        s,
	// 				Section:    sectionReadline,
	// 				BinaryPath: s,
	// 			}); err != nil {
	// 				l.Error(err)
	// 			}
	// 			return nil
	// 		},
	// 		UnRegister: func(s string) error {
	// 			l.Info("DetachHook: ", s)
	// 			if err := bpfManger.DetachHook(sectionReadline, s); err != nil {
	// 				l.Error(err)
	// 			}
	// 			return nil
	// 		},
	// 	},
	// }

	// r, err := sysmonitor.NewUprobeDyncLibRegister(rules)
	// if err != nil {
	// 	return err
	// }
	// r.ScanAndUpdate()
	// r.Monitor(ctx, time.Minute*1)

	go func() {
		<-ctx.Done()
		close(tracer.stopCh)
	}()
	return nil
}

type measurement struct {
	name   string
	tags   map[string]string
	fields map[string]interface{}
	ts     time.Time
}

func (m *measurement) LineProto() (*point.Point, error) {
	return point.NewPoint(m.name, m.tags, m.fields, &point.PointOption{Category: datakit.Logging, Time: m.ts})
}

func (m *measurement) Info() *inputs.MeasurementInfo {
	return nil
}<|MERGE_RESOLUTION|>--- conflicted
+++ resolved
@@ -118,11 +118,7 @@
 	mFields["message"] = fmt.Sprintf("%s pid:`%s` user:`%s` cmd:`%s`",
 		time.Now().Format(time.RFC3339), mFields["pid"], mFields["user"], mFields["cmd"])
 
-<<<<<<< HEAD
-	pt, err := point.NewPoint(srcNameM, mTags, mFields, inputs.OptNetwork)
-=======
 	pt, err := point.NewPoint(srcNameM, mTags, mFields, point.LOpt())
->>>>>>> 0deb869c
 	if err != nil {
 		l.Error(err)
 		return
