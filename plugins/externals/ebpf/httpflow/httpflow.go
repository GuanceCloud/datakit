--- conflicted
+++ resolved
@@ -334,11 +334,7 @@
 
 	mTags = dknetflow.AddK8sTags2Map(k8sNetInfo, srcIP, dstIP,
 		httpFinReq.ConnInfo.Sport, httpFinReq.ConnInfo.Dport, l4proto, mTags)
-<<<<<<< HEAD
-	return point.NewPoint(srcNameM, mTags, mFields, inputs.OptNetwork)
-=======
 	return point.NewPoint(srcNameM, mTags, mFields, point.NOpt())
->>>>>>> 0deb869c
 }
 
 func feed(url string, data []*HTTPReqFinishedInfo, tags map[string]string) error {
