// Unless explicitly stated otherwise all files in this repository are licensed
// under the MIT License.
// This product includes software developed at Guance Cloud (https://www.guance.com/).
// Copyright 2021-present Guance, Inc.

//go:build linux && amd64

package main

import (
	"bytes"
	"context"
	"database/sql"
	"encoding/json"
	"fmt"
	"io/ioutil"
	"net/http"
	"path/filepath"
	"reflect"
	"strconv"
	"strings"
	"sync"
	"time"

	_ "github.com/godror/godror"
	"github.com/jessevdk/go-flags"
	"gitlab.jiagouyun.com/cloudcare-tools/cliutils/logger"
	"gitlab.jiagouyun.com/cloudcare-tools/datakit"
	"gitlab.jiagouyun.com/cloudcare-tools/datakit/io/point"
<<<<<<< HEAD
	"gitlab.jiagouyun.com/cloudcare-tools/datakit/plugins/inputs"
=======
>>>>>>> 0deb869c
	"golang.org/x/net/context/ctxhttp"
)

type Option struct {
	Interval        string `long:"interval" description:"gather interval" default:"10s"`
	Metric          string `long:"metric-name" description:"gathered metric name" default:"oracle_monitor"`
	InstanceDesc    string `long:"instance-desc" description:"oracle description"`
	Host            string `long:"host" description:"oracle host"`
	Port            string `long:"port" description:"oracle port" default:"1521"`
	Username        string `long:"username" description:"oracle username"`
	Password        string `long:"password" description:"oracle password"`
	ServiceName     string `long:"service-name" description:"oracle service name"`
	Tags            string `long:"tags" description:"additional tags in 'a=b,c=d,...' format"`
	DatakitHTTPPort int    `long:"datakit-http-port" description:"DataKit HTTP server port" default:"9529"`

	Log      string   `long:"log" description:"log path"`
	LogLevel string   `long:"log-level" description:"log file" default:"info"`
	Query    []string `long:"query" description:"custom query array"`
}

var (
	opt            Option
	l              *logger.Logger
	datakitPostURL = ""
)

type monitor struct {
	metric      string
	interval    string
	user        string
	password    string
	desc        string
	host        string
	port        string
	serviceName string
	tags        map[string]string

	db               *sql.DB
	intervalDuration time.Duration
}

func buildMonitor() *monitor {
	m := &monitor{
		metric:      opt.Metric,
		interval:    opt.Interval,
		user:        opt.Username,
		password:    opt.Password,
		desc:        opt.InstanceDesc,
		host:        opt.Host,
		port:        opt.Port,
		serviceName: opt.ServiceName,
		tags:        make(map[string]string),
	}

	items := strings.Split(opt.Tags, ";")
	for _, item := range items {
		tagArr := strings.Split(item, "=")

		if len(tagArr) == 2 {
			tagKey := strings.Trim(tagArr[0], " ")
			tagVal := strings.Trim(tagArr[1], " ")
			if tagKey != "" {
				m.tags[tagKey] = tagVal
			}
		}
	}

	if m.interval != "" {
		du, err := time.ParseDuration(m.interval)
		if err != nil {
			l.Errorf("bad interval %s: %s, use default: 10m", m.interval, err.Error())
			m.intervalDuration = 10 * time.Minute
		} else {
			m.intervalDuration = du
		}
	}

	for {
		db, err := sql.Open("godror",
			fmt.Sprintf("%s/%s@%s:%s/%s",
				m.user, m.password, m.host, m.port, m.serviceName))
		if err == nil {
			m.db = db
			break
		}

		l.Errorf("oracle connect faild %v, retry each 3 seconds...", err)
		time.Sleep(time.Second * 3)
		continue
	}

	for _, query := range opt.Query {
		l.Info("custom query ======>", query)
		arr := strings.Split(query, ":")
		customCfg := &ExecCfg{
			sql:        arr[0],
			metricName: arr[1],
			tagsMap:    strings.Split(arr[2], ","),
		}
		execCfgs = append(execCfgs, customCfg)
	}

	return m
}

func main() {
	_, err := flags.Parse(&opt)
	if err != nil {
		fmt.Println("Parse error:", err)
		return
	}

	if opt.Log == "" {
		opt.Log = filepath.Join(datakit.InstallDir, "externals", "oracle.log")
	}

	// disable global-host-tags and enable global-env-tags, oracle inputs is a election input
	datakitPostURL = fmt.Sprintf("http://0.0.0.0:%d/v1/write/metric?input=oracle&ignore_global_host_tags=true&global_env_tags=true", opt.DatakitHTTPPort) //nolint:lll

	if err := logger.InitRoot(&logger.Option{
		Path:  opt.Log,
		Level: opt.LogLevel,
		Flags: logger.OPT_DEFAULT,
	}); err != nil {
		l.Errorf("set root log faile: %s", err.Error())
	}

	if opt.InstanceDesc != "" { // add description to logger
		l = logger.SLogger("oracle-" + opt.InstanceDesc)
	} else {
		l = logger.SLogger("oracle")
	}

	m := buildMonitor()
	m.run()
}

func (m *monitor) run() {
	l.Info("start oracle...")

	tick := time.NewTicker(m.intervalDuration)
	defer tick.Stop()
	defer m.db.Close() //nolint:errcheck

	wg := sync.WaitGroup{}

	for {
		for idx := range execCfgs {
			wg.Add(1)
			go func(i int) {
				defer wg.Done()
				m.handle(execCfgs[i])
			}(idx)
		}

		wg.Wait() // blocking

		<-tick.C
	}
}

func (m *monitor) handle(ec *ExecCfg) {
	res, err := m.query(ec)
	if err != nil {
		l.Warnf("oracle query `%s' faild: %v, ignored", ec.sql, err)
		return
	}

	l.Debugf("get %d result from metric %s", len(res), ec.metricName)

	if res == nil {
		return
	}

	_ = handleResponse(m, ec.metricName, ec.tagsMap, res)
}

func handleResponse(m *monitor, metricName string, tagsKeys []string, response []map[string]interface{}) error {
	lines := [][]byte{}
	if metricName == "oracle_system" {
		return handleSystem(m, metricName, response)
	}

	for _, item := range response {
		tags := map[string]string{}

		tags["oracle_service"] = m.serviceName
		tags["oracle_server"] = fmt.Sprintf("%s:%s", m.host, m.port)

		for _, tagKey := range tagsKeys {
			tags[tagKey] = strings.ReplaceAll(String(item[tagKey]), " ", "_")
			delete(item, tagKey)
		}

		// add user-added tags
		// XXX: this may overwrite tags within @tags
		for k, v := range m.tags {
			tags[k] = v
		}

		if len(item) == 0 {
			l.Warnf("no field on %s, ignored", metricName)
			continue
		}

<<<<<<< HEAD
		pt, err := point.NewPoint(metricName, tags, item, inputs.OptElectionMetric)
=======
		pt, err := point.NewPoint(metricName, tags, item, point.MOptElection())
>>>>>>> 0deb869c
		if err != nil {
			l.Error("NewPoint(): %s", err.Error())
			return err
		}

		lines = append(lines, []byte(pt.String()))
	}

	if len(lines) == 0 {
		l.Debugf("no metric collected on %s", metricName)
		return nil
	}

	// io 输出
	if err := WriteData(bytes.Join(lines, []byte("\n")), datakitPostURL); err != nil {
		return err
	}

	return nil
}

func handleSystem(m *monitor, metricName string, response []map[string]interface{}) error {
	lines := [][]byte{}
	tags := make(map[string]string)
	fields := make(map[string]interface{})
	for _, item := range response {
		tags["oracle_service"] = m.serviceName
		tags["oracle_server"] = fmt.Sprintf("%s:%s", m.host, m.port)

		// add user-added tags
		// XXX: this may overwrite tags within @tags
		for k, v := range m.tags {
			tags[k] = v
		}

		fieldName := String(item["metric_name"])
		value := item["value"]

		fieldName = strings.ToLower(strings.ReplaceAll(fieldName, " ", "_"))

		if newName, ok := dic[fieldName]; ok {
			fields[newName] = value
		}
	}

	if len(fields) == 0 {
		l.Warnf("no field on %s, ignored", metricName)
		return nil
	}

<<<<<<< HEAD
	pt, err := point.NewPoint(metricName, tags, fields, inputs.OptElectionMetric)
=======
	pt, err := point.NewPoint(metricName, tags, fields, point.MOptElection())
>>>>>>> 0deb869c
	if err != nil {
		l.Error("NewPoint(): %s", err.Error())
		return err
	}

	lines = append(lines, []byte(pt.String()))

	if len(lines) == 0 {
		l.Debugf("no metric collected on %s", metricName)
		return nil
	}

	// io 输出
	if err := WriteData(bytes.Join(lines, []byte("\n")), datakitPostURL); err != nil {
		return err
	}

	return nil
}

func (m *monitor) query(obj *ExecCfg) ([]map[string]interface{}, error) {
	rows, err := m.db.Query(obj.sql)
	if err != nil {
		return nil, err
	}
	defer rows.Close() //nolint:errcheck

	if err := rows.Err(); err != nil {
		l.Errorf("rows.Err: %s", err)
		return nil, err
	}

	columns, _ := rows.Columns()
	columnLength := len(columns)
	cache := make([]interface{}, columnLength)
	for idx := range cache {
		var a interface{}
		cache[idx] = &a
	}

	var list []map[string]interface{}

	for rows.Next() {
		if err := rows.Scan(cache...); err != nil {
			l.Errorf("rows.Scan: %s", err.Error())
			return nil, err
		}

		item := make(map[string]interface{})
		for i, val := range cache {
			key := strings.ToLower(columns[i])
			if val == nil {
				l.Warnf("got nil on column %s, ignored", key)
				continue
			}

			switch x := val.(type) {
			case *interface{}:
				switch _x := (*x).(type) {
				case string:
					_x = strings.TrimSpace(_x)
					if data, err := strconv.ParseFloat(_x, 64); err == nil { // try parse string to float
						item[key] = data
					} else {
						item[key] = _x // keep origin string value
					}

				case int64, int, int32, int8, int16,
					uint64, uint, uint32, uint8, uint16,
					time.Time, []uint8:
					item[key] = _x

				default:
					l.Debugf("ignore key %s, type is %s", key, reflect.TypeOf(x).String())
				}

			default:
				l.Debugf("ignore key %s, type is %s", key, reflect.TypeOf(val).String())
			}
		}

		list = append(list, item)
	}
	return list, nil
}

// String converts <i> to string.
//nolint:gocyclo
func String(i interface{}) string {
	if i == nil {
		return ""
	}
	switch value := i.(type) {
	case int:
		return strconv.FormatInt(int64(value), 10)
	case int8:
		return strconv.Itoa(int(value))
	case int16:
		return strconv.Itoa(int(value))
	case int32:
		return strconv.Itoa(int(value))
	case int64:
		return strconv.FormatInt(value, 10)
	case uint:
		return strconv.FormatUint(uint64(value), 10)
	case uint8:
		return strconv.FormatUint(uint64(value), 10)
	case uint16:
		return strconv.FormatUint(uint64(value), 10)
	case uint32:
		return strconv.FormatUint(uint64(value), 10)
	case uint64:
		return strconv.FormatUint(value, 10)
	case float32:
		return strconv.FormatFloat(float64(value), 'f', -1, 32)
	case float64:
		return strconv.FormatFloat(value, 'f', -1, 64)
	case bool:
		return strconv.FormatBool(value)
	case string:
		return value
	case []byte:
		return string(value)
	case []rune:
		return string(value)
	default:
		// Finally we use json.Marshal to convert.
		jsonContent, _ := json.Marshal(value)
		return string(jsonContent)
	}
}

func WriteData(data []byte, urlPath string) error {
	// dataway path
	ctx, ctxCancel := context.WithCancel(context.Background())
	defer ctxCancel()
	httpReq, err := http.NewRequest("POST", urlPath, bytes.NewBuffer(data))
	if err != nil {
		l.Errorf("[error] %s", err.Error())
		return err
	}

	httpReq = httpReq.WithContext(ctx)
	tmctx, timeoutCancel := context.WithTimeout(context.Background(), time.Second*10)
	defer timeoutCancel()

	resp, err := ctxhttp.Do(tmctx, http.DefaultClient, httpReq)
	if err != nil {
		l.Errorf("[error] %s", err.Error())
		return err
	}
	defer resp.Body.Close() //nolint:errcheck

	body, err := ioutil.ReadAll(resp.Body)
	if err != nil {
		l.Error(err)
		return err
	}

	switch resp.StatusCode / 100 {
	case 2:
		l.Debugf("post to %s ok", urlPath)
		return nil
	default:
		l.Errorf("post to %s failed(HTTP: %d): %s", urlPath, resp.StatusCode, string(body))
		return fmt.Errorf("post datakit failed")
	}
}

const (
	oracleProcessSQL = `
    SELECT PROGRAM, PGA_USED_MEM, PGA_ALLOC_MEM, PGA_FREEABLE_MEM, PGA_MAX_MEM FROM GV$PROCESS
    `

	oracleSystemSQL = `
    SELECT VALUE, METRIC_NAME FROM GV$SYSMETRIC ORDER BY BEGIN_TIME
    `

	oracleTablespaceSQL = `
    SELECT
    m.tablespace_name,
    NVL(m.used_space * t.block_size, 0) as used_space,
    m.tablespace_size * t.block_size as ts_size,
    NVL(m.used_percent, 0) as in_use,
    NVL2(m.used_space, 0, 1) as off_use
  FROM
    dba_tablespace_usage_metrics m
    join dba_tablespaces t on m.tablespace_name = t.tablespace_name
    `
)

type ExecCfg struct {
	sql        string
	metricName string
	tagsMap    []string
}

var execCfgs = []*ExecCfg{
	{
		sql:        oracleProcessSQL,
		metricName: "oracle_process",
		tagsMap:    []string{"program"},
	},
	{
		sql:        oracleSystemSQL,
		metricName: "oracle_system",
		tagsMap:    []string{},
	},
	{
		sql:        oracleTablespaceSQL,
		metricName: "oracle_tablespace",
		tagsMap:    []string{"tablespace_name"},
	},
}

var dic = map[string]string{
	"buffer_cache_hit_ratio":       "buffer_cachehit_ratio",
	"cursor_cache_hit_ratio":       "cursor_cachehit_ratio",
	"library_cache_hit_ratio":      "library_cachehit_ratio",
	"shared_pool_free_%":           "shared_pool_free",
	"physical_read_bytes_per_sec":  "physical_reads",
	"physical_write_bytes_per_sec": "physical_writes",
	"enqueue_timeouts_per_sec":     "enqueue_timeouts",

	"gc_cr_block_received_per_second": "gc_cr_block_received",
	"global_cache_blocks_corrupted":   "cache_blocks_corrupt",
	"global_cache_blocks_lost":        "cache_blocks_lost",
	"average_active_sessions":         "active_sessions",
	"sql_service_response_time":       "service_response_time",
	"user_rollbacks_per_sec":          "user_rollbacks",
	"total_sorts_per_user_call":       "sorts_per_user_call",
	"rows_per_sort":                   "rows_per_sort",
	"disk_sort_per_sec":               "disk_sorts",
	"memory_sorts_ratio":              "memory_sorts_ratio",
	"database_wait_time_ratio":        "database_wait_time_ratio",
	"session_limit_%":                 "session_limit_usage",
	"session_count":                   "session_count",
	"temp_space_used":                 "temp_space_used",
}<|MERGE_RESOLUTION|>--- conflicted
+++ resolved
@@ -27,10 +27,6 @@
 	"gitlab.jiagouyun.com/cloudcare-tools/cliutils/logger"
 	"gitlab.jiagouyun.com/cloudcare-tools/datakit"
 	"gitlab.jiagouyun.com/cloudcare-tools/datakit/io/point"
-<<<<<<< HEAD
-	"gitlab.jiagouyun.com/cloudcare-tools/datakit/plugins/inputs"
-=======
->>>>>>> 0deb869c
 	"golang.org/x/net/context/ctxhttp"
 )
 
@@ -236,11 +232,7 @@
 			continue
 		}
 
-<<<<<<< HEAD
-		pt, err := point.NewPoint(metricName, tags, item, inputs.OptElectionMetric)
-=======
 		pt, err := point.NewPoint(metricName, tags, item, point.MOptElection())
->>>>>>> 0deb869c
 		if err != nil {
 			l.Error("NewPoint(): %s", err.Error())
 			return err
@@ -291,11 +283,7 @@
 		return nil
 	}
 
-<<<<<<< HEAD
-	pt, err := point.NewPoint(metricName, tags, fields, inputs.OptElectionMetric)
-=======
 	pt, err := point.NewPoint(metricName, tags, fields, point.MOptElection())
->>>>>>> 0deb869c
 	if err != nil {
 		l.Error("NewPoint(): %s", err.Error())
 		return err
