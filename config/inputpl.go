package config

import (
	"fmt"
	"io/ioutil"
	"path/filepath"

	"gitlab.jiagouyun.com/cloudcare-tools/datakit"
	"gitlab.jiagouyun.com/cloudcare-tools/datakit/pipeline"
	"gitlab.jiagouyun.com/cloudcare-tools/datakit/plugins/inputs"
)

const (
	pipelineWarning = `
#------------------------------------   警告   -------------------------------------
# 不要修改本文件，如果要更新，请拷贝至其它文件，最好以某种前缀区分，避免重启后被覆盖
#-----------------------------------------------------------------------------------
`
)

func initPluginPipeline() error {
	if err := pipeline.Init(Cfg.Pipeline); err != nil {
		return err
	}

<<<<<<< HEAD
	scriptMap, err := GetScriptMap()
=======
	scriptMap, err := GetScriptMap(true)
>>>>>>> 1f646983
	if err != nil {
		l.Errorf(err.Error())
		return err
	}

	for name, script := range scriptMap {
		plPath := filepath.Join(datakit.PipelineDir, name)
		if err := ioutil.WriteFile(plPath, []byte(script), datakit.ConfPerm); err != nil {
			l.Errorf("failed to create pipeline script for %s: %s", name, err.Error())
			return err
		}
	}
	return nil
}

<<<<<<< HEAD
func GetScriptMap() (map[string]string, error) {
=======
func GetScriptMap(addPipelineWarning bool) (map[string]string, error) {
>>>>>>> 1f646983
	scriptMap := map[string]string{}
	for _, c := range inputs.Inputs {
		if v, ok := c().(inputs.PipelineInput); ok {
			scripts := v.PipelineConfig()
			for n, script := range scripts {
				// Ignore empty pipeline script.
				if script == "" {
					continue
<<<<<<< HEAD
=======
				}
				name := n + ".p"
				if _, has := scriptMap[name]; has {
					return nil, fmt.Errorf("duplicated pipeline script name: %s", name)
				}
				if addPipelineWarning {
					scriptMap[name] = pipelineWarning + script
				} else {
					scriptMap[name] = script
>>>>>>> 1f646983
				}
				name := n + ".p"
				if _, has := scriptMap[name]; has {
					return nil, fmt.Errorf("duplicated pipeline script name: %s", name)
				}
				scriptMap[name] = pipelineWarning + script
			}
		}
	}
	return scriptMap, nil
}<|MERGE_RESOLUTION|>--- conflicted
+++ resolved
@@ -23,11 +23,7 @@
 		return err
 	}
 
-<<<<<<< HEAD
-	scriptMap, err := GetScriptMap()
-=======
 	scriptMap, err := GetScriptMap(true)
->>>>>>> 1f646983
 	if err != nil {
 		l.Errorf(err.Error())
 		return err
@@ -43,11 +39,7 @@
 	return nil
 }
 
-<<<<<<< HEAD
-func GetScriptMap() (map[string]string, error) {
-=======
 func GetScriptMap(addPipelineWarning bool) (map[string]string, error) {
->>>>>>> 1f646983
 	scriptMap := map[string]string{}
 	for _, c := range inputs.Inputs {
 		if v, ok := c().(inputs.PipelineInput); ok {
@@ -56,8 +48,6 @@
 				// Ignore empty pipeline script.
 				if script == "" {
 					continue
-<<<<<<< HEAD
-=======
 				}
 				name := n + ".p"
 				if _, has := scriptMap[name]; has {
@@ -67,13 +57,7 @@
 					scriptMap[name] = pipelineWarning + script
 				} else {
 					scriptMap[name] = script
->>>>>>> 1f646983
 				}
-				name := n + ".p"
-				if _, has := scriptMap[name]; has {
-					return nil, fmt.Errorf("duplicated pipeline script name: %s", name)
-				}
-				scriptMap[name] = pipelineWarning + script
 			}
 		}
 	}
