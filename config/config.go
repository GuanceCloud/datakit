//nolint:gocyclo
package config

import (
	"fmt"
	"io/ioutil"
	"path/filepath"
	"strings"

	"github.com/influxdata/toml"
	"github.com/influxdata/toml/ast"

	"gitlab.jiagouyun.com/cloudcare-tools/cliutils/logger"
	"gitlab.jiagouyun.com/cloudcare-tools/datakit"
)

var (
	l = logger.DefaultSLogger("config")
<<<<<<< HEAD

	Cfg = &Config{ //nolint:dupl
		MainCfg: &MainConfig{
			GlobalTags:       map[string]string{},
			flushInterval:    datakit.Duration{Duration: time.Second * 10},
			Interval:         "10s",
			MaxPostInterval:  "15s", // add 5s plus for network latency
			IntervalDuration: 10 * time.Second,
			CheckMetric:      false,

			HTTPBind: "0.0.0.0:9529",

			LogLevel: "info",
			Log:      filepath.Join(datakit.InstallDir, "datakit.log"),
			GinLog:   filepath.Join(datakit.InstallDir, "gin.log"),

			RoundInterval: false,
			cfgPath:       filepath.Join(datakit.InstallDir, "datakit.conf"),
			TelegrafAgentCfg: &agent{
				Interval:                   "10s",
				RoundInterval:              true,
				MetricBatchSize:            1000,
				MetricBufferLimit:          100000,
				CollectionJitter:           "0s",
				FlushInterval:              "10s",
				FlushJitter:                "0s",
				Precision:                  "ns",
				Debug:                      false,
				Quiet:                      false,
				LogTarget:                  "file",
				Logfile:                    filepath.Join(datakit.TelegrafDir, "agent.log"),
				LogfileRotationMaxArchives: 5,
				LogfileRotationMaxSize:     "32MB",
				OmitHostname:               true, // do not append host tag
			},
		},
	}
)

type Config struct {
	MainCfg      *MainConfig
	InputFilters []string
}

type DataWayCfg struct {
	Host        string `toml:"host"`
	Scheme      string `toml:"scheme"`
	Token       string `toml:"token"`
	Timeout     string `toml:"timeout"`
	DefaultPath string `toml:"default_path"`
}

type MainConfig struct {
	UUID        string `toml:"uuid"`
	Name        string `toml:"name"`
	CheckMetric bool   `toml:"checkMetric"`

	DataWay           *DataWayCfg `toml:"dataway"`
	DataWayRequestURL string      `toml:"-"`

	HTTPBind string `toml:"http_server_addr"`

	FtGateway string `toml:"ftdataway"` // XXX: deprecated

	Log      string `toml:"log"`
	LogLevel string `toml:"log_level"`
	GinLog   string `toml:"gin_log"`

	ConfigDir string `toml:"config_dir"` // XXX: not used: to compatible parsing with forethought datakit.conf

	//验证dk存活
	MaxPostInterval string        `toml:"max_post_interval"`
	maxPostInterval time.Duration `toml:"-"`

	GlobalTags map[string]string `toml:"global_tags"`

	RoundInterval    bool
	Interval         string `toml:"interval"`
	IntervalDuration time.Duration

	flushInterval datakit.Duration

	OutputFile string `toml:"output_file"`

	OmitHostname bool // Deprecated

	Hostname string `toml:"hostname"`
	cfgPath  string

	TelegrafAgentCfg *agent `toml:"agent"`
}

func InitDirs() {
	if err := os.MkdirAll(filepath.Join(datakit.InstallDir, "embed"), os.ModePerm); err != nil {
		panic("[error] mkdir embed failed: " + err.Error())
	}

	for _, dir := range []string{datakit.TelegrafDir, datakit.DataDir, datakit.LuaDir, datakit.ConfdDir} {
		if err := os.MkdirAll(dir, os.ModePerm); err != nil {
			panic(fmt.Sprintf("create %s failed: %s", dir, err))
		}
	}
}
=======
)

func LoadCfg(c *datakit.Config) error {
>>>>>>> 0a5840ce

	datakit.InitDirs()

	if err := c.LoadEnvs(); err != nil {
		return err
	}

	if err := c.LoadMainConfig(); err != nil {
		return err
	}

	l.Infof("set log to %s", c.MainCfg.Log)

	// set global log root
	logger.SetGlobalRootLogger(c.MainCfg.Log, c.MainCfg.LogLevel, logger.OPT_DEFAULT)
	l = logger.SLogger("config")

	l.Infof("main cfg: %+#v", c.MainCfg)

	initPluginSamples()
	initDefaultEnabledPlugins(c)

	if err := LoadInputsConfig(c); err != nil {
		l.Error(err)
		return err
	}

	return nil
}

func CheckConfd() error {
	dir, err := ioutil.ReadDir(datakit.ConfdDir)
	if err != nil {
		return err
	}

	configed := []string{}
	invalids := []string{}

	checkSubDir := func(path string) error {

		ent, err := ioutil.ReadDir(path)
		if err != nil {
			return err
		}

		for _, item := range ent {
			if item.IsDir() {
				continue
			}

			filename := item.Name()

			if filename == "." || filename == ".." { //nolint:goconst
				continue
			}

			if filepath.Ext(filename) != ".conf" {
				continue
			}

			var data []byte
			data, err = ioutil.ReadFile(filepath.Join(path, filename))
			if err != nil {
				return err
			}

			if len(data) == 0 {
				return fmt.Errorf("no input configured")
			}

			if tbl, err := toml.Parse(data); err != nil {
				invalids = append(invalids, filename)
				return err
			} else if len(tbl.Fields) > 0 {
				configed = append(configed, filename)
			}
		}

		return nil
	}

	for _, item := range dir {
		if !item.IsDir() {
			continue
		}

		if item.Name() == "." || item.Name() == ".." { //nolint:goconst
			continue
		}

		if err := checkSubDir(filepath.Join(datakit.ConfdDir, item.Name())); err != nil {
			l.Error("checkSubDir: %s", err.Error())
		}
	}

	fmt.Printf("inputs: %s\n", strings.Join(configed, ","))
	fmt.Printf("error configuration: %s\n", strings.Join(invalids, ","))

	return nil
}

func parseCfgFile(f string) (*ast.Table, error) {
	data, err := ioutil.ReadFile(f)
	if err != nil {
		l.Error(err)
		return nil, fmt.Errorf("read config %s failed: %s", f, err.Error())
	}

	tbl, err := toml.Parse(data)
	if err != nil {
		l.Errorf("parse toml %s failed", string(data))
		return nil, err
	}

	return tbl, nil
}

func sliceContains(name string, list []string) bool {
	for _, b := range list {
		if b == name {
			return true
		}
	}
	return false
}<|MERGE_RESOLUTION|>--- conflicted
+++ resolved
@@ -16,115 +16,9 @@
 
 var (
 	l = logger.DefaultSLogger("config")
-<<<<<<< HEAD
-
-	Cfg = &Config{ //nolint:dupl
-		MainCfg: &MainConfig{
-			GlobalTags:       map[string]string{},
-			flushInterval:    datakit.Duration{Duration: time.Second * 10},
-			Interval:         "10s",
-			MaxPostInterval:  "15s", // add 5s plus for network latency
-			IntervalDuration: 10 * time.Second,
-			CheckMetric:      false,
-
-			HTTPBind: "0.0.0.0:9529",
-
-			LogLevel: "info",
-			Log:      filepath.Join(datakit.InstallDir, "datakit.log"),
-			GinLog:   filepath.Join(datakit.InstallDir, "gin.log"),
-
-			RoundInterval: false,
-			cfgPath:       filepath.Join(datakit.InstallDir, "datakit.conf"),
-			TelegrafAgentCfg: &agent{
-				Interval:                   "10s",
-				RoundInterval:              true,
-				MetricBatchSize:            1000,
-				MetricBufferLimit:          100000,
-				CollectionJitter:           "0s",
-				FlushInterval:              "10s",
-				FlushJitter:                "0s",
-				Precision:                  "ns",
-				Debug:                      false,
-				Quiet:                      false,
-				LogTarget:                  "file",
-				Logfile:                    filepath.Join(datakit.TelegrafDir, "agent.log"),
-				LogfileRotationMaxArchives: 5,
-				LogfileRotationMaxSize:     "32MB",
-				OmitHostname:               true, // do not append host tag
-			},
-		},
-	}
-)
-
-type Config struct {
-	MainCfg      *MainConfig
-	InputFilters []string
-}
-
-type DataWayCfg struct {
-	Host        string `toml:"host"`
-	Scheme      string `toml:"scheme"`
-	Token       string `toml:"token"`
-	Timeout     string `toml:"timeout"`
-	DefaultPath string `toml:"default_path"`
-}
-
-type MainConfig struct {
-	UUID        string `toml:"uuid"`
-	Name        string `toml:"name"`
-	CheckMetric bool   `toml:"checkMetric"`
-
-	DataWay           *DataWayCfg `toml:"dataway"`
-	DataWayRequestURL string      `toml:"-"`
-
-	HTTPBind string `toml:"http_server_addr"`
-
-	FtGateway string `toml:"ftdataway"` // XXX: deprecated
-
-	Log      string `toml:"log"`
-	LogLevel string `toml:"log_level"`
-	GinLog   string `toml:"gin_log"`
-
-	ConfigDir string `toml:"config_dir"` // XXX: not used: to compatible parsing with forethought datakit.conf
-
-	//验证dk存活
-	MaxPostInterval string        `toml:"max_post_interval"`
-	maxPostInterval time.Duration `toml:"-"`
-
-	GlobalTags map[string]string `toml:"global_tags"`
-
-	RoundInterval    bool
-	Interval         string `toml:"interval"`
-	IntervalDuration time.Duration
-
-	flushInterval datakit.Duration
-
-	OutputFile string `toml:"output_file"`
-
-	OmitHostname bool // Deprecated
-
-	Hostname string `toml:"hostname"`
-	cfgPath  string
-
-	TelegrafAgentCfg *agent `toml:"agent"`
-}
-
-func InitDirs() {
-	if err := os.MkdirAll(filepath.Join(datakit.InstallDir, "embed"), os.ModePerm); err != nil {
-		panic("[error] mkdir embed failed: " + err.Error())
-	}
-
-	for _, dir := range []string{datakit.TelegrafDir, datakit.DataDir, datakit.LuaDir, datakit.ConfdDir} {
-		if err := os.MkdirAll(dir, os.ModePerm); err != nil {
-			panic(fmt.Sprintf("create %s failed: %s", dir, err))
-		}
-	}
-}
-=======
 )
 
 func LoadCfg(c *datakit.Config) error {
->>>>>>> 0a5840ce
 
 	datakit.InitDirs()
 
