--- conflicted
+++ resolved
@@ -621,10 +621,6 @@
 				ic.Interval = dur
 			}
 		}
-<<<<<<< HEAD
-		delete(tbl.Fields, "interval")
-=======
->>>>>>> aa4142ff
 	}
 
 	ic.Tags = make(map[string]string)
