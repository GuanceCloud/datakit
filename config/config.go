package config

import (
	"bytes"
	"fmt"
	"io/ioutil"
	"os"
	"path/filepath"
	"runtime"
	"strings"
	"text/template"
	"time"

	"github.com/influxdata/toml"
	"github.com/influxdata/toml/ast"
	"go.uber.org/zap"

	"gitlab.jiagouyun.com/cloudcare-tools/cliutils"
	"gitlab.jiagouyun.com/cloudcare-tools/cliutils/logger"
	"gitlab.jiagouyun.com/cloudcare-tools/datakit"
	"gitlab.jiagouyun.com/cloudcare-tools/datakit/internal"
	"gitlab.jiagouyun.com/cloudcare-tools/datakit/plugins/inputs"
)

var (
	ConvertedCfg []string

	l   *zap.SugaredLogger
	Cfg *Config = nil
)

type Config struct {
	MainCfg          *MainConfig
	TelegrafAgentCfg *TelegrafAgentConfig

	Inputs []*inputs.RunningInput

	InputFilters []string
}

type DataWayCfg struct {
	Host        string `toml:"host"`
	Scheme      string `toml:"scheme"`
	Token       string `toml:"token"`
	DefaultPath string `toml:"default_path"`
}

type MainConfig struct {
	UUID string `toml:"uuid"`

	DataWay           *DataWayCfg `toml:"dataway"`
	DataWayRequestURL string      `toml:"-"`

	HTTPServerAddr string `toml:"http_server_addr"`
	HTTPServerLog  string `toml:"http_server_log"`

	FtGateway string `toml:"ftdataway"` // XXX: deprecated

	Log      string `toml:"log"`
	LogLevel string `toml:"log_level"`

	ConfigDir string `toml:"config_dir"` // XXX: not used: to compatible parsing with forethought datakit.conf

	//验证dk存活
	MaxPostInterval internal.Duration `toml:"max_post_interval"`

	//DataCleanTemplate string

	GlobalTags map[string]string `toml:"global_tags"`

	Interval      internal.Duration `toml:"interval"`
	RoundInterval bool
	FlushInterval internal.Duration
	FlushJitter   internal.Duration

	OutputFile string `toml:"output_file,omitempty"`

	Hostname     string
	OmitHostname bool

	cfgPath string
}

func init() {
	osarch := runtime.GOOS + "/" + runtime.GOARCH

	switch osarch {
	case "windows/amd64":
		datakit.InstallDir = `C:\Program Files\dataflux\` + datakit.ServiceName

	case "windows/386":
		datakit.InstallDir = `C:\Program Files (x86)\dataflux\` + datakit.ServiceName

	case "linux/amd64", "linux/386", "linux/arm", "linux/arm64",
		"darwin/amd64", "darwin/386",
		"freebsd/amd64", "freebsd/386":
		datakit.InstallDir = `/usr/local/cloudcare/dataflux/` + datakit.ServiceName
	default:
		panic("unsupported os/arch: %s" + osarch)
	}

	datakit.AgentLogFile = filepath.Join(datakit.InstallDir, "embed", "agent.log")

	datakit.TelegrafDir = filepath.Join(datakit.InstallDir, "embed")
	datakit.DataDir = filepath.Join(datakit.InstallDir, "data")
	datakit.LuaDir = filepath.Join(datakit.InstallDir, "lua")
	datakit.ConfdDir = filepath.Join(datakit.InstallDir, "conf.d")
	datakit.GRPCDomainSock = filepath.Join(datakit.InstallDir, "datakit.sock")

	datakit.Exit = cliutils.NewSem()
	Cfg = newDefaultCfg()

	initTelegrafSamples()
}

func newDefaultCfg() *Config {

	return &Config{
		TelegrafAgentCfg: defaultTelegrafAgentCfg(),
		MainCfg: &MainConfig{
			GlobalTags:    map[string]string{},
			FlushInterval: internal.Duration{Duration: 10 * time.Second},
			Interval:      internal.Duration{Duration: 10 * time.Second},

			HTTPServerAddr: "0.0.0.0:9529",
			HTTPServerLog:  filepath.Join(datakit.InstallDir, "gin.log"),

			LogLevel: "info",
			Log:      filepath.Join(datakit.InstallDir, "datakit.log"),

			RoundInterval: false,
			cfgPath:       filepath.Join(datakit.InstallDir, "datakit.conf"),
		},
		Inputs: []*inputs.RunningInput{},
	}
}

func InitDirs() {
	if err := os.MkdirAll(filepath.Join(datakit.InstallDir, "embed"), os.ModePerm); err != nil {
		panic("[error] mkdir embed failed: " + err.Error())
	}

	for _, dir := range []string{datakit.TelegrafDir, datakit.DataDir, datakit.LuaDir, datakit.ConfdDir} {
		if err := os.MkdirAll(dir, os.ModePerm); err != nil {
			panic(fmt.Sprintf("create %s failed: %s", dir, err))
		}
	}
}

func LoadCfg() error {

	if err := Cfg.LoadMainConfig(); err != nil {
		return err
	}

	// set global log root
	logger.SetGlobalRootLogger(Cfg.MainCfg.Log,
		Cfg.MainCfg.LogLevel,
		logger.OPT_ENC_CONSOLE|logger.OPT_SHORT_CALLER)
	l = logger.SLogger("config")

	l.Debugf("set log to %s", Cfg.MainCfg.Log)

	datakit.Init()

	initPluginCfgs()

	if err := Cfg.LoadConfig(); err != nil {
		l.Error(err)
		return err
	}

	DumpInputsOutputs()

	return nil
}

func (c *Config) LoadMainConfig() error {

	data, err := ioutil.ReadFile(c.MainCfg.cfgPath)
	if err != nil {
		return fmt.Errorf("read main config %s error, %s", c.MainCfg.cfgPath, err.Error())
	}

	tbl, err := parseConfig(data)
	if err != nil {
		return err
	}

	//telegraf的相应配置
	bAgentSetLogLevel := false
	bAgentSetOmitHost := false
	bAgentSetHostname := false

	if val, ok := tbl.Fields["agent"]; ok {
		subTable, ok := val.(*ast.Table)
		if !ok {
			return fmt.Errorf("invalid agent configuration")
		}

		if _, ok := subTable.Fields["debug"]; ok {
			bAgentSetLogLevel = true
		}

		if _, ok := subTable.Fields["omit_hostname"]; ok {
			bAgentSetOmitHost = true
		}

		if _, ok := subTable.Fields["hostname"]; ok {
			bAgentSetHostname = true
		}

		if err = toml.UnmarshalTable(subTable, c.TelegrafAgentCfg); err != nil {
			return fmt.Errorf("invalid telegraf configuration, %s", err)
		}

		delete(tbl.Fields, "agent")
	}

	if err := toml.UnmarshalTable(tbl, c.MainCfg); err != nil {
		panic("UnmarshalTable failed: " + err.Error())
	}

	if !c.MainCfg.OmitHostname { // get default host-name
		if c.MainCfg.Hostname == "" {
			hostname, err := os.Hostname()
			if err != nil {
				return err
			}

			c.MainCfg.Hostname = hostname
		}

		c.MainCfg.GlobalTags["host"] = c.MainCfg.Hostname
	}

	if c.TelegrafAgentCfg.LogTarget == "file" && c.TelegrafAgentCfg.Logfile == "" {
		c.TelegrafAgentCfg.Logfile = filepath.Join(datakit.InstallDir, "embed", "agent.log")
	}

	if datakit.AgentLogFile != "" {
		c.TelegrafAgentCfg.Logfile = datakit.AgentLogFile
	}

	if c.MainCfg.OutputFile != "" {
		datakit.OutputFile = c.MainCfg.OutputFile
	}

	//如果telegraf的agent相关配置没有，则默认使用datakit的同名配置
	if !bAgentSetLogLevel {
		c.TelegrafAgentCfg.Debug = (strings.ToLower(c.MainCfg.LogLevel) == "debug")
	}

	if !bAgentSetOmitHost {
		c.TelegrafAgentCfg.OmitHostname = c.MainCfg.OmitHostname
	}

	if !bAgentSetHostname {
		c.TelegrafAgentCfg.Hostname = c.MainCfg.Hostname
	}

	c.MainCfg.DataWayRequestURL = fmt.Sprintf("%s://%s%s?token=%s",
		c.MainCfg.DataWay.Scheme, c.MainCfg.DataWay.Host, c.MainCfg.DataWay.DefaultPath, c.MainCfg.DataWay.Token)

	return nil
}

func CheckConfd() error {
	dir, err := ioutil.ReadDir(datakit.ConfdDir)
	if err != nil {
		return err
	}

	configed := []string{}
	invalids := []string{}

	checkSubDir := func(path string) error {

		dir, err := ioutil.ReadDir(path)
		if err != nil {
			return err
		}

		for _, item := range dir {
			if item.IsDir() {
				continue
			}

			filename := item.Name()

			if filename == "." || filename == ".." {
				continue
			}

			if filepath.Ext(filename) != ".conf" {
				continue
			}

			var data []byte
			data, err = ioutil.ReadFile(filepath.Join(path, filename))
			if err != nil {
				return err
			}

			if len(data) == 0 {
				return ErrConfigNotFound
			}

			if tbl, err := toml.Parse(data); err != nil {
				invalids = append(invalids, filename)
				return err
			} else {
				if len(tbl.Fields) > 0 {
					configed = append(configed, filename)
				}
			}

		}

		return nil
	}

	for _, item := range dir {
		if !item.IsDir() {
			continue
		}

		if item.Name() == "." || item.Name() == ".." {
			continue
		}

		checkSubDir(filepath.Join(datakit.ConfdDir, item.Name()))
	}

	fmt.Printf("inputs: %s\n", strings.Join(configed, ","))
	fmt.Printf("error configuration: %s\n", strings.Join(invalids, ","))

	return nil
}

func (c *Config) doLoadInputConf(name string, creator inputs.Creator) error {
	if len(c.InputFilters) > 0 {
		if !sliceContains(name, c.InputFilters) {
			return nil
		}
	}

	input := creator()

	var data []byte

	if internalData, ok := inputs.InternalInputsData[name]; ok {
		data = internalData
	} else {
		// migrate old configures into new place
		oldPath := filepath.Join(datakit.ConfdDir, name, fmt.Sprintf("%s.conf", name))
		newPath := filepath.Join(datakit.ConfdDir, input.Catalog(), fmt.Sprintf("%s.conf", name))

		path := newPath
		_, err := os.Stat(path)
		if err != nil && os.IsNotExist(err) {
			if _, err = os.Stat(oldPath); err == nil {
				l.Infof("migrate %s to %s", oldPath, path)
				path = oldPath
			}
		}

		data, err = ioutil.ReadFile(path)
		if err != nil {
			l.Errorf("load %s failed: %s", path, err)
			return err
		}
	}

	tbl, err := parseConfig(data)
	if err != nil {
		l.Errorf("[error] parse conf failed on [%s]: %s", name, err)
		return err
	}

	if len(tbl.Fields) == 0 {
		l.Debugf("no conf available on %s", name)
		return nil
	}

	if err := c.addInput(name, input, tbl); err != nil {
		l.Errorf("add input %s failed: %s", name, err.Error())
		return err
	}

	l.Debugf("add input %s ok", name)

	return nil
}

func (c *Config) setMaxPostInterval() {
	datakit.MaxLifeCheckInterval = c.MainCfg.MaxPostInterval.Duration
	if datakit.MaxLifeCheckInterval != 0 {
		return
	}

	for _, ri := range c.Inputs { // find the max interval
		if ri.Config.Interval > datakit.MaxLifeCheckInterval {
			datakit.MaxLifeCheckInterval = ri.Config.Interval
		}
	}

	datakit.MaxLifeCheckInterval += time.Second * 10 // add extra 10 seconds
}

// load all inputs under @InstallDir/conf.d
func (c *Config) LoadConfig() error {

	for name, creator := range inputs.Inputs {
		if err := c.doLoadInputConf(name, creator); err != nil {
			return err
		}
	}

	c.setMaxPostInterval()

	return LoadTelegrafConfigs(datakit.ConfdDir, c.InputFilters)
}

func DumpInputsOutputs() {
	names := []string{}

	for _, p := range Cfg.Inputs {
		l.Debugf("input %s enabled", p.Config.Name)
		names = append(names, p.Config.Name)
	}

	for k, i := range SupportsTelegrafMetricNames {
		if i.enabled {
			l.Debugf("telegraf input %s enabled", k)
			names = append(names, k)
		}
	}

	l.Infof("avariable inputs: %s", strings.Join(names, ","))
}

func InitCfg(dwcfg *DataWayCfg) error {
	if err := initMainCfg(dwcfg); err != nil {
		return err
	}

	// clean all old dirs
	os.RemoveAll(datakit.ConfdDir)
	os.RemoveAll(datakit.DataDir)
	os.RemoveAll(datakit.LuaDir)
	return nil
}

func initMainCfg(dwcfg *DataWayCfg) error {

	Cfg.MainCfg.UUID = cliutils.XID("dkid_")
	Cfg.MainCfg.DataWay = dwcfg

	var err error
	tm := template.New("")
	tm, err = tm.Parse(MainConfigTemplate)
	if err != nil {
		return fmt.Errorf("Error creating %s: %s", Cfg.MainCfg.cfgPath, err)
	}

	buf := bytes.NewBuffer([]byte{})
	if err = tm.Execute(buf, Cfg.MainCfg); err != nil {
		return fmt.Errorf("Error creating %s: %s", Cfg.MainCfg.cfgPath, err)
	}

	if err := ioutil.WriteFile(Cfg.MainCfg.cfgPath, []byte(buf.Bytes()), 0664); err != nil {
		return fmt.Errorf("Error creating %s: %s", Cfg.MainCfg.cfgPath, err)
	}

	return nil
}

// Creata datakit input plugin's configures if not exists
func initPluginCfgs() {
	for name, create := range inputs.Inputs {
		if name == "self" {
			continue
		}

		input := create()
		catalog := input.Catalog()

		// migrate old config to new catalog path
		oldCfgPath := filepath.Join(datakit.ConfdDir, name, name+".conf")
		cfgpath := filepath.Join(datakit.ConfdDir, catalog, name+".conf")

		l.Infof("check datakit input conf %s: %s, %s", name, oldCfgPath, cfgpath)

		if _, err := os.Stat(oldCfgPath); err == nil {
			if oldCfgPath == cfgpath {
				continue // do nothing
			}

			l.Infof("migrate %s: %s -> %s", name, oldCfgPath, cfgpath)

			if err := os.MkdirAll(filepath.Dir(cfgpath), os.ModePerm); err != nil {
				l.Fatalf("create dir %s failed: %s", filepath.Dir(cfgpath), err.Error())
			}

			if err := os.Rename(oldCfgPath, cfgpath); err != nil {
				l.Fatalf("move %s -> %s failed: %s", oldCfgPath, cfgpath, err.Error())
			}

			os.RemoveAll(filepath.Dir(oldCfgPath))
			continue
		}

		if _, err := os.Stat(cfgpath); err != nil { // file not exists

			l.Debugf("%s not exists, create it...", cfgpath)

			l.Debugf("create datakit conf path %s", filepath.Join(datakit.ConfdDir, catalog))
			if err := os.MkdirAll(filepath.Join(datakit.ConfdDir, catalog), os.ModePerm); err != nil {
				l.Fatalf("create catalog dir %s failed: %s", catalog, err.Error())
			}

			sample := input.SampleConfig()
			if sample == "" {
				l.Fatalf("no sample available on collector %s", name)
			}

			if err := ioutil.WriteFile(cfgpath, []byte(sample), 0644); err != nil {
				l.Fatalf("failed to create sample configure for collector %s: %s", name, err.Error())
			}
		}
	}

	// create telegraf input plugin's configures
	for name, input := range SupportsTelegrafMetricNames {

		cfgpath := filepath.Join(datakit.ConfdDir, input.Catalog, name+".conf")
		oldCfgPath := filepath.Join(datakit.ConfdDir, name, name+".conf")

		l.Debugf("check telegraf input conf %s...", name)

		if _, err := os.Stat(oldCfgPath); err == nil {

			if oldCfgPath == cfgpath {
				l.Debugf("%s exists, skip", oldCfgPath)
				continue // do nothing
			}

			l.Debugf("%s exists, migrate to %s", oldCfgPath, cfgpath)
			os.Rename(oldCfgPath, cfgpath)
			os.RemoveAll(filepath.Dir(oldCfgPath))
			continue
		}

		if _, err := os.Stat(cfgpath); err != nil {

			l.Debugf("%s not exists, create it...", cfgpath)

			l.Debugf("create telegraf conf path %s", filepath.Join(datakit.ConfdDir, input.Catalog))
			if err := os.MkdirAll(filepath.Join(datakit.ConfdDir, input.Catalog), os.ModePerm); err != nil {
				l.Fatalf("create catalog dir %s failed: %s", input.Catalog, err.Error())
			}

			if sample, ok := telegrafCfgSamples[name]; ok {
				if err := ioutil.WriteFile(cfgpath, []byte(sample), 0644); err != nil {
					l.Fatalf("failed to create sample configure for collector %s: %s", name, err.Error())
				}
			}
		}
	}
}

func parseConfig(contents []byte) (*ast.Table, error) {
	return toml.Parse(contents)
}

func sliceContains(name string, list []string) bool {
	for _, b := range list {
		if b == name {
			return true
		}
	}
	return false
}

func (c *Config) addInput(name string, input inputs.Input, table *ast.Table) error {

	if len(c.InputFilters) > 0 && !sliceContains(name, c.InputFilters) {
		return nil
	}

	pluginConfig, err := buildInput(name, table, input)
	if err != nil {
		return err
	}

	if err := toml.UnmarshalTable(table, input); err != nil {
		l.Errorf("toml UnmarshalTable failed on %s: %s", name, err.Error())
		return err
	}

	l.Debugf("configured input: %+#v", input)

	ri := inputs.NewRunningInput(input, pluginConfig)

	c.Inputs = append(c.Inputs, ri)
	return nil
}

func buildInput(name string, tbl *ast.Table, input inputs.Input) (*inputs.InputConfig, error) {
	ic := &inputs.InputConfig{Name: name}

	if node, ok := tbl.Fields["interval"]; ok {
		if kv, ok := node.(*ast.KeyValue); ok {
			if str, ok := kv.Value.(*ast.String); ok {
				dur, err := time.ParseDuration(str.Value)
				if err != nil {
					return nil, err
				}

				ic.Interval = dur
			}
		}
<<<<<<< HEAD
		delete(tbl.Fields, "interval")
=======
>>>>>>> f3d0d756
	}

	ic.Tags = make(map[string]string)
	if node, ok := tbl.Fields["tags"]; ok {
		if subtbl, ok := node.(*ast.Table); ok {
			if err := toml.UnmarshalTable(subtbl, ic.Tags); err != nil {
				l.Errorf("could not parse tags for input %s", name)
			}
		}
	}

	delete(tbl.Fields, "tags")

	return ic, nil
}<|MERGE_RESOLUTION|>--- conflicted
+++ resolved
@@ -621,10 +621,6 @@
 				ic.Interval = dur
 			}
 		}
-<<<<<<< HEAD
-		delete(tbl.Fields, "interval")
-=======
->>>>>>> f3d0d756
 	}
 
 	ic.Tags = make(map[string]string)
