package config

import (
	"bytes"
	"fmt"
	"io/ioutil"
	"log"
	"os"
	"path/filepath"
	"runtime"
	"strings"
	"text/template"
	"time"

	"github.com/influxdata/telegraf"
	"github.com/influxdata/telegraf/logger"
	"github.com/influxdata/telegraf/plugins/serializers"
	"github.com/influxdata/toml"
	"github.com/influxdata/toml/ast"

	"gitlab.jiagouyun.com/cloudcare-tools/cliutils"
	"gitlab.jiagouyun.com/cloudcare-tools/datakit/git"
	"gitlab.jiagouyun.com/cloudcare-tools/datakit/internal"
	"gitlab.jiagouyun.com/cloudcare-tools/datakit/internal/models"
	"gitlab.jiagouyun.com/cloudcare-tools/datakit/plugins/inputs"
	"gitlab.jiagouyun.com/cloudcare-tools/datakit/plugins/outputs/file"
	"gitlab.jiagouyun.com/cloudcare-tools/datakit/plugins/outputs/http"
)

var (
	userAgent = fmt.Sprintf("datakit(%s), %s-%s", git.Version, runtime.GOOS, runtime.GOARCH)

	ServiceName = "datakit"

	ConvertedCfg []string
	AgentLogFile string

	MaxLifeCheckInterval time.Duration

	Cfg         *Config = nil
	InstallDir          = ""
	TelegrafDir         = ""
	DataDir             = ""
	LuaDir              = ""
	ConfdDir            = ""
)

type Config struct {
	MainCfg          *MainConfig
	TelegrafAgentCfg *TelegrafAgentConfig
	Inputs           []*models.RunningInput
	//Outputs          []*models.RunningOutput

	InputFilters []string

	enableDataclean bool
	datacleanBind   string
}

func init() {
	osarch := runtime.GOOS + "/" + runtime.GOARCH

	switch osarch {
	case "windows/amd64":
		InstallDir = `C:\Program Files (x86)\DataFlux\` + ServiceName

	case "windows/386":
		InstallDir = `C:\Program Files\DataFlux\` + ServiceName

	case "linux/amd64", "linux/386", "linux/arm", "linux/arm64",
		"darwin/amd64", "darwin/386",
		"freebsd/amd64", "freebsd/386":
		InstallDir = `/usr/local/cloudcare/DataFlux/` + ServiceName
	default:
		log.Fatal("[fatal] invalid os/arch: %s", osarch)
	}

	if err := os.MkdirAll(filepath.Join(InstallDir, "embed"), os.ModePerm); err != nil {
		log.Fatalf("[error] mkdir embed  failed: %s", err)
	}

	AgentLogFile = filepath.Join(InstallDir, "embed", "agent.log")

	TelegrafDir = filepath.Join(InstallDir, "embed")
	DataDir = filepath.Join(InstallDir, "data")
	LuaDir = filepath.Join(InstallDir, "lua")
	ConfdDir = filepath.Join(InstallDir, "conf.d")
	for _, dir := range []string{TelegrafDir, DataDir, LuaDir, ConfdDir} {
		if err := os.MkdirAll(dir, os.ModePerm); err != nil {
			log.Fatalf("create %s failed: %s", dir, err)
		}
	}

	Cfg = newDefaultCfg()

	initTelegrafSamples()
}

func newDefaultCfg() *Config {

	return &Config{
		TelegrafAgentCfg: defaultTelegrafAgentCfg(),
		MainCfg: &MainConfig{
			GlobalTags:    map[string]string{},
			FlushInterval: internal.Duration{Duration: 10 * time.Second},
			Interval:      internal.Duration{Duration: 10 * time.Second},

			LogLevel: "info",
			Log:      filepath.Join(InstallDir, "datakit.log"),

			RoundInterval: false,
			cfgPath:       filepath.Join(InstallDir, "datakit.conf"),
		},
		Inputs: []*models.RunningInput{},
	}
}

func LoadCfg() error {
	if err := Cfg.LoadMainConfig(); err != nil {
		return err
	}

	logConfig := logger.LogConfig{
		Debug:     (strings.ToLower(Cfg.MainCfg.LogLevel) == "debug"),
		Quiet:     false,
		LogTarget: logger.LogTargetFile,
		Logfile:   Cfg.MainCfg.Log,
	}

	logConfig.RotationMaxSize.Size = (20 << 10 << 10)
	logger.SetupLogging(logConfig)

	log.Printf("D! set log to %s", logConfig.Logfile)

	createPluginCfgsIfNotExists()

	if err := Cfg.LoadConfig(); err != nil {
		return err
	}

	Cfg.DumpInputsOutputs()

	return nil
}

type MainConfig struct {
	UUID string `toml:"uuid"`

	FtGateway string `toml:"ftdataway"`

	Log      string `toml:"log"`
	LogLevel string `toml:"log_level"`

	ConfigDir string `toml:"config_dir,omitempty"`

	//验证dk存活
	MaxPostInterval internal.Duration `toml:"max_post_interval"`

	DataCleanTemplate string

	GlobalTags map[string]string `toml:"global_tags"`

	Interval      internal.Duration `toml:"interval"`
	RoundInterval bool
	FlushInterval internal.Duration
	FlushJitter   internal.Duration

	OutputsFile string `toml:"output_file,omitempty"`

	Hostname     string
	OmitHostname bool

	cfgPath string
}

type ConvertTelegrafConfig interface {
	Load(f string) error
	ToTelegraf(f string) (string, error)
	FilePath(cfgdir string) string
}

type DatacleanConfig interface {
	CheckRoute(route string) bool
	Bindaddr() string
}

func (c *Config) LoadMainConfig() error {

	data, err := ioutil.ReadFile(c.MainCfg.cfgPath)
	if err != nil {
		return fmt.Errorf("main config error, %s", err.Error())
	}

	tbl, err := parseConfig(data)
	if err != nil {
		return err
	}

	//telegraf的相应配置
	bAgentSetLogLevel := false
	bAgentSetOmitHost := false
	bAgentSetHostname := false

	if val, ok := tbl.Fields["agent"]; ok {
		subTable, ok := val.(*ast.Table)
		if !ok {
			return fmt.Errorf("invalid agent configuration")
		}

		if _, ok := subTable.Fields["debug"]; ok {
			bAgentSetLogLevel = true
		}

		if _, ok := subTable.Fields["omit_hostname"]; ok {
			bAgentSetOmitHost = true
		}

		if _, ok := subTable.Fields["hostname"]; ok {
			bAgentSetHostname = true
		}

		if err = toml.UnmarshalTable(subTable, c.TelegrafAgentCfg); err != nil {
			return fmt.Errorf("invalid agent configuration, %s", err)
		}

		delete(tbl.Fields, "agent")
	}

	if err := toml.UnmarshalTable(tbl, c.MainCfg); err != nil {
		return err
	}

	if !c.MainCfg.OmitHostname {
		if c.MainCfg.Hostname == "" {
			hostname, err := os.Hostname()
			if err != nil {
				return err
			}

			c.MainCfg.Hostname = hostname
		}

		c.MainCfg.GlobalTags["host"] = c.MainCfg.Hostname
	}

	if c.TelegrafAgentCfg.LogTarget == "file" && c.TelegrafAgentCfg.Logfile == "" {
		c.TelegrafAgentCfg.Logfile = filepath.Join(InstallDir, "embed", "agent.log")
	}

	if AgentLogFile != "" {
		c.TelegrafAgentCfg.Logfile = AgentLogFile
	}

	//如果telegraf的agent相关配置没有，则默认使用datakit的同名配置
	if !bAgentSetLogLevel {
		c.TelegrafAgentCfg.Debug = (strings.ToLower(c.MainCfg.LogLevel) == "debug")
	}

	if !bAgentSetOmitHost {
		c.TelegrafAgentCfg.OmitHostname = c.MainCfg.OmitHostname
	}

	if !bAgentSetHostname {
		c.TelegrafAgentCfg.Hostname = c.MainCfg.Hostname
	}

	return nil
}

func CheckConfd() error {
	dir, err := ioutil.ReadDir(ConfdDir)
	if err != nil {
		return err
	}

	configed := []string{}
	invalids := []string{}

	checkSubDir := func(path string) error {

		dir, err := ioutil.ReadDir(path)
		if err != nil {
			return err
		}

		for _, item := range dir {
			if item.IsDir() {
				continue
			}

			filename := item.Name()

			if filename == "." || filename == ".." {
				continue
			}

			if filepath.Ext(filename) != ".conf" {
				continue
			}

			var data []byte
			data, err = ioutil.ReadFile(filepath.Join(path, filename))
			if err != nil {
				return err
			}

			if len(data) == 0 {
				return ErrConfigNotFound
			}

			if tbl, err := toml.Parse(data); err != nil {
				invalids = append(invalids, filename)
				return err
			} else {
				if len(tbl.Fields) > 0 {
					configed = append(configed, filename)
				}
			}

		}

		return nil
	}

	for _, item := range dir {
		if !item.IsDir() {
			continue
		}

		if item.Name() == "." || item.Name() == ".." {
			continue
		}

		checkSubDir(filepath.Join(ConfdDir, item.Name()))
	}

	log.Printf("inputs: %s", strings.Join(configed, ","))
	log.Printf("error configuration: %s", strings.Join(invalids, ","))

	return nil
}

//LoadConfig 加载conf.d下的所有配置文件
func (c *Config) LoadConfig() error {

	for name, creator := range inputs.Inputs {

		if len(c.InputFilters) > 0 {
			if !sliceContains(name, c.InputFilters) {
				continue
			}
		}

		//apachelog和nginxlog和telegraf的nginx和apache共享一个目录
		//这些采集器将转化为telegraf的采集器
		/*
			if name == "apachelog" || name == "nginxlog" {
				if p, ok := creator().(ConvertTelegrafConfig); ok {
					path := p.FilePath(c.MainCfg.ConfigDir)
					if err := p.Load(path); err != nil {
						if err == ErrConfigNotFound {
							continue
						} else {
							return fmt.Errorf("Error loading config file %s, %s", path, err)
						}
					}
					if telegrafCfg, err := p.ToTelegraf(path); err == nil {
						ConvertedCfg = append(ConvertedCfg, telegrafCfg)
					} else {
						return fmt.Errorf("convert %s failed, %s", path, err)
					}
				}
				continue
			} */

		input := creator()

		var data []byte

		if internalData, ok := inputs.InternalInputsData[name]; ok {
			data = internalData
		} else {
			path := filepath.Join(c.MainCfg.ConfigDir, name, fmt.Sprintf("%s.conf", name))

			_, err := os.Stat(path)
			if err != nil && os.IsNotExist(err) {
				continue
			}

			data, err = ioutil.ReadFile(path)
			if err != nil {
				return fmt.Errorf("Error loading config file %s, %s", path, err)
			}
		}

		tbl, err := parseConfig(data)
		if err != nil {
			return fmt.Errorf("Error parse config %s, %s", name, err)
		}

		if len(tbl.Fields) == 0 {
			continue
		}

		if err := c.addInput(name, input, tbl); err != nil {
			return err
		}

		if name == "dataclean" {
			if p, ok := input.(DatacleanConfig); ok {
				if p.CheckRoute(c.MainCfg.DataCleanTemplate) {
					c.enableDataclean = true
					c.datacleanBind = p.Bindaddr()
				}
			}
		}
	}

	if c.MainCfg.MaxPostInterval.Duration == 0 {
		//默认使用最大周期
		var maxInterval time.Duration
		bHaveIntervalInput := false
		for _, ri := range c.Inputs {
			if _, ok := ri.Input.(telegraf.ServiceInput); ok {
				continue
			}
			bHaveIntervalInput = true
			if ri.Config.Interval > maxInterval {
				maxInterval = ri.Config.Interval
			}
		}

		if bHaveIntervalInput {
			if maxInterval == 0 {
				maxInterval = c.MainCfg.Interval.Duration
			}
			maxInterval += 10 * time.Second
		}

		MaxLifeCheckInterval = maxInterval
	} else {
		MaxLifeCheckInterval = c.MainCfg.MaxPostInterval.Duration
	}

	return LoadTelegrafConfigs(c.MainCfg.ConfigDir, c.InputFilters)
}

func (c *Config) LoadOutputs() ([]*models.RunningOutput, error) {

	var outputs []*models.RunningOutput

	if c.enableDataclean {

		log.Printf("enable self data clean")

		httpOutput := http.NewHttpOutput()
		if httpOutput.Headers == nil {
			httpOutput.Headers = map[string]string{}
		}
		httpOutput.Headers[`X-Datakit-UUID`] = c.MainCfg.UUID
		httpOutput.Headers[`X-Version`] = git.Version
		httpOutput.Headers[`X-TraceId`] = `self_` + c.MainCfg.UUID
		httpOutput.Headers[`User-Agent`] = userAgent
		if MaxLifeCheckInterval > 0 {
			httpOutput.Headers[`X-Max-POST-Interval`] = internal.IntervalString(MaxLifeCheckInterval)
		}
		httpOutput.ContentEncoding = "gzip"
		httpOutput.URL = fmt.Sprintf(`http://%s/v1/write/metrics?template=%s`, c.datacleanBind, c.MainCfg.DataCleanTemplate)
		log.Printf("D! self dataway url: %s", httpOutput.URL)
		if ro, err := c.newRunningOutputDirectly("dataclean", httpOutput); err != nil {
			return nil, err
		} else {
			outputs = append(outputs, ro)
		}

	} else {
		if c.MainCfg.OutputsFile != "" {
			fileOutput := file.NewFileOutput()
			fileOutput.Files = []string{c.MainCfg.OutputsFile}
			if ro, err := c.newRunningOutputDirectly("file", fileOutput); err != nil {
				return nil, err
			} else {
				outputs = append(outputs, ro)
			}
		}

		if c.MainCfg.FtGateway != "" {
			httpOutput := http.NewHttpOutput()
			if httpOutput.Headers == nil {
				httpOutput.Headers = map[string]string{}
			}
			httpOutput.Headers[`X-Datakit-UUID`] = c.MainCfg.UUID
			httpOutput.Headers[`X-Version`] = git.Version
			httpOutput.Headers[`X-Version`] = git.Version
			httpOutput.Headers[`User-Agent`] = userAgent
			if MaxLifeCheckInterval > 0 {
				httpOutput.Headers[`X-Max-POST-Interval`] = internal.IntervalString(MaxLifeCheckInterval)
			}
			httpOutput.ContentEncoding = "gzip"
			httpOutput.URL = c.MainCfg.FtGateway
			if ro, err := c.newRunningOutputDirectly("http", httpOutput); err != nil {
				return nil, err
			} else {
				outputs = append(outputs, ro)
			}
		}
	}

	return outputs, nil
}

func (c *Config) DumpInputsOutputs() {
	names := []string{}

	for _, p := range c.Inputs {
		names = append(names, p.Config.Name)
	}

	for k, i := range supportsTelegrafMetraicNames {
		if i.enabled {
			names = append(names, k)
		}
	}

	log.Printf("avariable inputs: %s", strings.Join(names, ","))
}

func InitMainCfg(dw string) error {

	Cfg.MainCfg.UUID = cliutils.XID("dkid_")
	Cfg.MainCfg.ConfigDir = ConfdDir
	//Cfg.MainCfg.FtGateway = fmt.Sprintf("http://%s/v1/write/metrics", dw)
	Cfg.MainCfg.FtGateway = dw

	var err error
	tm := template.New("")
	tm, err = tm.Parse(mainConfigTemplate)
	if err != nil {
		return fmt.Errorf("Error creating %s: %s", Cfg.MainCfg.cfgPath, err)
	}

	buf := bytes.NewBuffer([]byte{})
	if err = tm.Execute(buf, Cfg.MainCfg); err != nil {
		return fmt.Errorf("Error creating %s: %s", Cfg.MainCfg.cfgPath, err)
	}

	if err := ioutil.WriteFile(Cfg.MainCfg.cfgPath, []byte(buf.Bytes()), 0664); err != nil {
		return fmt.Errorf("Error creating %s: %s", Cfg.MainCfg.cfgPath, err)
	}

	return nil
}

<<<<<<< HEAD
func CreateDataDir() error {
	dataDir := filepath.Join(ExecutableDir, "data")
	os.MkdirAll(dataDir, 0755)
	os.MkdirAll(filepath.Join(dataDir, "lua"), 0755)
	//datakit定义的插件的配置文件
	for name, _ := range inputs.Inputs {
		if name == "zabbix" || name == "gitlab" {
			pluginDataDir := filepath.Join(dataDir, name)
			if err := os.MkdirAll(pluginDataDir, 0775); err != nil {
				return fmt.Errorf("Error create %s, %s", pluginDataDir, err)
			}
=======
func createPluginCfgsIfNotExists() {
	// creata datakit input plugin's configures
	for name, create := range inputs.Inputs {
		if name == "self" {
			continue
>>>>>>> cb66644e
		}

		input := create()
		catalog := input.Catalog()

		// migrate old config to new catalog path
		oldCfgPath := filepath.Join(ConfdDir, name, name+".conf")
		cfgpath := filepath.Join(ConfdDir, catalog, name+".conf")

		log.Printf("check telegraf input conf %s...", name)

		if _, err := os.Stat(oldCfgPath); err == nil {
			if oldCfgPath == cfgpath {
				continue // do nothing
			}

			os.Rename(oldCfgPath, cfgpath)
			os.RemoveAll(filepath.Dir(oldCfgPath))
			continue
		}

		if _, err := os.Stat(cfgpath); err != nil { // file not exists

			log.Printf("D! %s not exists, create it...", cfgpath)

			log.Printf("D! create datakit conf path %s", filepath.Join(ConfdDir, catalog))
			if err := os.MkdirAll(filepath.Join(ConfdDir, catalog), os.ModePerm); err != nil {
				log.Fatalf("create catalog dir %s failed: %s", catalog, err.Error())
			}

			sample := input.SampleConfig()
			if sample == "" {
				log.Fatalf("no sample available on collector %s", name)
			}

			if err := ioutil.WriteFile(cfgpath, []byte(sample), 0644); err != nil {
				log.Fatalf("failed to create sample configure for collector %s: %s", name, err.Error())
			}
		}
	}

	// create telegraf input plugin's configures
	for name, input := range supportsTelegrafMetraicNames {

		cfgpath := filepath.Join(ConfdDir, input.catalog, name+".conf")
		oldCfgPath := filepath.Join(ConfdDir, name, name+".conf")

		log.Printf("check telegraf input conf %s...", name)

		if _, err := os.Stat(oldCfgPath); err == nil {

			if oldCfgPath == cfgpath {
				log.Printf("D! %s exists, skip", oldCfgPath)
				continue // do nothing
			}

			log.Printf("D! %s exists, migrate to %s", oldCfgPath, cfgpath)
			os.Rename(oldCfgPath, cfgpath)
			os.RemoveAll(filepath.Dir(oldCfgPath))
			continue
		}

		if _, err := os.Stat(cfgpath); err != nil {

			log.Printf("D! %s not exists, create it...", cfgpath)

			log.Printf("D! create telegraf conf path %s", filepath.Join(ConfdDir, input.catalog))
			if err := os.MkdirAll(filepath.Join(ConfdDir, input.catalog), os.ModePerm); err != nil {
				log.Fatalf("create catalog dir %s failed: %s", input.catalog, err.Error())
			}

			if sample, ok := telegrafCfgSamples[name]; ok {
				if err := ioutil.WriteFile(cfgpath, []byte(sample), 0644); err != nil {
					log.Fatalf("failed to create sample configure for collector %s: %s", name, err.Error())
				}
			}
		}
	}
}

func parseConfig(contents []byte) (*ast.Table, error) {
	return toml.Parse(contents)
}

func sliceContains(name string, list []string) bool {
	for _, b := range list {
		if b == name {
			return true
		}
	}
	return false
}

func (c *Config) addInput(name string, input telegraf.Input, table *ast.Table) error {

	if len(c.InputFilters) > 0 && !sliceContains(name, c.InputFilters) {
		return nil
	}

	pluginConfig, err := buildInput(name, table, input)
	if err != nil {
		return err
	}

	if err := toml.UnmarshalTable(table, input); err != nil {
		return err
	}

	rp := models.NewRunningInput(input, pluginConfig)
	rp.SetDefaultTags(c.MainCfg.GlobalTags)
	c.Inputs = append(c.Inputs, rp)
	return nil
}

func (c *Config) newRunningOutputDirectly(name string, output telegraf.Output) (*models.RunningOutput, error) {

	switch t := output.(type) {
	case serializers.SerializerOutput:
		serializer, err := buildSerializer(name, nil)
		if err != nil {
			return nil, err
		}
		t.SetSerializer(serializer)
	}

	outputConfig, err := buildOutput(name, nil)
	if err != nil {
		return nil, err
	}

	ro := models.NewRunningOutput(name, output, outputConfig, 0, 0)
	return ro, nil
}

func buildSerializer(name string, tbl *ast.Table) (serializers.Serializer, error) {
	c := &serializers.Config{TimestampUnits: time.Duration(1 * time.Second)}

	if tbl != nil {
		if node, ok := tbl.Fields["data_format"]; ok {
			if kv, ok := node.(*ast.KeyValue); ok {
				if str, ok := kv.Value.(*ast.String); ok {
					c.DataFormat = str.Value
				}
			}
		}
	}

	if c.DataFormat == "" {
		c.DataFormat = "influx"
	}

	if tbl != nil {
		delete(tbl.Fields, "influx_max_line_bytes")
		delete(tbl.Fields, "influx_sort_fields")
		delete(tbl.Fields, "influx_uint_support")
		delete(tbl.Fields, "graphite_tag_support")
		delete(tbl.Fields, "data_format")
		delete(tbl.Fields, "prefix")
		delete(tbl.Fields, "template")
		delete(tbl.Fields, "json_timestamp_units")
		delete(tbl.Fields, "splunkmetric_hec_routing")
		delete(tbl.Fields, "wavefront_source_override")
		delete(tbl.Fields, "wavefront_use_strict")
	}

	return serializers.NewSerializer(c)
}

func buildOutput(name string, tbl *ast.Table) (*models.OutputConfig, error) {
	var filter models.Filter
	var err error

	if tbl != nil {
		filter, err = buildFilter(tbl)
		if err != nil {
			return nil, err
		}
	}

	oc := &models.OutputConfig{
		Name:   name,
		Filter: filter,
	}

	// TODO
	// Outputs don't support FieldDrop/FieldPass, so set to NameDrop/NamePass
	if len(oc.Filter.FieldDrop) > 0 {
		oc.Filter.NameDrop = oc.Filter.FieldDrop
	}
	if len(oc.Filter.FieldPass) > 0 {
		oc.Filter.NamePass = oc.Filter.FieldPass
	}

	if tbl != nil {
		if node, ok := tbl.Fields["flush_interval"]; ok {
			if kv, ok := node.(*ast.KeyValue); ok {
				if str, ok := kv.Value.(*ast.String); ok {
					dur, err := time.ParseDuration(str.Value)
					if err != nil {
						return nil, err
					}

					oc.FlushInterval = dur
				}
			}
		}

		if node, ok := tbl.Fields["metric_buffer_limit"]; ok {
			if kv, ok := node.(*ast.KeyValue); ok {
				if integer, ok := kv.Value.(*ast.Integer); ok {
					v, err := integer.Int()
					if err != nil {
						return nil, err
					}
					oc.MetricBufferLimit = int(v)
				}
			}
		}

		if node, ok := tbl.Fields["metric_batch_size"]; ok {
			if kv, ok := node.(*ast.KeyValue); ok {
				if integer, ok := kv.Value.(*ast.Integer); ok {
					v, err := integer.Int()
					if err != nil {
						return nil, err
					}
					oc.MetricBatchSize = int(v)
				}
			}
		}

		if node, ok := tbl.Fields["alias"]; ok {
			if kv, ok := node.(*ast.KeyValue); ok {
				if str, ok := kv.Value.(*ast.String); ok {
					oc.Alias = str.Value
				}
			}
		}

		delete(tbl.Fields, "flush_interval")
		delete(tbl.Fields, "metric_buffer_limit")
		delete(tbl.Fields, "metric_batch_size")
		delete(tbl.Fields, "alias")
	}

	return oc, nil
}

func buildInput(name string, tbl *ast.Table, input telegraf.Input) (*models.InputConfig, error) {
	cp := &models.InputConfig{Name: name}

	if _, bsvrInput := input.(telegraf.ServiceInput); !bsvrInput {
		if node, ok := tbl.Fields["interval"]; ok {
			if kv, ok := node.(*ast.KeyValue); ok {
				if str, ok := kv.Value.(*ast.String); ok {
					dur, err := time.ParseDuration(str.Value)
					if err != nil {
						return nil, err
					}

					cp.Interval = dur
				}
			}
		}

		if node, ok := tbl.Fields["name_prefix"]; ok {
			if kv, ok := node.(*ast.KeyValue); ok {
				if str, ok := kv.Value.(*ast.String); ok {
					cp.MeasurementPrefix = str.Value
				}
			}
		}

		if node, ok := tbl.Fields["name_suffix"]; ok {
			if kv, ok := node.(*ast.KeyValue); ok {
				if str, ok := kv.Value.(*ast.String); ok {
					cp.MeasurementSuffix = str.Value
				}
			}
		}

		if node, ok := tbl.Fields["name_override"]; ok {
			if kv, ok := node.(*ast.KeyValue); ok {
				if str, ok := kv.Value.(*ast.String); ok {
					cp.NameOverride = str.Value
				}
			}
		}

		if node, ok := tbl.Fields["alias"]; ok {
			if kv, ok := node.(*ast.KeyValue); ok {
				if str, ok := kv.Value.(*ast.String); ok {
					cp.Alias = str.Value
				}
			}
		}

		cp.Tags = make(map[string]string)
		if node, ok := tbl.Fields["tags"]; ok {
			if subtbl, ok := node.(*ast.Table); ok {
				if err := toml.UnmarshalTable(subtbl, cp.Tags); err != nil {
					log.Printf("E! Could not parse tags for input %s\n", name)
				}
			}
		}

		delete(tbl.Fields, "name_prefix")
		delete(tbl.Fields, "name_suffix")
		delete(tbl.Fields, "name_override")
		delete(tbl.Fields, "alias")
		delete(tbl.Fields, "interval")
		delete(tbl.Fields, "tags")
	}

	var err error
	cp.Filter, err = buildFilter(tbl)
	if err != nil {
		return cp, err
	}
	return cp, nil
}

func buildFilter(tbl *ast.Table) (models.Filter, error) {
	f := models.Filter{}

	if node, ok := tbl.Fields["namepass"]; ok {
		if kv, ok := node.(*ast.KeyValue); ok {
			if ary, ok := kv.Value.(*ast.Array); ok {
				for _, elem := range ary.Value {
					if str, ok := elem.(*ast.String); ok {
						f.NamePass = append(f.NamePass, str.Value)
					}
				}
			}
		}
	}

	if node, ok := tbl.Fields["namedrop"]; ok {
		if kv, ok := node.(*ast.KeyValue); ok {
			if ary, ok := kv.Value.(*ast.Array); ok {
				for _, elem := range ary.Value {
					if str, ok := elem.(*ast.String); ok {
						f.NameDrop = append(f.NameDrop, str.Value)
					}
				}
			}
		}
	}

	fields := []string{"pass", "fieldpass"}
	for _, field := range fields {
		if node, ok := tbl.Fields[field]; ok {
			if kv, ok := node.(*ast.KeyValue); ok {
				if ary, ok := kv.Value.(*ast.Array); ok {
					for _, elem := range ary.Value {
						if str, ok := elem.(*ast.String); ok {
							f.FieldPass = append(f.FieldPass, str.Value)
						}
					}
				}
			}
		}
	}

	fields = []string{"drop", "fielddrop"}
	for _, field := range fields {
		if node, ok := tbl.Fields[field]; ok {
			if kv, ok := node.(*ast.KeyValue); ok {
				if ary, ok := kv.Value.(*ast.Array); ok {
					for _, elem := range ary.Value {
						if str, ok := elem.(*ast.String); ok {
							f.FieldDrop = append(f.FieldDrop, str.Value)
						}
					}
				}
			}
		}
	}

	if node, ok := tbl.Fields["tagpass"]; ok {
		if subtbl, ok := node.(*ast.Table); ok {
			for name, val := range subtbl.Fields {
				if kv, ok := val.(*ast.KeyValue); ok {
					tagfilter := &models.TagFilter{Name: name}
					if ary, ok := kv.Value.(*ast.Array); ok {
						for _, elem := range ary.Value {
							if str, ok := elem.(*ast.String); ok {
								tagfilter.Filter = append(tagfilter.Filter, str.Value)
							}
						}
					}
					f.TagPass = append(f.TagPass, *tagfilter)
				}
			}
		}
	}

	if node, ok := tbl.Fields["tagdrop"]; ok {
		if subtbl, ok := node.(*ast.Table); ok {
			for name, val := range subtbl.Fields {
				if kv, ok := val.(*ast.KeyValue); ok {
					tagfilter := &models.TagFilter{Name: name}
					if ary, ok := kv.Value.(*ast.Array); ok {
						for _, elem := range ary.Value {
							if str, ok := elem.(*ast.String); ok {
								tagfilter.Filter = append(tagfilter.Filter, str.Value)
							}
						}
					}
					f.TagDrop = append(f.TagDrop, *tagfilter)
				}
			}
		}
	}

	if node, ok := tbl.Fields["tagexclude"]; ok {
		if kv, ok := node.(*ast.KeyValue); ok {
			if ary, ok := kv.Value.(*ast.Array); ok {
				for _, elem := range ary.Value {
					if str, ok := elem.(*ast.String); ok {
						f.TagExclude = append(f.TagExclude, str.Value)
					}
				}
			}
		}
	}

	if node, ok := tbl.Fields["taginclude"]; ok {
		if kv, ok := node.(*ast.KeyValue); ok {
			if ary, ok := kv.Value.(*ast.Array); ok {
				for _, elem := range ary.Value {
					if str, ok := elem.(*ast.String); ok {
						f.TagInclude = append(f.TagInclude, str.Value)
					}
				}
			}
		}
	}
	if err := f.Compile(); err != nil {
		return f, err
	}

	delete(tbl.Fields, "namedrop")
	delete(tbl.Fields, "namepass")
	delete(tbl.Fields, "fielddrop")
	delete(tbl.Fields, "fieldpass")
	delete(tbl.Fields, "drop")
	delete(tbl.Fields, "pass")
	delete(tbl.Fields, "tagdrop")
	delete(tbl.Fields, "tagpass")
	delete(tbl.Fields, "tagexclude")
	delete(tbl.Fields, "taginclude")
	return f, nil
}<|MERGE_RESOLUTION|>--- conflicted
+++ resolved
@@ -551,25 +551,11 @@
 	return nil
 }
 
-<<<<<<< HEAD
-func CreateDataDir() error {
-	dataDir := filepath.Join(ExecutableDir, "data")
-	os.MkdirAll(dataDir, 0755)
-	os.MkdirAll(filepath.Join(dataDir, "lua"), 0755)
-	//datakit定义的插件的配置文件
-	for name, _ := range inputs.Inputs {
-		if name == "zabbix" || name == "gitlab" {
-			pluginDataDir := filepath.Join(dataDir, name)
-			if err := os.MkdirAll(pluginDataDir, 0775); err != nil {
-				return fmt.Errorf("Error create %s, %s", pluginDataDir, err)
-			}
-=======
 func createPluginCfgsIfNotExists() {
 	// creata datakit input plugin's configures
 	for name, create := range inputs.Inputs {
 		if name == "self" {
 			continue
->>>>>>> cb66644e
 		}
 
 		input := create()
