--- conflicted
+++ resolved
@@ -621,10 +621,6 @@
 				ic.Interval = dur
 			}
 		}
-<<<<<<< HEAD
-		delete(tbl.Fields, "interval")
-=======
->>>>>>> a9d67efa
 	}
 
 	ic.Tags = make(map[string]string)
