package config

import (
	"bytes"
	"fmt"
	"io/ioutil"
	"os"
	"path/filepath"
	"runtime"
	"strings"
	"text/template"
	"time"

	"github.com/influxdata/toml"
	"github.com/influxdata/toml/ast"
	"go.uber.org/zap"

	"gitlab.jiagouyun.com/cloudcare-tools/cliutils"
	"gitlab.jiagouyun.com/cloudcare-tools/cliutils/logger"
	"gitlab.jiagouyun.com/cloudcare-tools/datakit"
	"gitlab.jiagouyun.com/cloudcare-tools/datakit/internal"
	"gitlab.jiagouyun.com/cloudcare-tools/datakit/plugins/inputs"
)

var (
	ConvertedCfg []string

	l   *zap.SugaredLogger
	Cfg *Config = nil
)

type Config struct {
	MainCfg          *MainConfig
	TelegrafAgentCfg *TelegrafAgentConfig

	Inputs []*inputs.RunningInput

	InputFilters []string
}

type DataWayCfg struct {
	Host        string `toml:"host"`
	Scheme      string `toml:"scheme"`
	Token       string `toml:"token"`
	DefaultPath string `toml:"default_path"`
}

type MainConfig struct {
	UUID string `toml:"uuid"`

	DataWay           *DataWayCfg `toml:"dataway"`
	DataWayRequestURL string      `toml:"-"`

	HTTPServerAddr string `toml:"http_server_addr"`
	HTTPServerLog  string `toml:"http_server_log"`

	FtGateway string `toml:"ftdataway"` // XXX: deprecated

	Log      string `toml:"log"`
	LogLevel string `toml:"log_level"`

	ConfigDir string `toml:"config_dir"` // XXX: not used: to compatible parsing with forethought datakit.conf

	//验证dk存活
	MaxPostInterval internal.Duration `toml:"max_post_interval"`

	//DataCleanTemplate string

	GlobalTags map[string]string `toml:"global_tags"`

	Interval      internal.Duration `toml:"interval"`
	RoundInterval bool
	FlushInterval internal.Duration
	FlushJitter   internal.Duration

	OutputFile string `toml:"output_file,omitempty"`

	Hostname     string
	OmitHostname bool

	cfgPath string
}

func init() {
	osarch := runtime.GOOS + "/" + runtime.GOARCH

	switch osarch {
	case "windows/amd64":
		datakit.InstallDir = `C:\Program Files\dataflux\` + datakit.ServiceName

	case "windows/386":
		datakit.InstallDir = `C:\Program Files (x86)\dataflux\` + datakit.ServiceName

	case "linux/amd64", "linux/386", "linux/arm", "linux/arm64",
		"darwin/amd64", "darwin/386",
		"freebsd/amd64", "freebsd/386":
		datakit.InstallDir = `/usr/local/cloudcare/dataflux/` + datakit.ServiceName
	default:
		panic("unsupported os/arch: %s" + osarch)
	}

	datakit.AgentLogFile = filepath.Join(datakit.InstallDir, "embed", "agent.log")

	datakit.TelegrafDir = filepath.Join(datakit.InstallDir, "embed")
	datakit.DataDir = filepath.Join(datakit.InstallDir, "data")
	datakit.LuaDir = filepath.Join(datakit.InstallDir, "lua")
	datakit.ConfdDir = filepath.Join(datakit.InstallDir, "conf.d")
	datakit.GRPCDomainSock = filepath.Join(datakit.InstallDir, "datakit.sock")

	datakit.Exit = cliutils.NewSem()
	Cfg = newDefaultCfg()

	initTelegrafSamples()
}

func newDefaultCfg() *Config {

	return &Config{
		TelegrafAgentCfg: defaultTelegrafAgentCfg(),
		MainCfg: &MainConfig{
			GlobalTags:    map[string]string{},
			FlushInterval: internal.Duration{Duration: 10 * time.Second},
			Interval:      internal.Duration{Duration: 10 * time.Second},

			HTTPServerAddr: "0.0.0.0:9529",
			HTTPServerLog:  filepath.Join(datakit.InstallDir, "gin.log"),

			LogLevel: "info",
			Log:      filepath.Join(datakit.InstallDir, "datakit.log"),

			RoundInterval: false,
			cfgPath:       filepath.Join(datakit.InstallDir, "datakit.conf"),
		},
		Inputs: []*inputs.RunningInput{},
	}
}

func InitDirs() {
	if err := os.MkdirAll(filepath.Join(datakit.InstallDir, "embed"), os.ModePerm); err != nil {
		panic("[error] mkdir embed failed: " + err.Error())
	}

	for _, dir := range []string{datakit.TelegrafDir, datakit.DataDir, datakit.LuaDir, datakit.ConfdDir} {
		if err := os.MkdirAll(dir, os.ModePerm); err != nil {
			panic(fmt.Sprintf("create %s failed: %s", dir, err))
		}
	}
}

func LoadCfg() error {

	if err := Cfg.LoadMainConfig(); err != nil {
		return err
	}

	// set global log root
	logger.SetGlobalRootLogger(Cfg.MainCfg.Log,
		Cfg.MainCfg.LogLevel,
		logger.OPT_ENC_CONSOLE|logger.OPT_SHORT_CALLER)
	l = logger.SLogger("config")

	l.Debugf("set log to %s", Cfg.MainCfg.Log)

	datakit.Init()

	initPluginCfgs()

	if err := Cfg.LoadConfig(); err != nil {
		l.Error(err)
		return err
	}

	DumpInputsOutputs()

	return nil
}

func (c *Config) LoadMainConfig() error {

	data, err := ioutil.ReadFile(c.MainCfg.cfgPath)
	if err != nil {
		return fmt.Errorf("read main config %s error, %s", c.MainCfg.cfgPath, err.Error())
	}

	tbl, err := parseConfig(data)
	if err != nil {
		return err
	}

	//telegraf的相应配置
	bAgentSetLogLevel := false
	bAgentSetOmitHost := false
	bAgentSetHostname := false

	if val, ok := tbl.Fields["agent"]; ok {
		subTable, ok := val.(*ast.Table)
		if !ok {
			return fmt.Errorf("invalid agent configuration")
		}

		if _, ok := subTable.Fields["debug"]; ok {
			bAgentSetLogLevel = true
		}

		if _, ok := subTable.Fields["omit_hostname"]; ok {
			bAgentSetOmitHost = true
		}

		if _, ok := subTable.Fields["hostname"]; ok {
			bAgentSetHostname = true
		}

		if err = toml.UnmarshalTable(subTable, c.TelegrafAgentCfg); err != nil {
			return fmt.Errorf("invalid telegraf configuration, %s", err)
		}

		delete(tbl.Fields, "agent")
	}

	if err := toml.UnmarshalTable(tbl, c.MainCfg); err != nil {
		panic("UnmarshalTable failed: " + err.Error())
	}

	if !c.MainCfg.OmitHostname { // get default host-name
		if c.MainCfg.Hostname == "" {
			hostname, err := os.Hostname()
			if err != nil {
				return err
			}

			c.MainCfg.Hostname = hostname
		}

		c.MainCfg.GlobalTags["host"] = c.MainCfg.Hostname
	}

	if c.TelegrafAgentCfg.LogTarget == "file" && c.TelegrafAgentCfg.Logfile == "" {
		c.TelegrafAgentCfg.Logfile = filepath.Join(datakit.InstallDir, "embed", "agent.log")
	}

	if datakit.AgentLogFile != "" {
		c.TelegrafAgentCfg.Logfile = datakit.AgentLogFile
	}

	if c.MainCfg.OutputFile != "" {
		datakit.OutputFile = c.MainCfg.OutputFile
	}

	//如果telegraf的agent相关配置没有，则默认使用datakit的同名配置
	if !bAgentSetLogLevel {
		c.TelegrafAgentCfg.Debug = (strings.ToLower(c.MainCfg.LogLevel) == "debug")
	}

	if !bAgentSetOmitHost {
		c.TelegrafAgentCfg.OmitHostname = c.MainCfg.OmitHostname
	}

	if !bAgentSetHostname {
		c.TelegrafAgentCfg.Hostname = c.MainCfg.Hostname
	}

	c.MainCfg.DataWayRequestURL = fmt.Sprintf("%s://%s%s?token=%s",
		c.MainCfg.DataWay.Scheme, c.MainCfg.DataWay.Host, c.MainCfg.DataWay.DefaultPath, c.MainCfg.DataWay.Token)

	return nil
}

func CheckConfd() error {
	dir, err := ioutil.ReadDir(datakit.ConfdDir)
	if err != nil {
		return err
	}

	configed := []string{}
	invalids := []string{}

	checkSubDir := func(path string) error {

		dir, err := ioutil.ReadDir(path)
		if err != nil {
			return err
		}

		for _, item := range dir {
			if item.IsDir() {
				continue
			}

			filename := item.Name()

			if filename == "." || filename == ".." {
				continue
			}

			if filepath.Ext(filename) != ".conf" {
				continue
			}

			var data []byte
			data, err = ioutil.ReadFile(filepath.Join(path, filename))
			if err != nil {
				return err
			}

			if len(data) == 0 {
				return ErrConfigNotFound
			}

			if tbl, err := toml.Parse(data); err != nil {
				invalids = append(invalids, filename)
				return err
			} else {
				if len(tbl.Fields) > 0 {
					configed = append(configed, filename)
				}
			}

		}

		return nil
	}

	for _, item := range dir {
		if !item.IsDir() {
			continue
		}

		if item.Name() == "." || item.Name() == ".." {
			continue
		}

		checkSubDir(filepath.Join(datakit.ConfdDir, item.Name()))
	}

	fmt.Printf("inputs: %s\n", strings.Join(configed, ","))
	fmt.Printf("error configuration: %s\n", strings.Join(invalids, ","))

	return nil
}

func (c *Config) doLoadInputConf(name string, creator inputs.Creator) error {
	if len(c.InputFilters) > 0 {
		if !sliceContains(name, c.InputFilters) {
			return nil
		}
	}

	input := creator()

	var data []byte

	if internalData, ok := inputs.InternalInputsData[name]; ok {
		data = internalData
	} else {
		// migrate old configures into new place
		oldPath := filepath.Join(datakit.ConfdDir, name, fmt.Sprintf("%s.conf", name))
		newPath := filepath.Join(datakit.ConfdDir, input.Catalog(), fmt.Sprintf("%s.conf", name))

		path := newPath
		_, err := os.Stat(path)
		if err != nil && os.IsNotExist(err) {
			if _, err = os.Stat(oldPath); err == nil {
				l.Infof("migrate %s to %s", oldPath, path)
				path = oldPath
			}
		}

		data, err = ioutil.ReadFile(path)
		if err != nil {
			l.Errorf("load %s failed: %s", path, err)
			return err
		}
	}

	tbl, err := parseConfig(data)
	if err != nil {
		l.Errorf("[error] parse conf failed on [%s]: %s", name, err)
		return err
	}

	if len(tbl.Fields) == 0 {
		l.Debugf("no conf available on %s", name)
		return nil
	}

	if err := c.addInput(name, input, tbl); err != nil {
		l.Errorf("add input %s failed: %s", name, err.Error())
		return err
	}

	l.Debugf("add input %s ok", name)

	return nil
}

func (c *Config) setMaxPostInterval() {
	datakit.MaxLifeCheckInterval = c.MainCfg.MaxPostInterval.Duration
	if datakit.MaxLifeCheckInterval != 0 {
		return
	}

	for _, ri := range c.Inputs { // find the max interval
		if ri.Config.Interval > datakit.MaxLifeCheckInterval {
			datakit.MaxLifeCheckInterval = ri.Config.Interval
		}
	}

	datakit.MaxLifeCheckInterval += time.Second * 10 // add extra 10 seconds
}

// load all inputs under @InstallDir/conf.d
func (c *Config) LoadConfig() error {

	for name, creator := range inputs.Inputs {
		if err := c.doLoadInputConf(name, creator); err != nil {
			return err
		}
	}

	c.setMaxPostInterval()

	return LoadTelegrafConfigs(datakit.ConfdDir, c.InputFilters)
}

func DumpInputsOutputs() {
	names := []string{}

	for _, p := range Cfg.Inputs {
		l.Debugf("input %s enabled", p.Config.Name)
		names = append(names, p.Config.Name)
	}

	for k, i := range SupportsTelegrafMetricNames {
		if i.enabled {
			l.Debugf("telegraf input %s enabled", k)
			names = append(names, k)
		}
	}

	l.Infof("avariable inputs: %s", strings.Join(names, ","))
}

func InitCfg(dwcfg *DataWayCfg) error {
	if err := initMainCfg(dwcfg); err != nil {
		return err
	}

	// clean all old dirs
	os.RemoveAll(datakit.ConfdDir)
	os.RemoveAll(datakit.DataDir)
	os.RemoveAll(datakit.LuaDir)
	return nil
}

func initMainCfg(dwcfg *DataWayCfg) error {

	Cfg.MainCfg.UUID = cliutils.XID("dkid_")
	Cfg.MainCfg.DataWay = dwcfg

	var err error
	tm := template.New("")
	tm, err = tm.Parse(MainConfigTemplate)
	if err != nil {
		return fmt.Errorf("Error creating %s: %s", Cfg.MainCfg.cfgPath, err)
	}

	buf := bytes.NewBuffer([]byte{})
	if err = tm.Execute(buf, Cfg.MainCfg); err != nil {
		return fmt.Errorf("Error creating %s: %s", Cfg.MainCfg.cfgPath, err)
	}

	if err := ioutil.WriteFile(Cfg.MainCfg.cfgPath, []byte(buf.Bytes()), 0664); err != nil {
		return fmt.Errorf("Error creating %s: %s", Cfg.MainCfg.cfgPath, err)
	}

	return nil
}

// Creata datakit input plugin's configures if not exists
func initPluginCfgs() {
	for name, create := range inputs.Inputs {
		if name == "self" {
			continue
		}

		input := create()
		catalog := input.Catalog()

		// migrate old config to new catalog path
		oldCfgPath := filepath.Join(datakit.ConfdDir, name, name+".conf")
		cfgpath := filepath.Join(datakit.ConfdDir, catalog, name+".conf")

		l.Infof("check datakit input conf %s: %s, %s", name, oldCfgPath, cfgpath)

		if _, err := os.Stat(oldCfgPath); err == nil {
			if oldCfgPath == cfgpath {
				continue // do nothing
			}

			l.Infof("migrate %s: %s -> %s", name, oldCfgPath, cfgpath)

			if err := os.MkdirAll(filepath.Dir(cfgpath), os.ModePerm); err != nil {
				l.Fatalf("create dir %s failed: %s", filepath.Dir(cfgpath), err.Error())
			}

			if err := os.Rename(oldCfgPath, cfgpath); err != nil {
				l.Fatalf("move %s -> %s failed: %s", oldCfgPath, cfgpath, err.Error())
			}

			os.RemoveAll(filepath.Dir(oldCfgPath))
			continue
		}

		if _, err := os.Stat(cfgpath); err != nil { // file not exists

			l.Debugf("%s not exists, create it...", cfgpath)

			l.Debugf("create datakit conf path %s", filepath.Join(datakit.ConfdDir, catalog))
			if err := os.MkdirAll(filepath.Join(datakit.ConfdDir, catalog), os.ModePerm); err != nil {
				l.Fatalf("create catalog dir %s failed: %s", catalog, err.Error())
			}

			sample := input.SampleConfig()
			if sample == "" {
				l.Fatalf("no sample available on collector %s", name)
			}

			if err := ioutil.WriteFile(cfgpath, []byte(sample), 0644); err != nil {
				l.Fatalf("failed to create sample configure for collector %s: %s", name, err.Error())
			}
		}
	}

	// create telegraf input plugin's configures
	for name, input := range SupportsTelegrafMetricNames {

		cfgpath := filepath.Join(datakit.ConfdDir, input.Catalog, name+".conf")
		oldCfgPath := filepath.Join(datakit.ConfdDir, name, name+".conf")

		l.Debugf("check telegraf input conf %s...", name)

		if _, err := os.Stat(oldCfgPath); err == nil {

			if oldCfgPath == cfgpath {
				l.Debugf("%s exists, skip", oldCfgPath)
				continue // do nothing
			}

			l.Debugf("%s exists, migrate to %s", oldCfgPath, cfgpath)
			os.Rename(oldCfgPath, cfgpath)
			os.RemoveAll(filepath.Dir(oldCfgPath))
			continue
		}

		if _, err := os.Stat(cfgpath); err != nil {

			l.Debugf("%s not exists, create it...", cfgpath)

			l.Debugf("create telegraf conf path %s", filepath.Join(datakit.ConfdDir, input.Catalog))
			if err := os.MkdirAll(filepath.Join(datakit.ConfdDir, input.Catalog), os.ModePerm); err != nil {
				l.Fatalf("create catalog dir %s failed: %s", input.Catalog, err.Error())
			}

			if sample, ok := telegrafCfgSamples[name]; ok {
				if err := ioutil.WriteFile(cfgpath, []byte(sample), 0644); err != nil {
					l.Fatalf("failed to create sample configure for collector %s: %s", name, err.Error())
				}
			}
		}
	}
}

func parseConfig(contents []byte) (*ast.Table, error) {
	return toml.Parse(contents)
}

func sliceContains(name string, list []string) bool {
	for _, b := range list {
		if b == name {
			return true
		}
	}
	return false
}

func (c *Config) addInput(name string, input inputs.Input, table *ast.Table) error {

	if len(c.InputFilters) > 0 && !sliceContains(name, c.InputFilters) {
		return nil
	}

	pluginConfig, err := buildInput(name, table, input)
	if err != nil {
		return err
	}

	if err := toml.UnmarshalTable(table, input); err != nil {
		l.Errorf("toml UnmarshalTable failed on %s: %s", name, err.Error())
		return err
	}

	l.Debugf("configured input: %+#v", input)

	ri := inputs.NewRunningInput(input, pluginConfig)

	c.Inputs = append(c.Inputs, ri)
	return nil
}

func buildInput(name string, tbl *ast.Table, input inputs.Input) (*inputs.InputConfig, error) {
	ic := &inputs.InputConfig{Name: name}

	if node, ok := tbl.Fields["interval"]; ok {
		if kv, ok := node.(*ast.KeyValue); ok {
			if str, ok := kv.Value.(*ast.String); ok {
				dur, err := time.ParseDuration(str.Value)
				if err != nil {
					return nil, err
				}

				ic.Interval = dur
			}
		}
<<<<<<< HEAD
		delete(tbl.Fields, "interval")
=======
>>>>>>> 17a48999
	}

	ic.Tags = make(map[string]string)
	if node, ok := tbl.Fields["tags"]; ok {
		if subtbl, ok := node.(*ast.Table); ok {
			if err := toml.UnmarshalTable(subtbl, ic.Tags); err != nil {
				l.Errorf("could not parse tags for input %s", name)
			}
		}
	}

	delete(tbl.Fields, "tags")

	return ic, nil
}<|MERGE_RESOLUTION|>--- conflicted
+++ resolved
@@ -621,10 +621,6 @@
 				ic.Interval = dur
 			}
 		}
-<<<<<<< HEAD
-		delete(tbl.Fields, "interval")
-=======
->>>>>>> 17a48999
 	}
 
 	ic.Tags = make(map[string]string)
