--- conflicted
+++ resolved
@@ -64,11 +64,7 @@
 9 directories, 15 files
 ```
 
-<<<<<<< HEAD
-> Note: The Darwin release can not be build under Linux/Windows, because we applied CGO for Darwin release
-=======
 > Note: The Darwin release can not be build under Linux/Windows, because we applied CGO for Darwin release. BTW, Windows lack(default) of many build tools(such as `make`), we still recommand to build under Linux and Darwin.
->>>>>>> b07fa8b5
 
 # More references
 
