<p align="center">
  <img alt="datakit logo" src="datakit-logo.png" height="150" />
</p>

[![Slack Status](https://img.shields.io/badge/slack-join_chat-orange?logo=slack&style=plastic)](https://app.slack.com/client/T032YB4B6TA/)
[![MIT License](https://img.shields.io/badge/license-MIT-green?style=plastic)](LICENSE)

<h2>
  <a href="https://datakit.tools">Website</a>
  <span> • </span>
  <a href="https://www.yuque.com/dataflux/datakit">Doc</a>
</h2>


## _Read this in other languages._
<kbd>[<img title="中文 (Simplified)" alt="中文 (Simplified)" src="https://cdn.staticaly.com/gh/hjnilsson/country-flags/master/svg/cn.svg" width="22">](README.zh_CN.md)</kbd>

DataKit is an open source, integrated data collection agent, which provides full platform (Linux/Windows/macOS) support and has comprehensive data collection capability, covering various scenarios such as host, container, middleware, tracing, logging and security inspection.

## Key Features

- Support collection of metrics, logging and tracing
- Fully support Kubernetes ecology
- [Pipeline](https://www.yuque.com/dataflux/datakit/pipeline): Simple structured data extraction
- Supports third-party data import:
	- [Telegraf](https://www.yuque.com/dataflux/datakit/telegraf)
	- [Prometheus](https://www.yuque.com/dataflux/datakit/prom)
	- [Statsd](https://www.yuque.com/dataflux/datakit/statsd)
	- [Fluentd](https://www.yuque.com/dataflux/datakit/logstreaming#a653042e)
	- [Function](https://www.yuque.com/dataflux/func/write-data-via-datakit)
	- Tracing related(OpenTelemetry/[DDTrace](https://www.yuque.com/dataflux/datakit/ddtrace)/Zipkin/[Jaeger](https://www.yuque.com/dataflux/datakit/jaeger)/[Skywalking](https://www.yuque.com/dataflux/datakit/skywalking))

## Changelog

All DataKit changelog refers to [here](https://www.yuque.com/dataflux/datakit/changelog).

## Minimal Requirements

| OS | Arch | Install Path |
| --- | --- | --- |
| Linux Kernel 2.6.23+ | amd64/386/arm/arm64 | `/usr/local/datakit` |
| macOS 10.12+([Why](https://github.com/golang/go/issues/25633)) | amd64 | `/usr/local/datakit` |
| Windows 7+/Server 2008R2+ | amd64/386 | 64-bit：`C:\Program Files\datakit`<br />32-nit：`C:\Program Files(32)\datakit` |


## Install DataKit

We can directly obtain the DataKit installation command from [guance cloud](http://guance.com). Most of the installation commands seems like that:

- Linux & Mac
```shell
DK_DATAWAY="https://openway.guance.com?token=<YOUR-TOKEN>" bash -c "$(curl -L https://static.guance.com/datakit/install.sh)"
```

- Windows

```powershell
$env:DK_DATAWAY="https://openway.guance.com?token=<YOUR-TOKEN>";Set-ExecutionPolicy Bypass -scope Process -Force; Import-Module bitstransfer; start-bitstransfer -source https://static.guance.com/datakit/install.ps1 -destination .install.ps1; powershell .install.ps1;
```

<<<<<<< HEAD
For more documentations about DataKit installation, see [here](https://www.yuque.com/dataflux/datakit/datakit-install).

=======
- [Kubernetes DaemonSet](https://www.yuque.com/dataflux/datakit/datakit-daemonset-deploy)

For more documentations about DataKit installation, see [here](https://www.yuque.com/dataflux/datakit/datakit-install).

### Install unstable release

We also released the [unstable DataKit](https://www.yuque.com/dataflux/datakit/changelog#5a0afc9d), we can install via

- Linux & Mac

```bash
DK_DATAWAY="https://openway.guance.com?token=<YOUR-TOKEN>" bash -c "$(curl -L https://static.guance.com/datakit/community/install.sh)"
```

- Windows

```powershell
$env:DK_DATAWAY="https://openway.guance.com?token=<YOUR-TOKEN>";Set-ExecutionPolicy Bypass -scope Process -Force; Import-Module bitstransfer; start-bitstransfer -source https://static.guance.com/datakit/community/install.ps1 -destination .install.ps1; powershell .install.ps1;
```

- [Kubernetes DaemonSet](https://www.yuque.com/dataflux/datakit/datakit-daemonset-deploy)

```bash
# We should use the unstable version yaml
wget https://static.guance.com/datakit/community/datakit.yaml
```

>>>>>>> a404c1bf
## Build From Source

DataKit building relies on some external tools/libs, we must install them all before compile the source code.

> We do not support build DataKit on Windows.


- Go-1.16.4+
- gcc-multilib: Used to build Oracle input(`apt-get install gcc-multilib`)
- tree: After building datakit, `tree` used to show all bianries(`apt-get install tree`)
- packr2: Used to package resources(mainly documents)
- goyacc: Used to build grammar for Pipleine(`go get -u golang.org/x/tools/cmd/goyacc`)
- Docker: Used to build DataKit image
- lint related:
	- gofumpt: Used to format go source code(`go install mvdan.cc/gofumpt@latest`)
	- [golangci-lint 1.42.1](https://github.com/golangci/golangci-lint/releases/tag/v1.42.1)
- eBPF related:
	- clang 10.0+
	- llvm 10.0+
	- `apt install go-bindata`
- Documentation exporting:
	- [waque 1.13.1+](https://github.com/yesmeck/waque)

### Build

1. Clone

```shell
git clone https://github.com/DataFlux-cn/datakit.git
```

2. Building
<<<<<<< HEAD

```shell
cd datakit
make
```

If building ok, all binaries are generated under *dist*:
=======

```shell
cd datakit
make
```

If building ok, all binaries are generated under *dist*:

```
dist/
├── datakit-linux-amd64
│   ├── datakit             # DataKit main binary
│   └── externals      
│       ├── datakit-ebpf    # eBPF collector
│       ├── logfwd          # logfwd collector
│       └── oracle          # Oracle collector
└── local
    ├── installer-linux-amd64 # installer used fo Linux 
    └── version               # version descriptor
```

We can build all platforms(Linux/Mac/Windows) with following command:
>>>>>>> a404c1bf

```shell
make testing
```
<<<<<<< HEAD
dist/
├── datakit-linux-amd64
│   ├── datakit             # DataKit main binary
│   └── externals      
│       ├── datakit-ebpf    # eBPF collector
│       ├── logfwd          # logfwd collector
│       └── oracle          # Oracle collector
└── local
    ├── installer-linux-amd64 # installer used fo Linux 
    └── version               # version descriptor
```

We can build all platforms(Linux/Mac/Windows) with following command:

```shell
make testing
```
=======
>>>>>>> a404c1bf

## Basic Usage

We can use `help` command to see more usage of DataKit:

```shell
datakit help

# Or

./dist/datakit-linux-amd64/datakit help
```

## Contributing

Before contributing, check out some guideline of DataKit:

- Read [architecure introduciton](https://www.yuque.com/dataflux/datakit/datakit-arch)
- Read [development guideline](https://www.yuque.com/dataflux/datakit/development)

## Full Documentation

For full documents of DataKit, see [DataKit Doc Repository](https://www.yuque.com/dataflux/datakit)。<|MERGE_RESOLUTION|>--- conflicted
+++ resolved
@@ -58,10 +58,6 @@
 $env:DK_DATAWAY="https://openway.guance.com?token=<YOUR-TOKEN>";Set-ExecutionPolicy Bypass -scope Process -Force; Import-Module bitstransfer; start-bitstransfer -source https://static.guance.com/datakit/install.ps1 -destination .install.ps1; powershell .install.ps1;
 ```
 
-<<<<<<< HEAD
-For more documentations about DataKit installation, see [here](https://www.yuque.com/dataflux/datakit/datakit-install).
-
-=======
 - [Kubernetes DaemonSet](https://www.yuque.com/dataflux/datakit/datakit-daemonset-deploy)
 
 For more documentations about DataKit installation, see [here](https://www.yuque.com/dataflux/datakit/datakit-install).
@@ -89,7 +85,6 @@
 wget https://static.guance.com/datakit/community/datakit.yaml
 ```
 
->>>>>>> a404c1bf
 ## Build From Source
 
 DataKit building relies on some external tools/libs, we must install them all before compile the source code.
@@ -122,15 +117,6 @@
 ```
 
 2. Building
-<<<<<<< HEAD
-
-```shell
-cd datakit
-make
-```
-
-If building ok, all binaries are generated under *dist*:
-=======
 
 ```shell
 cd datakit
@@ -153,31 +139,10 @@
 ```
 
 We can build all platforms(Linux/Mac/Windows) with following command:
->>>>>>> a404c1bf
 
 ```shell
 make testing
 ```
-<<<<<<< HEAD
-dist/
-├── datakit-linux-amd64
-│   ├── datakit             # DataKit main binary
-│   └── externals      
-│       ├── datakit-ebpf    # eBPF collector
-│       ├── logfwd          # logfwd collector
-│       └── oracle          # Oracle collector
-└── local
-    ├── installer-linux-amd64 # installer used fo Linux 
-    └── version               # version descriptor
-```
-
-We can build all platforms(Linux/Mac/Windows) with following command:
-
-```shell
-make testing
-```
-=======
->>>>>>> a404c1bf
 
 ## Basic Usage
 
