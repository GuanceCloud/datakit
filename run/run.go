--- conflicted
+++ resolved
@@ -39,14 +39,9 @@
 
 	datakit.WG.Add(1)
 	go func() {
-<<<<<<< HEAD
-		defer config.WG.Done()
-		io.GRPCServer()
-=======
 		defer datakit.WG.Done()
 		io.GRPCServer()
 		l.Info("gRPC goroutine exit")
->>>>>>> cbf6dac6
 	}()
 
 	if err := a.runInputs(); err != nil {
