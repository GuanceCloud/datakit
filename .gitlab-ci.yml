before_script:
  - rm -rf /root/go/src/gitlab.jiagouyun.com/cloudcare-tools/datakit
  - mkdir -p /root/go/src/gitlab.jiagouyun.com/cloudcare-tools/datakit
  - cp -r ./. /root/go/src/gitlab.jiagouyun.com/cloudcare-tools/datakit
  - cd /root/go/src/gitlab.jiagouyun.com/cloudcare-tools/datakit
  - source ~/.ossenv
  - echo $DK_BPF_KERNEL_SRC_PATH
  - export PATH=/usr/local/go1.18.3/bin:$PATH
  - export GOROOT=/usr/local/go1.18.3
  - go version

variables:
  PROJECT: "datakit"
<<<<<<< HEAD
  CI_VERSION: "1.5.3"
=======
  CI_VERSION: "1.5.4"
>>>>>>> da99644d
  TEST_VERSION: "1.999.0"

stages:
  - test
  - deploy_ebpf
  - deploy

ci_lint_and_unit_test:
  stage: deploy
  resource_group: production
  only:
    - /^\d+-iss.*$/
  script:
    # only run lint and unit-testing
    - make clean
    - make lint
    - make all_test
  tags:
    - cloudcare-ft

test-datakit-production:
  stage: test
  resource_group: production
  only:
    - unstable
    - master
  script:
    - make clean
    - make production_notify GIT_BRANCH=$CI_COMMIT_BRANCH VERSION="$CI_VERSION"
    - make lint
    - make all_test
  tags:
    - cloudcare-ft

test-datakit-testing:
  stage: test
  resource_group: production
  only:
    - testing
    - hotfix
    - /^testing-.*$/
  script:
    - make clean
    - make testing_notify GIT_BRANCH=$CI_COMMIT_BRANCH
    - make lint
    - make all_test
  tags:
    - cloudcare-ft

release-ebpf-amd64-testing:
  stage: deploy_ebpf
  resource_group: production
  needs: [test-datakit-testing]
  image: vircoys/datakit-developer:1.5
  only:
    - testing
    - hotfix
    - /^testing-.*$/
  script:
    - make clean
    - make pub_epbf_testing DATAKIT_EBPF_ARCHS="linux/amd64" GIT_BRANCH=$CI_COMMIT_BRANCH
  tags:
    - cloudcare-ft-docker

release-ebpf-aarch64-testing:
  stage: deploy_ebpf
  resource_group: production
  needs: [test-datakit-testing]
  image: vircoys/datakit-developer:1.5
  only:
    - testing
    - hotfix
    - /^testing-.*$/
  script:
    - make clean
    - make pub_epbf_testing DATAKIT_EBPF_ARCHS="linux/arm64" GIT_BRANCH=$CI_COMMIT_BRANCH
  tags:
    - dk-arm-docker-runner



release-ebpf-amd64-production:
  stage: deploy_ebpf
  resource_group: production
  needs: [test-datakit-production]
  image: vircoys/datakit-developer:1.5
  only:
    - master
    - unstable
  script:
    - make clean
    - make pub_ebpf_production DATAKIT_EBPF_ARCHS="linux/amd64" GIT_BRANCH=$CI_COMMIT_BRANCH VERSION="$CI_VERSION"
  tags:
    - cloudcare-ft-docker


release-ebpf-aarch64-production:
  stage: deploy_ebpf
  resource_group: production
  needs: [test-datakit-production]
  image: vircoys/datakit-developer:1.5
  only:
    - master
    - unstable
  script:
    - make clean
    - make pub_ebpf_production DATAKIT_EBPF_ARCHS="linux/arm64" GIT_BRANCH=$CI_COMMIT_BRANCH VERSION="$CI_VERSION"
  tags:
    - dk-arm-docker-runner

release-testing:
  stage: deploy
  resource_group: production
  needs: [test-datakit-testing, release-ebpf-amd64-testing, release-ebpf-aarch64-testing]
  only:
    - testing
    - hotfix
    - /^testing-.*$/
  script:
    # building && publish testing
    - make clean
    - make testing GIT_BRANCH=$CI_COMMIT_BRANCH # do not set VERSION here, use git version
    - make check_testing_conf_compatible
    - make testing_image IGN_EBPF_INSTALL_ERR=1
  tags:
    - cloudcare-ft

release-stable:
  stage: deploy
  resource_group: production
  needs: [test-datakit-production, release-ebpf-amd64-production, release-ebpf-aarch64-production]
  only:
    - master
  script:
    - make clean
    - make production GIT_BRANCH=$CI_COMMIT_BRANCH VERSION="$CI_VERSION" # update the version on each release
    - make check_production_conf_compatible
    - make pub_conf_samples
    - make production_image GIT_BRANCH=$CI_COMMIT_BRANCH VERSION="$CI_VERSION"
  tags:
    - cloudcare-ft

# for testing current issue, should delete after merge into master
current-testing:
  stage: deploy
  resource_group: production
  only:
    - /^xxx-.*$/
  script:
    - make clean
    - make testing GIT_BRANCH=$CI_COMMIT_BRANCH VERSION="$TEST_VERSION"
    - make testing_image VERSION="$TEST_VERSION"
  tags:
    - cloudcare-ft<|MERGE_RESOLUTION|>--- conflicted
+++ resolved
@@ -11,11 +11,7 @@
 
 variables:
   PROJECT: "datakit"
-<<<<<<< HEAD
-  CI_VERSION: "1.5.3"
-=======
   CI_VERSION: "1.5.4"
->>>>>>> da99644d
   TEST_VERSION: "1.999.0"
 
 stages:
