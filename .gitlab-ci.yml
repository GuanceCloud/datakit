--- conflicted
+++ resolved
@@ -11,11 +11,7 @@
 
 variables:
   PROJECT: "datakit"
-<<<<<<< HEAD
-  CI_VERSION: "1.10.2"
-=======
   CI_VERSION: "1.11.0"
->>>>>>> 00d8b73b
   TEST_VERSION: "1.999.0"
 
 stages:
