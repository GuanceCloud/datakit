--- conflicted
+++ resolved
@@ -117,10 +117,7 @@
 	github.com/DataDog/gopsutil v1.1.0
 	github.com/gin-contrib/timeout v0.0.3
 	github.com/schollz/progressbar/v3 v3.9.0
-<<<<<<< HEAD
-=======
 	github.com/tidwall/wal v1.1.7
->>>>>>> 7101963b
 	sigs.k8s.io/yaml v1.3.0
 )
 
@@ -218,10 +215,6 @@
 	github.com/pkg/term v1.1.0 // indirect
 	github.com/pmezard/go-difflib v1.0.0 // indirect
 	github.com/rivo/uniseg v0.3.1 // indirect
-<<<<<<< HEAD
-	github.com/rogpeppe/go-internal v1.8.0 // indirect
-=======
->>>>>>> 7101963b
 	github.com/rs/xid v1.4.0 // indirect
 	github.com/sergi/go-diff v1.1.0 // indirect
 	github.com/shirou/w32 v0.0.0-20160930032740-bb4de0191aa4 // indirect
