--- conflicted
+++ resolved
@@ -11,7 +11,6 @@
 	"time"
 )
 
-<<<<<<< HEAD
 var (
 	ExtraHeaders = map[string]string{}
 
@@ -47,33 +46,6 @@
 	dataWayClients []*dataWayClient
 	httpCli        *http.Client
 	ontest         bool
-=======
-const (
-	baseURL          = "/v1/write"
-	MetricDeprecated = "metrics"
-	Metric           = "metric"
-	KeyEvent         = "keyevent"
-	Object           = "object"
-	Logging          = "logging"
-	Tracing          = "tracing"
-	Rum              = "rum"
-	Security         = "security"
-	HeartBeat        = "heartbeat"
-)
-
-type DataWayCfg struct {
-	DeprecatedURL    string   `toml:"url,omitempty"`
-	URLs             []string `toml:"urls"`
-	Proxy            bool     `toml:"proxy,omitempty"`
-	DeprecatedHost   string   `toml:"host,omitempty"`
-	DeprecatedScheme string   `toml:"scheme,omitempty"`
-	DeprecatedToken  string   `toml:"token,omitempty"`
-	dataWayClients   []*dataWayClient
-	httpCli          *http.Client
-	HTTPTimeout      string        `toml:"timeout"`
-	TimeoutDuration  time.Duration `toml:"-"`
-	HttpProxy        string        `toml:"http_proxy"`
->>>>>>> 15b7bd0f
 }
 
 type dataWayClient struct {
@@ -81,8 +53,7 @@
 	host        string
 	scheme      string
 	urlValues   url.Values
-<<<<<<< HEAD
-	categoryUrl map[string]string
+	categoryURL map[string]string
 	ontest      bool
 }
 
@@ -91,24 +62,16 @@
 
 	for _, x := range dw.dataWayClients {
 		arr = append(arr, "---------------------------------")
-		for k, v := range x.categoryUrl {
+		for k, v := range x.categoryURL {
 			arr = append(arr, fmt.Sprintf("% 24s: %s", k, v))
 		}
 	}
 
 	return strings.Join(arr, "\n")
-=======
-	categoryURL map[string]string
-	httpCli     *http.Client
->>>>>>> 15b7bd0f
 }
 
 func (dc *dataWayClient) send(cli *http.Client, category string, data []byte, gz bool) error {
-<<<<<<< HEAD
-	requrl, ok := dc.categoryUrl[category]
-=======
-	url, ok := dc.categoryURL[category]
->>>>>>> 15b7bd0f
+	requrl, ok := dc.categoryURL[category]
 	if !ok {
 		// for dialtesting, there are user-defined url to post
 		if x, err := url.ParseRequestURI(category); err != nil {
@@ -176,16 +139,12 @@
 }
 
 func (dc *dataWayClient) heartBeat(cli *http.Client, data []byte) error {
-<<<<<<< HEAD
-	requrl, ok := dc.categoryUrl[HeartBeat]
+	requrl, ok := dc.categoryURL[HeartBeat]
 	if !ok {
 		return fmt.Errorf("HeartBeat API missing, should not been here")
 	}
 
 	req, err := http.NewRequest("POST", requrl, bytes.NewBuffer(data))
-=======
-	req, err := http.NewRequest("POST", dc.categoryURL[HeartBeat], bytes.NewBuffer(data))
->>>>>>> 15b7bd0f
 
 	l.Debugf("request %s", requrl)
 	if dc.ontest {
@@ -272,13 +231,8 @@
 func (dw *DataWayCfg) ElectionURL() []string {
 	var resURL []string
 	for _, dc := range dw.dataWayClients {
-<<<<<<< HEAD
-		electionUrl := dc.categoryUrl[Election]
-		resUrl = append(resUrl, electionUrl)
-=======
-		electionURL := dc.categoryURL["electionURL"]
-		resURL = append(resURL, electionURL)
->>>>>>> 15b7bd0f
+		electionUrl := dc.categoryURL[Election]
+		resURL = append(resURL, electionUrl)
 	}
 
 	return resURL
@@ -287,13 +241,8 @@
 func (dw *DataWayCfg) ElectionHeartBeatURL() []string {
 	var resURL []string
 	for _, dc := range dw.dataWayClients {
-<<<<<<< HEAD
-		electionBeatUrl := dc.categoryUrl[ElectionHeartbeat]
-		resUrl = append(resUrl, electionBeatUrl)
-=======
-		electionBeatURL := dc.categoryURL["electionBeatURL"]
-		resURL = append(resURL, electionBeatURL)
->>>>>>> 15b7bd0f
+		electionBeatUrl := dc.categoryURL[ElectionHeartbeat]
+		resURL = append(resURL, electionBeatUrl)
 	}
 
 	return resURL
@@ -347,56 +296,28 @@
 			return err
 		}
 
-<<<<<<< HEAD
 		cli := &dataWayClient{
 			url:         httpurl,
 			scheme:      u.Scheme,
 			urlValues:   u.Query(),
 			host:        u.Host,
-			categoryUrl: map[string]string{},
+			categoryURL: map[string]string{},
 			ontest:      dw.ontest,
 		}
 
 		for _, api := range apis {
 			if cli.urlValues.Encode() != "" {
-				cli.categoryUrl[api] = fmt.Sprintf("%s://%s%s?%s",
+				cli.categoryURL[api] = fmt.Sprintf("%s://%s%s?%s",
 					cli.scheme,
 					cli.host,
 					api,
 					cli.urlValues.Encode())
 			} else {
-				cli.categoryUrl[api] = fmt.Sprintf("%s://%s%s",
+				cli.categoryURL[api] = fmt.Sprintf("%s://%s%s",
 					cli.scheme,
 					cli.host,
 					api)
 			}
-=======
-			dataWayCli.url = httpurl
-			dataWayCli.scheme = u.Scheme
-			dataWayCli.urlValues = u.Query()
-			dataWayCli.host = u.Host
-			dataWayCli.categoryURL = make(map[string]string)
-
-			for _, category := range categorys {
-				categoryURL := fmt.Sprintf("%s/%s", baseURL, category)
-				dataWayCli.categoryURL[category] = fmt.Sprintf("%s://%s%s?%s", dataWayCli.scheme, dataWayCli.host, categoryURL, dataWayCli.urlValues.Encode())
-			}
-
-			// queryRaw
-			queryRawURL := fmt.Sprintf("%s://%s%s?%s", dataWayCli.scheme, dataWayCli.host, "/v1/query/raw", dataWayCli.urlValues.Encode())
-			dataWayCli.categoryURL["queryRawURL"] = queryRawURL
-
-			// election
-			electionURL := fmt.Sprintf("%s://%s%s?%s", dataWayCli.scheme, dataWayCli.host, "/v1/election", dataWayCli.urlValues.Encode())
-			electionBeatURL := fmt.Sprintf("%s://%s%s?%s", dataWayCli.scheme, dataWayCli.host, "/v1/election/heartbeat", dataWayCli.urlValues.Encode())
-			dataWayCli.categoryURL["electionURL"] = electionURL
-			dataWayCli.categoryURL["electionBeatURL"] = electionBeatURL
-
-			dw.dataWayClients = append(dw.dataWayClients, dataWayCli)
-		} else {
-			l.Errorf("parse url %s failed: %s", httpurl, err.Error())
-			return nil, err
->>>>>>> 15b7bd0f
 		}
 
 		dw.dataWayClients = append(dw.dataWayClients, cli)
