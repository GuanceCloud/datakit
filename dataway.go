--- conflicted
+++ resolved
@@ -146,10 +146,6 @@
 
 	req, err := http.NewRequest("POST", requrl, bytes.NewBuffer(data))
 
-<<<<<<< HEAD
-	l.Debugf("request %s", requrl)
-=======
->>>>>>> 16440bc0
 	if dc.ontest {
 		return nil
 	}
