package datakit

import (
	"bytes"
	"encoding/json"
	"fmt"
	"io/ioutil"
	"net/http"
	"net/url"
	"strings"
	"time"
)

var (
	ExtraHeaders = map[string]string{}

	apis = []string{
		MetricDeprecated,
		Metric,
		KeyEvent,
		Object,
		Logging,
		Tracing,
		Rum,
		Security,
		HeartBeat,
		Election,
		ElectionHeartbeat,
	}
)

type DataWayCfg struct {
	DeprecatedURL string   `toml:"url,omitempty"`
	URLs          []string `toml:"urls"`

	DeprecatedHost   string `toml:"host,omitempty"`
	DeprecatedScheme string `toml:"scheme,omitempty"`
	DeprecatedToken  string `toml:"token,omitempty"`

	HTTPTimeout     string        `toml:"timeout"`
	TimeoutDuration time.Duration `toml:"-"`

	Proxy     bool   `toml:"proxy,omitempty"`
	HttpProxy string `toml:"http_proxy"`

	dataWayClients []*dataWayClient
	httpCli        *http.Client
	ontest         bool
}

type dataWayClient struct {
	url         string
	host        string
	scheme      string
	urlValues   url.Values
	categoryURL map[string]string
	ontest      bool
}

func (dw *DataWayCfg) String() string {
	arr := []string{fmt.Sprintf("dataways: [%s]", strings.Join(dw.URLs, ","))}

	for _, x := range dw.dataWayClients {
		arr = append(arr, "---------------------------------")
		for k, v := range x.categoryURL {
			arr = append(arr, fmt.Sprintf("% 24s: %s", k, v))
		}
	}

	return strings.Join(arr, "\n")
}

func (dc *dataWayClient) send(cli *http.Client, category string, data []byte, gz bool) error {
	requrl, ok := dc.categoryURL[category]
	if !ok {
		// for dialtesting, there are user-defined url to post
		if x, err := url.ParseRequestURI(category); err != nil {
			l.Error(err)
			return fmt.Errorf("invalid url %s", category)
		} else {
			l.Debugf("try use URL %+#v", x)
			requrl = category
		}
	}

	req, err := http.NewRequest("POST", requrl, bytes.NewBuffer(data))
	if err != nil {
		l.Error(err)
		return err
	}

	if gz {
		req.Header.Set("Content-Encoding", "gzip")
	}

	// append extra headers
	for k, v := range ExtraHeaders {
		req.Header.Set(k, v)
	}

	postbeg := time.Now()

	l.Debugf("request %s", requrl)
	if dc.ontest {
		return nil
	}

	resp, err := cli.Do(req)
	if err != nil {
		l.Errorf("request url %s failed: %s", requrl, err)
		return err
	}

	defer resp.Body.Close()
	respbody, err := ioutil.ReadAll(resp.Body)
	if err != nil {
		l.Error(err)
		return err
	}

	switch resp.StatusCode / 100 {
	case 2:
		l.Debugf("post %d to %s ok(gz: %v), cost %v, response: %s",
			len(data), requrl, gz, time.Since(postbeg), string(respbody))
		return nil

	case 4:
		l.Debugf("post %d to %s failed(HTTP: %s): %s, cost %v, data dropped",
			len(data), requrl, resp.StatusCode, string(respbody), time.Since(postbeg))
		return nil

	case 5:
		l.Errorf("post %d to %s failed(HTTP: %s): %s, cost %v",
			len(data), requrl, resp.Status, string(respbody), time.Since(postbeg))
		return fmt.Errorf("dataway internal error")
	}

	return nil
}

func (dc *dataWayClient) heartBeat(cli *http.Client, data []byte) error {
	requrl, ok := dc.categoryURL[HeartBeat]
	if !ok {
		return fmt.Errorf("HeartBeat API missing, should not been here")
	}

	req, err := http.NewRequest("POST", requrl, bytes.NewBuffer(data))

	if dc.ontest {
		return nil
	}

	resp, err := cli.Do(req)
	if err != nil {
		return err
	}

	defer resp.Body.Close()

	if resp.StatusCode >= 400 {
		err := fmt.Errorf("heart beat resp err: %+#v", resp)
		return err
	}

	return nil
}

func (dw *DataWayCfg) Send(category string, data []byte, gz bool) error {

	if dw.httpCli == nil {
		if err := dw.initHttp(); err != nil {
			return err
		}
	}

	defer dw.httpCli.CloseIdleConnections()

<<<<<<< HEAD
	for _, dc := range dw.dataWayClients {

=======
	for idx, dc := range dw.dataWayClients {
		l.Debugf("post to %d dataway...", idx)
>>>>>>> abfa2f71
		if err := dc.send(dw.httpCli, category, data, gz); err != nil {
			return err
		}
	}

	return nil
}

func (dw *DataWayCfg) HeartBeat(id, host string) error {
	if dw.httpCli != nil {
		defer dw.httpCli.CloseIdleConnections()
	}

	body := map[string]interface{}{
		"dk_uuid":   id,
		"heartbeat": time.Now().Unix(),
		"host":      host,
	}

	if dw.httpCli == nil {
		if err := dw.initHttp(); err != nil {
			return err
		}
	}

	bodyByte, err := json.Marshal(body)
	if err != nil {
		err := fmt.Errorf("[error] heartbeat json marshal err:%s", err.Error())
		return err
	}

	for _, dc := range dw.dataWayClients {
		if err := dc.heartBeat(dw.httpCli, bodyByte); err != nil {
			l.Errorf("heart beat send data error %v", err)
		}
	}

	return nil
}

func (dw *DataWayCfg) QueryRawURL() []string {
	var resURL []string
	for _, dc := range dw.dataWayClients {
		queryRawURL := dc.categoryURL["queryRawURL"]
		resURL = append(resURL, queryRawURL)
	}

	return resURL
}

func (dw *DataWayCfg) ElectionURL() []string {
	var resURL []string
	for _, dc := range dw.dataWayClients {
		electionUrl := dc.categoryURL[Election]
		resURL = append(resURL, electionUrl)
	}

	return resURL
}

func (dw *DataWayCfg) ElectionHeartBeatURL() []string {
	var resURL []string
	for _, dc := range dw.dataWayClients {
		electionBeatUrl := dc.categoryURL[ElectionHeartbeat]
		resURL = append(resURL, electionBeatUrl)
	}

	return resURL
}

func (dw *DataWayCfg) GetToken() []string {
	resToken := []string{}
	for _, dataWayClient := range dw.dataWayClients {
		if dataWayClient.urlValues != nil {
			token := dataWayClient.urlValues.Get("token")
			if token != "" {
				resToken = append(resToken, token)
			}
		}
	}

	return resToken
}

func (dw *DataWayCfg) Apply() error {

	// 如果 env 已传入了 dataway 配置, 则不再追加老的 dataway 配置,
	// 避免俩边配置了同样的 dataway, 造成数据混乱
	if dw.DeprecatedURL != "" && len(dw.URLs) == 0 {
		dw.URLs = []string{dw.DeprecatedURL}
	}

	if len(dw.URLs) == 0 {
		return fmt.Errorf("dataway not set")
	}

	if dw.HTTPTimeout == "" {
		dw.HTTPTimeout = "5s"
	}

	timeout, err := time.ParseDuration(dw.HTTPTimeout)
	if err != nil {
		return err
	}

	dw.TimeoutDuration = timeout

	if err := dw.initHttp(); err != nil {
		return err
	}

	for _, httpurl := range dw.URLs {
		u, err := url.ParseRequestURI(httpurl)
		if err != nil {
			l.Errorf("parse dataway url %s failed: %s", httpurl, err.Error())
			return err
		}

		cli := &dataWayClient{
			url:         httpurl,
			scheme:      u.Scheme,
			urlValues:   u.Query(),
			host:        u.Host,
			categoryURL: map[string]string{},
			ontest:      dw.ontest,
		}

		for _, api := range apis {
			if cli.urlValues.Encode() != "" {
				cli.categoryURL[api] = fmt.Sprintf("%s://%s%s?%s",
					cli.scheme,
					cli.host,
					api,
					cli.urlValues.Encode())
			} else {
				cli.categoryURL[api] = fmt.Sprintf("%s://%s%s",
					cli.scheme,
					cli.host,
					api)
			}
		}

		dw.dataWayClients = append(dw.dataWayClients, cli)
	}

	return nil
}

func (dw *DataWayCfg) initHttp() error {
	dw.httpCli = &http.Client{
		Timeout: dw.TimeoutDuration,
	}

	if dw.HttpProxy != "" {
		uri, err := url.ParseRequestURI(dw.HttpProxy)
		if err != nil {
			l.Error("parse url error: ", err)
			return err
		}

		tr := &http.Transport{
			Proxy: http.ProxyURL(uri),
		}

		dw.httpCli.Transport = tr
	}

	return nil
}<|MERGE_RESOLUTION|>--- conflicted
+++ resolved
@@ -175,13 +175,8 @@
 
 	defer dw.httpCli.CloseIdleConnections()
 
-<<<<<<< HEAD
-	for _, dc := range dw.dataWayClients {
-
-=======
 	for idx, dc := range dw.dataWayClients {
 		l.Debugf("post to %d dataway...", idx)
->>>>>>> abfa2f71
 		if err := dc.send(dw.httpCli, category, data, gz); err != nil {
 			return err
 		}
