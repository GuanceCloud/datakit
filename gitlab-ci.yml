before_script:
  - rm -rf /root/go/src/gitlab.jiagouyun.com/cloudcare-tools/datakit
  - mkdir -p /root/go/src/gitlab.jiagouyun.com/cloudcare-tools/datakit
  - cp -r ./. /root/go/src/gitlab.jiagouyun.com/cloudcare-tools/datakit
  - cd /root/go/src/gitlab.jiagouyun.com/cloudcare-tools/datakit
  #- source ~/.ossenv
  - uname -a
  - echo $DK_BPF_KERNEL_SRC_PATH
  - env | grep ^OSS_
  - export PATH=/usr/local/go1.19.12/bin:$PATH
  - export GOROOT=/usr/local/go1.19.12
  - go version

variables:
  PROJECT: "datakit"
<<<<<<< HEAD
<<<<<<< HEAD
  CI_VERSION: "1.81.0"
=======
  CI_VERSION: "1.83.1"
>>>>>>> master
=======
  CI_VERSION: "1.84.1"
>>>>>>> c2485ef5
  CI_TESTING_VERSION: $CI_VERSION-testing_$CI_COMMIT_BRANCH
  DCA_CI_VERSION: "0.1.4"
  DCA_CI_TESTING_VERSION: $DCA_CI_VERSION-testing_$CI_COMMIT_BRANCH
  DISABLED_MR_TARGET_BRANCHES: "/^master|main/"
  DISABLED_MR_TITLE: '/^(\[Draft\]|\(Draft\)|Draft:)/'

stages:
  - _test_guance
  - _deploy_ebpf_guance
  - _deploy_guance
  - _deploy_ebpf_truewatch
  - _deploy_truewatch

# run lint and unit test for most of the branches
ci_lint_and_ut:
  stage: _deploy_guance
  resource_group: production
  rules:
    # No pipeline when there is a MR whose title starts with Draft
    # Disable merge request to master/main branch
    - if: $CI_PIPELINE_SOURCE == "merge_request_event" && $CI_MERGE_REQUEST_TITLE =~ /^(\[Draft\]|\(Draft\)|Draft:)/
      when: never

    # Trigger a pipeline in case of MR event, which means the MR is ready, since we did not go through the first case
    - if: $CI_PIPELINE_SOURCE == "merge_request_event"

  script:
    - nvm use v16.14.0
    - make clean
    - make detect_mr_target_branch MERGE_REQUEST_TARGET_BRANCH="$CI_MERGE_REQUEST_TARGET_BRANCH_NAME"
    - make local # build binary
    - make lint AUTO_FIX=false
    - make ut DATAWAY_URL="$TESTING_METRIC_DATAWAY" UT_EXCLUDE="$UT_EXCLUDE" UT_ONLY="$UT_ONLY" UT_PARALLEL="$UT_PARALLEL"
  tags:
    - cloudcare-ft

ut-datakit-production:
  stage: _test_guance
  resource_group: production
  only:
    - master
  script:
    - nvm use v16.14.0
    - make clean
    - make production_notify GIT_BRANCH=$CI_COMMIT_BRANCH VERSION="$CI_VERSION"
    - make lint AUTO_FIX=false
    - make ut DATAWAY_URL="$TESTING_METRIC_DATAWAY" UT_EXCLUDE="$UT_EXCLUDE" UT_PARALLEL="$UT_PARALLEL"
  tags:
    - cloudcare-ft

ut-datakit-testing:
  stage: _test_guance
  resource_group: production
  only:
    - testing
    - /^testing-.*$/
  script:
    - nvm use v16.14.0
    - make clean
    - make testing_notify GIT_BRANCH=$CI_COMMIT_BRANCH VERSION="$CI_TESTING_VERSION"
    #- make lint AUTO_FIX=false
    #- make ut DATAWAY_URL="$TESTING_METRIC_DATAWAY" UT_EXCLUDE="$UT_EXCLUDE"
  tags:
    - cloudcare-ft

release-ebpf-amd64-testing-guance:
  stage: _deploy_ebpf_guance
  resource_group: production
  needs: [ut-datakit-testing]
  image: pubrepo.jiagouyun.com/ebpf-dev/datakit-developer:1.9
  only:
    - testing
    - /^testing-.*$/
  script:
    - make clean
    - export OSS_HOST="$OSS_HOST_TESTING"
    - export OSS_BUCKET="$OSS_BUCKET_TESTING"
    - export OSS_ACCESS_KEY="$OSS_ACCESS_KEY_TESTING"
    - export OSS_SECRET_KEY="$OSS_SECRET_KEY_TESTING"
    - export OSS_PATH="datakit"
    - export GOROOT=/usr/local/go1.19.12
    - make pub_ebpf_testing DATAKIT_EBPF_ARCHS="linux/amd64" \
      GIT_BRANCH="$CI_COMMIT_BRANCH" \
      ONLY_BUILD_INPUTS_EXTENTIONS=1 \
      VERSION="$CI_TESTING_VERSION"
  tags:
    - cloudcare-ft-docker

release-ebpf-aarch64-testing-guance:
  stage: _deploy_ebpf_guance
  resource_group: production
  needs: [ut-datakit-testing]
  image: pubrepo.jiagouyun.com/ebpf-dev/datakit-developer:1.9
  only:
    - testing
    - /^testing-.*$/
  script:
    - make clean
    - export OSS_HOST="$OSS_HOST_TESTING"
    - export OSS_BUCKET="$OSS_BUCKET_TESTING"
    - export OSS_ACCESS_KEY="$OSS_ACCESS_KEY_TESTING"
    - export OSS_SECRET_KEY="$OSS_SECRET_KEY_TESTING"
    - export OSS_PATH="datakit"
    - make pub_ebpf_testing DATAKIT_EBPF_ARCHS="linux/arm64" \
      GIT_BRANCH="$CI_COMMIT_BRANCH" \
      ONLY_BUILD_INPUTS_EXTENTIONS=1 \
      VERSION="$CI_TESTING_VERSION"
  tags:
    - dk-arm-docker-runner

release-ebpf-amd64-testing-tw:
  stage: _deploy_ebpf_truewatch
  resource_group: production
  needs: [ut-datakit-testing]
  image: pubrepo.jiagouyun.com/ebpf-dev/datakit-developer:1.9
  only:
    - testing
    - /^testing-.*$/
  script:
    - make clean
    - export OSS_HOST="$OSS_HOST_TESTING" # NOTE: we upload truewatch datakit dist to same OSS bucket as guance, but with different subdir(datakit-tw)
    - export OSS_BUCKET="$OSS_BUCKET_TESTING"
    - export OSS_ACCESS_KEY="$OSS_ACCESS_KEY_TESTING"
    - export OSS_SECRET_KEY="$OSS_SECRET_KEY_TESTING"
    - export OSS_PATH="datakit-tw"
    - export GOROOT=/usr/local/go1.19.12
    - make pub_ebpf_testing DATAKIT_EBPF_ARCHS="linux/amd64" \
      GIT_BRANCH="$CI_COMMIT_BRANCH" \
      ONLY_BUILD_INPUTS_EXTENTIONS=1 \
      VERSION="$CI_TESTING_VERSION"
  tags:
    - cloudcare-ft-docker

release-ebpf-aarch64-testing-tw:
  stage: _deploy_ebpf_truewatch
  resource_group: production
  needs: [ut-datakit-testing]
  image: pubrepo.jiagouyun.com/ebpf-dev/datakit-developer:1.9
  only:
    - testing
    - /^testing-.*$/
  script:
    - make clean
    - export OSS_HOST="$OSS_HOST_TESTING"
    - export OSS_BUCKET="$OSS_BUCKET_TESTING"
    - export OSS_ACCESS_KEY="$OSS_ACCESS_KEY_TESTING"
    - export OSS_SECRET_KEY="$OSS_SECRET_KEY_TESTING"
    - export OSS_PATH="datakit-tw"
    - make pub_ebpf_testing DATAKIT_EBPF_ARCHS="linux/arm64" \
      GIT_BRANCH=$CI_COMMIT_BRANCH \
      ONLY_BUILD_INPUTS_EXTENTIONS=1 \
      VERSION="$CI_TESTING_VERSION"
  tags:
    - dk-arm-docker-runner

release-ebpf-amd64-production-guance:
  stage: _deploy_ebpf_guance
  resource_group: production
  needs: [ut-datakit-production]
  image: pubrepo.jiagouyun.com/ebpf-dev/datakit-developer:1.9
  only:
    - master
  script:
    - make clean
    - export OSS_HOST="$OSS_HOST_PROD"
    - export OSS_BUCKET="$OSS_BUCKET_PROD"
    - export OSS_ACCESS_KEY="$OSS_ACCESS_KEY_PROD"
    - export OSS_SECRET_KEY="$OSS_SECRET_KEY_PROD"
    - export OSS_PATH="datakit"
    - make pub_ebpf_production DATAKIT_EBPF_ARCHS="linux/amd64" \
      GIT_BRANCH=$CI_COMMIT_BRANCH \
      ONLY_BUILD_INPUTS_EXTENTIONS=1 \
      VERSION="$CI_VERSION"
  tags:
    - cloudcare-ft-docker

release-ebpf-aarch64-production-guance:
  stage: _deploy_ebpf_guance
  resource_group: production
  needs: [ut-datakit-production]
  image: pubrepo.jiagouyun.com/ebpf-dev/datakit-developer:1.9
  only:
    - master
  script:
    - make clean
    - export OSS_HOST="$OSS_HOST_PROD"
    - export OSS_BUCKET="$OSS_BUCKET_PROD"
    - export OSS_ACCESS_KEY="$OSS_ACCESS_KEY_PROD"
    - export OSS_SECRET_KEY="$OSS_SECRET_KEY_PROD"
    - export OSS_PATH="datakit"
    - make pub_ebpf_production DATAKIT_EBPF_ARCHS="linux/arm64" \
      GIT_BRANCH=$CI_COMMIT_BRANCH \
      ONLY_BUILD_INPUTS_EXTENTIONS=1 \
      VERSION="$CI_VERSION"
  tags:
    - dk-arm-docker-runner

release-ebpf-amd64-production-tw:
  stage: _deploy_ebpf_truewatch
  resource_group: production
  needs: [ut-datakit-production]
  image: pubrepo.jiagouyun.com/ebpf-dev/datakit-developer:1.9
  only:
    - master
  script:
    - make clean
    - export OSS_HOST="$OSS_HOST_TW"
    - export OSS_BUCKET="$OSS_BUCKET_TW"
    - export OSS_ACCESS_KEY="$OSS_ACCESS_KEY_TW"
    - export OSS_SECRET_KEY="$OSS_SECRET_KEY_TW"
    - export OSS_PATH="datakit"
    - make pub_ebpf_production DATAKIT_EBPF_ARCHS="linux/amd64" \
      GIT_BRANCH=$CI_COMMIT_BRANCH \
      ONLY_BUILD_INPUTS_EXTENTIONS=1 \
      VERSION="$CI_VERSION"
  tags:
    - cloudcare-ft-docker

release-ebpf-aarch64-production-tw:
  stage: _deploy_ebpf_truewatch
  resource_group: production
  needs: [ut-datakit-production]
  image: pubrepo.jiagouyun.com/ebpf-dev/datakit-developer:1.9
  only:
    - master
  script:
    - make clean
    - export OSS_HOST="$OSS_HOST_TW"
    - export OSS_BUCKET="$OSS_BUCKET_TW"
    - export OSS_ACCESS_KEY="$OSS_ACCESS_KEY_TW"
    - export OSS_SECRET_KEY="$OSS_SECRET_KEY_TW"
    - export OSS_PATH="datakit"
    - make pub_ebpf_production DATAKIT_EBPF_ARCHS="linux/arm64" \
      GIT_BRANCH=$CI_COMMIT_BRANCH \
      ONLY_BUILD_INPUTS_EXTENTIONS=1 \
      VERSION="$CI_VERSION"
  tags:
    - dk-arm-docker-runner

release-testing-guance: # release testing packages to guance
  stage: _deploy_guance
  resource_group: production
  needs:
    [
      ut-datakit-testing,
      release-ebpf-amd64-testing-guance,
      release-ebpf-aarch64-testing-guance,
    ]
  only:
    - testing
    - /^testing-.*$/
  script:
    - export AWS_ACCESS_KEY_ID="$TESTING_AWS_ACCESS_KEY_ID"
    - export AWS_SECRET_ACCESS_KEY="$TESTING_AWS_SECRET_ACCESS_KEY"
    # building && publish testing
    - make clean
    - export OSS_HOST="$OSS_HOST_TESTING"
    - export OSS_BUCKET="$OSS_BUCKET_TESTING"
    - export OSS_ACCESS_KEY="$OSS_ACCESS_KEY_TESTING"
    - export OSS_SECRET_KEY="$OSS_SECRET_KEY_TESTING"
    - export OSS_PATH="datakit"
    - make testing GIT_BRANCH=$CI_COMMIT_BRANCH \
        VERSION="$CI_TESTING_VERSION" \
        PKGEBPF=1 \
        BRAND="guance"
    - make testing_image VERSION="$CI_TESTING_VERSION" \
        BRAND="guance" \
        DOCKER_IMAGE_REPO="pubrepo.guance.com/datakit" \
        DOCKERFILE_SUFFIX="guance"
    - make uos_image_testing GIT_BRANCH=$CI_COMMIT_BRANCH \
        PKGEBPF=1 \
        VERSION="$CI_TESTING_VERSION" \
        DOCKER_IMAGE_REPO="pubrepo.guance.com/uos-dataflux"
  tags:
    - cloudcare-ft

release-testing-tw: # release testing packages to truewatch
  stage: _deploy_truewatch
  resource_group: production
  needs:
    [
      ut-datakit-testing,
      release-ebpf-amd64-testing-tw,
      release-ebpf-aarch64-testing-tw,
    ]
  only:
    - testing
    - /^testing-.*$/
  script:
    - export AWS_ACCESS_KEY_ID="$TESTING_AWS_ACCESS_KEY_ID"
    - export AWS_SECRET_ACCESS_KEY="$TESTING_AWS_SECRET_ACCESS_KEY"
    # building && publish testing
    - make clean
    - export OSS_HOST="$OSS_HOST_TESTING"
    - export OSS_BUCKET="$OSS_BUCKET_TESTING"
    - export OSS_ACCESS_KEY="$OSS_ACCESS_KEY_TESTING"
    - export OSS_SECRET_KEY="$OSS_SECRET_KEY_TESTING"
    - export OSS_PATH="datakit-tw"
    - make testing GIT_BRANCH=$CI_COMMIT_BRANCH \
      VERSION="$CI_TESTING_VERSION" \
      PKGEBPF=1 \
      BRAND="truewatch"
    - make testing_image VERSION="$CI_TESTING_VERSION" \
      BRAND="truewatch" \
      DOCKER_IMAGE_REPO="pubrepo.guance.com/truewatch" \
      DOCKERFILE_SUFFIX="tw"
  tags:
    - cloudcare-ft

release-prod-guance: # CI for guance packages
  stage: _deploy_guance
  resource_group: production
  needs:
    [
      ut-datakit-production,
      release-ebpf-amd64-production-guance,
      release-ebpf-aarch64-production-guance,
    ]
  only:
    - master
  except: # disable CI on tag push
    - tags
  script:
    # For guance building
    - make clean
    - export OSS_HOST="$OSS_HOST_PROD"
    - export OSS_BUCKET="$OSS_BUCKET_PROD"
    - export OSS_ACCESS_KEY="$OSS_ACCESS_KEY_PROD"
    - export OSS_SECRET_KEY="$OSS_SECRET_KEY_PROD"
    - export OSS_PATH="datakit"
    - make production GIT_BRANCH=$CI_COMMIT_BRANCH \
      VERSION="$CI_VERSION" \
      PKGEBPF=1 \
      BRAND="guance" \
      HELM_CHART_REPO="datakit-chart-cn"
    - make production_image GIT_BRANCH=$CI_COMMIT_BRANCH \
      VERSION="$CI_VERSION" \
      BRAND="guance" \
      DOCKER_IMAGE_REPO="pubrepo.guance.com/datakit" \
      DOCKERFILE_SUFFIX="guance"
    - make uos_image_production GIT_BRANCH=$CI_COMMIT_BRANCH \
      VERSION="$CI_VERSION" \
      PKGEBPF=1 \
      DOCKER_IMAGE_REPO="pubrepo.guance.com/uos-dataflux"
    - make push_new_version VERSION="$CI_VERSION" \
      NEW_VERSION_PUSH_TOKEN=$NEW_VERSION_PUSH_TOKEN \
      NEW_VERSION_PUSH_URL=$NEW_VERSION_PUSH_URL
  tags:
    - cloudcare-ft

release-prod-tw: # CI for truewatch packages
  stage: _deploy_truewatch
  resource_group: production
  needs:
    [
      ut-datakit-production,
      release-ebpf-amd64-production-tw,
      release-ebpf-aarch64-production-tw,
    ]
  only:
    - master
  except: # disable CI on tag push
    - tags
  script:
    - export OSS_HOST="$OSS_HOST_TW"
    - export OSS_BUCKET="$OSS_BUCKET_TW"
    - export OSS_ACCESS_KEY="$OSS_ACCESS_KEY_TW"
    - export OSS_SECRET_KEY="$OSS_SECRET_KEY_TW"
    - export OSS_PATH="datakit"
    - make production GIT_BRANCH=$CI_COMMIT_BRANCH \
      VERSION="$CI_VERSION" \
      PKGEBPF=1 \
      BRAND="truewatch" \
      HELM_CHART_REPO="datakit-chart-intl"
    - make production_image GIT_BRANCH=$CI_COMMIT_BRANCH \
      VERSION="$CI_VERSION" \
      BRAND="truewatch" \
      DOCKER_IMAGE_REPO="pubrepo.guance.com/truewatch" \
      DOCKERFILE_SUFFIX="tw"
  tags:
    - cloudcare-ft

build-profiling-image-guance:
  stage: _deploy_guance
  resource_group: production
  only:
    - /^k8s_profilers[-_].*$/
  script:
    - pwd
    - cd k8s-profilers && make build DOCKER_IMAGE_REPO="pubrepo.guance.com/datakit-operator"
    - pwd
  tags:
    - cloudcare-ft

build-profiling-image-tw:
  stage: _deploy_truewatch
  resource_group: production
  only:
    - /^k8s_profilers[-_].*$/
  script:
    - pwd
    - cd k8s-profilers && make build DOCKER_IMAGE_REPO="pubrepo.guance.com/truewatch/datakit-operator"
    - pwd
  tags:
    - cloudcare-ft

build-dca-testing-image-guance:
  stage: _deploy_guance
  resource_group: production
  only:
    - /^testing-.*$/ # always build DCA for testing, we can check if it is working for daily update.
    - /^dca-testing.*$/
  script:
    - nvm use v22.19.0
    - make clean
    - export OSS_HOST="$OSS_HOST_TESTING"
    - export OSS_BUCKET="$OSS_BUCKET_TESTING"
    - export OSS_ACCESS_KEY="$OSS_ACCESS_KEY_TESTING"
    - export OSS_SECRET_KEY="$OSS_SECRET_KEY_TESTING"
    - export OSS_PATH="dca"
    - make build_dca DCA_VERSION="$DCA_CI_TESTING_VERSION" BRAND="guance"
    - make build_dca_image \
      DOCKER_IMAGE_REPO="pubrepo.guance.com/tools/dca" \
      DOCKERFILE_SUFFIX="guance" \
      DCA_VERSION="$DCA_CI_TESTING_VERSION"
    - make build_dca_image \
      DOCKER_IMAGE_REPO="pubrepo.guance.com/tools/dca-uos" \
      DOCKERFILE_SUFFIX="uos" \
      DCA_VERSION="$DCA_CI_TESTING_VERSION"
  tags:
    - cloudcare-ft

build-dca-testing-image-tw:
  stage: _deploy_truewatch
  resource_group: production
  only:
    - /^testing-.*$/ # always build DCA for testing, we can check if it is working for daily update.
    - /^dca-testing.*$/
  script:
    - nvm use v22.19.0
    - make clean
    - export OSS_HOST="$OSS_HOST_TESTING" # we also upload truewatch DCA testing dist to the same OSS as guance, but with different subdir(dca-tw).
    - export OSS_BUCKET="$OSS_BUCKET_TESTING"
    - export OSS_ACCESS_KEY="$OSS_ACCESS_KEY_TESTING"
    - export OSS_SECRET_KEY="$OSS_SECRET_KEY_TESTING"
    - export OSS_PATH="dca-tw"
    - make build_dca DCA_VERSION="$DCA_CI_TESTING_VERSION" BRAND="truewatch"
    - make build_dca_image \
      DOCKER_IMAGE_REPO="pubrepo.guance.com/truewatch/dca" \
      DOCKERFILE_SUFFIX="tw" \
      DCA_VERSION="$DCA_CI_TESTING_VERSION"
      # NOTE: no UOS image for truewatch
  tags:
    - cloudcare-ft

build-dca-production-image-guance:
  stage: _deploy_guance
  resource_group: production
  rules: # We do not replease DCA related image on each release of datakit.
    - if: "$CI_COMMIT_BRANCH == 'master'"
      changes: # And if one of these files changed, we are going to release new version of DCA images.
        - dca/package.json
        - dca/Dockerfile.guance
        - dca/Dockerfile.uos
    - if: "$CI_COMMIT_BRANCH =~ /^dca-master-.*$/"
  script:
    - nvm use v22.19.0
    - make clean
    - export OSS_HOST="$OSS_HOST"
    - export OSS_BUCKET="$OSS_BUCKET"
    - export OSS_ACCESS_KEY="$OSS_ACCESS_KEY"
    - export OSS_SECRET_KEY="$OSS_SECRET_KEY"
    - export OSS_PATH="dca"
    - make build_dca DCA_VERSION="$DCA_CI_VERSION" BRAND="guance"
    - make build_dca_image DOCKER_IMAGE_REPO="pubrepo.guance.com/tools/dca" \
      DOCKERFILE_SUFFIX="guance" \
      DCA_VERSION="$DCA_CI_VERSION"
    - make build_dca_image DOCKER_IMAGE_REPO="pubrepo.guance.com/tools/dca-uos" \
      DOCKERFILE_SUFFIX="uos" \
      DCA_VERSION="$DCA_CI_VERSION"
  tags:
    - cloudcare-ft

build-dca-production-image-tw:
  stage: _deploy_truewatch
  resource_group: production
  rules:
    - if: "$CI_COMMIT_BRANCH == 'master'"
      changes:
        - dca/package.json
        - dca/Dockerfile.tw
    - if: "$CI_COMMIT_BRANCH =~ /^dca-master-.*$/"
  script:
    - nvm use v22.19.0
    - make clean
    - export OSS_HOST="$OSS_HOST_TW"
    - export OSS_BUCKET="$OSS_BUCKET_TW"
    - export OSS_ACCESS_KEY="$OSS_ACCESS_KEY_TW"
    - export OSS_SECRET_KEY="$OSS_SECRET_KEY_TW"
    - export OSS_PATH="dca"
    - make build_dca DCA_VERSION="$DCA_CI_VERSION" BRAND="truewatch"
    - make build_dca_image DOCKER_IMAGE_REPO="pubrepo.guance.com/truewatch/dca" \
      DOCKERFILE_SUFFIX="tw" \
      DCA_VERSION="$DCA_CI_VERSION"
      # NOTE: no UOS image for truewatch
  tags:
    - cloudcare-ft<|MERGE_RESOLUTION|>--- conflicted
+++ resolved
@@ -13,15 +13,7 @@
 
 variables:
   PROJECT: "datakit"
-<<<<<<< HEAD
-<<<<<<< HEAD
-  CI_VERSION: "1.81.0"
-=======
-  CI_VERSION: "1.83.1"
->>>>>>> master
-=======
   CI_VERSION: "1.84.1"
->>>>>>> c2485ef5
   CI_TESTING_VERSION: $CI_VERSION-testing_$CI_COMMIT_BRANCH
   DCA_CI_VERSION: "0.1.4"
   DCA_CI_TESTING_VERSION: $DCA_CI_VERSION-testing_$CI_COMMIT_BRANCH
