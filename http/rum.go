package http

import (
	"fmt"
	"time"

	influxm "github.com/influxdata/influxdb1-client/models"

	lp "gitlab.jiagouyun.com/cloudcare-tools/cliutils/lineproto"
	uhttp "gitlab.jiagouyun.com/cloudcare-tools/cliutils/network/http"
	"gitlab.jiagouyun.com/cloudcare-tools/datakit/io"
	"gitlab.jiagouyun.com/cloudcare-tools/datakit/pipeline"
	"gitlab.jiagouyun.com/cloudcare-tools/datakit/pipeline/ip2isp"
)

var (
	rumMetricNames = map[string]bool{
		`view`:      true,
		`resource`:  true,
		`error`:     true,
		`long_task`: true,
		`action`:    true,
	}

	rumMetricAppID = "app_id"
)

func geoTags(srcip string) (tags map[string]string) {
	tags = map[string]string{}

	ipInfo, err := pipeline.Geo(srcip)

	l.Debugf("ipinfo(%s): %+#v", srcip, ipInfo)

	if err != nil {
		l.Warnf("geo failed: %s, ignored", err)
		return
	} else {
		switch ipInfo.Country_short { // #issue 354
		case "TW":
			ipInfo.Country_short = "CN"
			ipInfo.Region = "Taiwan"
		case "MO":
			ipInfo.Country_short = "CN"
			ipInfo.Region = "Macao"
		case "HK":
			ipInfo.Country_short = "CN"
			ipInfo.Region = "Hong Kong"
		}

		// 无脑填充 geo 数据
		tags = map[string]string{
			"city":     ipInfo.City,
			"province": ipInfo.Region,
			"country":  ipInfo.Country_short,
			"isp":      ip2isp.SearchIsp(srcip),
			"ip":       srcip,
		}
	}

	return
}

<<<<<<< HEAD
func handleRUMBody(body []byte, precision, srcip string, isjson bool, appIdWhiteList []string) ([]*io.Point, error) {
	extags := geoTags(srcip)

	if isjson {
		return jsonPoints(body, precision, extags, appIdWhiteList)
=======
func doHandleRUMBody(body []byte, precision string, isjson bool, extraTags map[string]string) ([]*io.Point, error) {

	if isjson {
		return jsonPoints(body, precision, extraTags)
>>>>>>> 69e992d0
	}

	rumpts, err := lp.ParsePoints(body, &lp.Option{
		Time:      time.Now(),
		Precision: precision,
		ExtraTags: extraTags,
		Strict:    true,

		// 由于 RUM 数据需要分别处理，故用回调函数来区分
		Callback: func(p influxm.Point) (influxm.Point, error) {
			name := string(p.Name())

			if !contains(p.Tags().GetString(rumMetricAppID), appIdWhiteList) {
				return nil, ErrRUMAppIdNotInWhiteList
			}

			if _, ok := rumMetricNames[name]; !ok {
				return nil, fmt.Errorf("unknow RUM data-type %s", name)
			}

			return p, nil
		},
	})

	if err != nil {
		l.Error(err)
		return nil, uhttp.Error(ErrInvalidLinePoint, err.Error())
	}

	return io.WrapPoint(rumpts), nil
}

<<<<<<< HEAD
func contains(str string, list []string) bool {
	if len(list) == 0 {
		return true
	}
	for _, a := range list {
		if a == str {
			return true
		}
	}
	return false
=======
func handleRUMBody(body []byte, precision, srcip string, isjson bool) ([]*io.Point, error) {
	return doHandleRUMBody(body, precision, isjson, geoTags(srcip))
>>>>>>> 69e992d0
}<|MERGE_RESOLUTION|>--- conflicted
+++ resolved
@@ -61,18 +61,14 @@
 	return
 }
 
-<<<<<<< HEAD
-func handleRUMBody(body []byte, precision, srcip string, isjson bool, appIdWhiteList []string) ([]*io.Point, error) {
-	extags := geoTags(srcip)
+func doHandleRUMBody(body []byte,
+	precision string,
+	isjson bool,
+	extraTags map[string]string,
+	appIdWhiteList []string) ([]*io.Point, error) {
 
 	if isjson {
-		return jsonPoints(body, precision, extags, appIdWhiteList)
-=======
-func doHandleRUMBody(body []byte, precision string, isjson bool, extraTags map[string]string) ([]*io.Point, error) {
-
-	if isjson {
-		return jsonPoints(body, precision, extraTags)
->>>>>>> 69e992d0
+		return jsonPoints(body, precision, extraTags, appIdWhiteList)
 	}
 
 	rumpts, err := lp.ParsePoints(body, &lp.Option{
@@ -105,7 +101,6 @@
 	return io.WrapPoint(rumpts), nil
 }
 
-<<<<<<< HEAD
 func contains(str string, list []string) bool {
 	if len(list) == 0 {
 		return true
@@ -116,8 +111,12 @@
 		}
 	}
 	return false
-=======
-func handleRUMBody(body []byte, precision, srcip string, isjson bool) ([]*io.Point, error) {
-	return doHandleRUMBody(body, precision, isjson, geoTags(srcip))
->>>>>>> 69e992d0
+}
+
+func handleRUMBody(body []byte,
+	precision,
+	srcip string,
+	isjson bool,
+	list []string) ([]*io.Point, error) {
+	return doHandleRUMBody(body, precision, isjson, geoTags(srcip), list)
 }