--- conflicted
+++ resolved
@@ -69,19 +69,7 @@
 		id: datakit.Cfg.MainCfg.UUID,
 	}
 
-<<<<<<< HEAD
 	cli.setup()
-=======
-	if err := cli.tryConnect(wsurl.String()); err == nil {
-		go func() {
-			cli.waitMsg()
-		}()
-
-		go func() {
-			cli.sendHeartbeat()
-		}()
-	}
->>>>>>> df952252
 
 	for {
 		select {
@@ -107,10 +95,7 @@
 		select {
 		case <-datakit.Exit.Wait():
 			return fmt.Errorf("ws not ready:wsurl:%s", wsurl)
-<<<<<<< HEAD
-
-=======
->>>>>>> df952252
+
 		default:
 			c, resp, err := websocket.DefaultDialer.Dial(wsurl, nil)
 			if err != nil {
@@ -124,26 +109,6 @@
 			wc.c = c
 			return nil
 		}
-<<<<<<< HEAD
-=======
-
-	}
-}
-
-func (wc *wscli) reset() {
-	l.Infof("ws reset run")
-	wc.c.Close()
-	wc.exit = make(chan interface{})
-
-	if err := cli.tryConnect(wsurl.String()); err == nil {
-		go func() {
-			cli.waitMsg()
-		}()
-
-		go func() {
-			cli.sendHeartbeat()
-		}()
->>>>>>> df952252
 	}
 }
 
