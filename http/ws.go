package http

import (
	"encoding/base64"
	"encoding/json"
	"fmt"
	"io/ioutil"
	"net/url"
	"os"
	"path"
	"path/filepath"
	"reflect"
	"runtime"
	"strings"
	"time"

	"github.com/gorilla/websocket"
	"github.com/influxdata/toml"
	"github.com/influxdata/toml/ast"
	"gitlab.jiagouyun.com/cloudcare-tools/cliutils"
	"gitlab.jiagouyun.com/cloudcare-tools/cliutils/system/rtpanic"
	"gitlab.jiagouyun.com/cloudcare-tools/datakit"
	"gitlab.jiagouyun.com/cloudcare-tools/datakit/config"
	"gitlab.jiagouyun.com/cloudcare-tools/datakit/git"
	"gitlab.jiagouyun.com/cloudcare-tools/datakit/io"
	"gitlab.jiagouyun.com/cloudcare-tools/datakit/plugins/inputs"
	"gitlab.jiagouyun.com/cloudcare-tools/datakit/plugins/inputs/cshark"
	tgi "gitlab.jiagouyun.com/cloudcare-tools/datakit/plugins/inputs/telegraf_inputs"
	"gitlab.jiagouyun.com/cloudcare-tools/kodo/wsmsg"
)

var (
	cli     *wscli
	wsurl   *url.URL
	wsReset = make(chan interface{})
)

type wscli struct {
	c  *websocket.Conn
	id string
}

func (c *wscli) setup() {

	if err := cli.tryConnect(wsurl.String()); err != nil {
		return
	}
	go func() {
		//defer datakit.WG.Done()
		cli.waitMsg() // blocking reader, do not add to datakit.WG
	}()
	datakit.WG.Add(1)

	go func() {
		defer datakit.WG.Done()
		cli.sendHeartbeat()
	}()
}

func StartWS() {
	l.Infof("ws start")
	wsurl = datakit.Cfg.MainCfg.DataWay.BuildWSURL(datakit.Cfg.MainCfg)
	l.Infof(wsurl.String())

	cli = &wscli{
		id: datakit.Cfg.MainCfg.UUID,
	}

	cli.setup()

	for {
		select {
		case <-datakit.Exit.Wait():
			l.Info("start ws exit")
			if cli.c != nil {
				l.Info("ws closed")
				cli.c.Close()
			}
			return
		case <-wsReset:
			l.Info("start ws on reset")
			if cli.c != nil {
				l.Info("ws closed")

				cli.c.Close()
			}
			cli.setup()

		}
	}
}

// blocking wait ws connect ok
func (wc *wscli) tryConnect(wsurl string) error {

	for {
		select {
		case <-datakit.Exit.Wait():
			return fmt.Errorf("ws not ready:wsurl:%s", wsurl)

		default:
			c, resp, err := websocket.DefaultDialer.Dial(wsurl, nil)
			if err != nil {
				l.Errorf("websocket.DefaultDialer.Dial(): %s", err.Error())
				time.Sleep(time.Second * 3)
				continue
			}

			l.Infof("ws connect ok, resp: %+#v", resp)

			wc.c = c
			return nil
		}
	}
}

func (wc *wscli) waitMsg() {

	var f rtpanic.RecoverCallback
	f = func(trace []byte, err error) {
		for {

			// TODO: if panic, fire a key event to dataflux

			defer rtpanic.Recover(f, nil)

			if trace != nil {
				l.Warnf("recover ok: %s err:", string(trace), err.Error())
			}

			select {
			case <-datakit.Exit.Wait():
				l.Info("wait message exit on global exit")
				return
			default:
			}

			l.Debug("waiting message...")
			_, resp, err := wc.c.ReadMessage()
			if err != nil {
				l.Errorf("ws read message error: %s", err)
				select {
				case wsReset <- nil:
				default:
					l.Info("wait message exit.")
					return
				}
			}
			wm, err := wsmsg.ParseWrapMsg(resp)
			if err != nil {
				l.Errorf("msg.ParseWrapMsg(): %s", err.Error())
				continue
			}

			l.Debugf("ws hand message %s", wm)

			if err := wc.handle(wm); err != nil {
				select {
				case wsReset <- nil:
				default:
					return
				}
			}
		}
	}

	f(nil, nil)
}

func (wc *wscli) sendHeartbeat() {
	m := wsmsg.MsgDatakitHeartbeat{UUID: wc.id}

	var f rtpanic.RecoverCallback
	f = func(trace []byte, _ error) {

		defer rtpanic.Recover(f, nil)
		if trace != nil {
			l.Warn("recover ok: %s", string(trace))
		}
		heartbeatTime := datakit.Cfg.MainCfg.DataWay.Heartbeat
		if heartbeatTime == "" {
			heartbeatTime = "30s"
		}
		heart, err := time.ParseDuration(heartbeatTime)

		if err != nil {
			l.Error(err)
		}
		tick := time.NewTicker(heart)
		defer tick.Stop()

		for {
			wm, err := wsmsg.BuildMsg(m)
			if err != nil {
				l.Error(err)
			}

			err = wc.sendText(wm)
			if err != nil {
				select {
				case wsReset <- nil:
				default:
					return
				}
			}
			select {
			case <-tick.C:
			case <-datakit.Exit.Wait():
				l.Info("ws heartbeat exit")
				return
			}
		}
	}

	f(nil, nil)
}

func (wc *wscli) sendText(wm *wsmsg.WrapMsg) error {
	wm.Dest = []string{datakit.Cfg.MainCfg.UUID}
	j, err := json.Marshal(wm)
	if err != nil {
		l.Error(err)
		return err
	}

	if err := wc.c.WriteMessage(websocket.TextMessage, j); err != nil {
		l.Errorf("WriteMessage(): %s", err.Error())

		return err
	}

	return nil
}

func (wc *wscli) handle(wm *wsmsg.WrapMsg) error {
	switch wm.Type {
	case wsmsg.MTypeOnline:
		wc.OnlineInfo(wm)
	case wsmsg.MTypeGetInput:
		wc.GetInputsConfig(wm)
	case wsmsg.MTypeGetEnableInput:
		wc.GetEnableInputsConfig(wm)
	case wsmsg.MTypeDisableInput:
		wc.DisableInput(wm)
	case wsmsg.MTypeSetInput:
		wc.SetInput(wm)
	case wsmsg.MTypeTestInput:
		wc.TestInput(wm)
	case wsmsg.MTypeEnableInput:
		wc.EnableInputs(wm)
	case wsmsg.MTypeReload:
		wc.ModifyStatus()
		go wc.Reload(wm)
	case wsmsg.MtypeCsharkCmd:
		wc.CsharkCmd(wm)
	//case wsmsg.MTypeHeartbeat:
	default:
		wc.SetMessage(wm, "error", fmt.Errorf("unknow type %s ", wm.Type).Error())

	}
	return wc.sendText(wm)
}

func (wc *wscli) CsharkCmd(wm *wsmsg.WrapMsg) {
	data, _ := base64.StdEncoding.DecodeString(wm.B64Data)
	_, ok := inputs.InputsInfo["cshark"]
	if !ok {
		wc.SetMessage(wm, "error", "input cshark not enable")
		return
	}
	err := cshark.SendCmdOpt(string(data))
	if err != nil {
		wc.SetMessage(wm, "error", err.Error())
		return
	}
	wc.SetMessage(wm, "ok", "")

}

func (wc *wscli) EnableInputs(wm *wsmsg.WrapMsg) {
	var names wsmsg.MsgGetInputConfig
	err := names.Handle(wm)
	if err != nil {
		wc.SetMessage(wm, "bad_request", fmt.Sprintf("parse config err:%s", err.Error()))
		return
	}
	inputsConfMap := SearchFile(names.Names)
	for _, v := range names.Names {
		n, _ := inputs.InputEnabled(v)
		if n > 0 {
			wc.SetMessage(wm, "error", fmt.Sprintf("input:%s is enable", v))
			return
		}
		if confPath, ok := inputsConfMap[v]; !ok {
			wc.SetMessage(wm, "error", fmt.Sprintf("input:%s not exist conf", v))
			return
		} else {
			buf, err := ioutil.ReadFile(confPath)
			if err != nil {
				wc.SetMessage(wm, "error", fmt.Sprintf("input:%s read conf err:%s", v, err))
				return
			}
			tbl, err := toml.Parse(buf)
			if err != nil {
				wc.SetMessage(wm, "error", fmt.Sprintf("input:%s parse conf err:%s", v, err))
				return
			}
			if len(tbl.Fields) == 0 {
				datakit.AnnotationConf(confPath, "delete")
			}

		}

	}
	wc.SetMessage(wm, "ok", "")
<<<<<<< HEAD
	inputName := strings.Join(names.Names, "")
	title := fmt.Sprintf("uuid 为 %s 的datakit 开启了采集器:%s", wc.id, inputName)
	WriteKeyevent(inputName, title)
=======
	//inputName := strings.Join(names.Names, "")
	//title := fmt.Sprintf("uuid 为 %s 的datakit 开启了采集器:%s", wc.id, inputName)
	//WriteKeyevent(inputName, title)
>>>>>>> 2c3790f9

}

func (wc *wscli) TestInput(wm *wsmsg.WrapMsg) {
	var configs wsmsg.MsgSetInputConfig
	err := configs.Handle(wm)
	if err != nil {
		wc.SetMessage(wm, "error", err.Error())
		return
	}
	var returnMap = map[string]*inputs.TestResult{}
	for k, v := range configs.Configs {
		data, err := base64.StdEncoding.DecodeString(v["toml"])
		if err != nil {
			wc.SetMessage(wm, "error", err.Error())
			return
		}
		if creator, ok := inputs.Inputs[k]; ok {
			tbl, err := toml.Parse(data)
			if err != nil {
				l.Error(err)
			}
			for _, node := range tbl.Fields {
				stbl, _ := node.(*ast.Table)
				for _, d := range stbl.Fields {
					inputList, err := config.TryUnmarshal(d, k, creator)
					if err != nil {
						wc.SetMessage(wm, "error", err.Error())
						return
					}
					if len(inputList) > 0 {
						result, err := inputList[0].Test()
						if err != nil {
							wc.SetMessage(wm, "error", err.Error())
							return
						}
						returnMap[k] = result
					}
				}
			}
			continue
		}

		if _, ok := tgi.TelegrafInputs[k]; ok {
			result, err := inputs.TestTelegrafInput(data)
			if err != nil {
				wc.SetMessage(wm, "error", err.Error())
				return
			}

			returnMap[k] = result
			continue
		}

		wc.SetMessage(wm, "error", fmt.Sprintf("input %s not available", k))
		return

	}
	wc.SetMessage(wm, "ok", returnMap)
}

func (wc *wscli) ModifyStatus() {
	var wmsg = wsmsg.WrapMsg{}
	wmsg.Type = wsmsg.MtypeModifyDKStatus
	wmsg.ID = cliutils.XID("wmsg_")
	wmsg.Code = "ok"
	_ = wc.sendText(&wmsg)
}

func (wc *wscli) Reload(wm *wsmsg.WrapMsg) {
	err := ReloadDatakit()
	if err != nil {
		l.Errorf("reload err:%s", err.Error())
		wc.SetMessage(wm, "error", err.Error())
	}
	go func() {
		RestartHttpServer()
		l.Info("reload HTTP server ok")
	}()

}

func checkConfig(listInput []string) bool {
	var Set = map[string]bool{}
	for _, inp := range listInput {
		Set[inp] = true
	}
	if len(Set) != len(listInput) {
		return false
	}
	return true
}

func marshalToml(sstbl interface{}, name string, listMd5 []string) (catelog string, err error) {
	tbls := []*ast.Table{}
	switch t := sstbl.(type) {
	case []*ast.Table:
		tbls = sstbl.([]*ast.Table)
	case *ast.Table:
		tbls = append(tbls, sstbl.(*ast.Table))
	default:
		err = fmt.Errorf("invalid toml format on %s: %v", name, t)
		return
	}
	for _, tb := range tbls {
		if creator, ok := inputs.Inputs[name]; ok {
			inp := creator()
			err = toml.UnmarshalTable(tb, inp)
			listMd5 = append(listMd5, inputs.SetInputsMD5(name, inp))
			catelog = inp.Catalog()
			continue
		}
		if creator, ok := tgi.TelegrafInputs[name]; ok {
			catelog = creator.Catalog
			cr := reflect.ValueOf(creator).Elem().Interface()
			err = toml.UnmarshalTable(tb, cr.(tgi.TelegrafInput).Input)
			listMd5 = append(listMd5, inputs.SetInputsMD5(name, cr.(tgi.TelegrafInput)))
			continue
		}
		err = fmt.Errorf("input:%s is not available", name)
		return
	}
	return
}

func parseConf(conf string, name string) (listMd5 []string, catelog string, err error) {
	data, err := base64.StdEncoding.DecodeString(conf)
	if err != nil {
		return
	}
	tbl, err := toml.Parse(data)
	if err != nil {
		l.Errorf("toml parse err:%s", err.Error())
		return
	}
	for filed, node := range tbl.Fields {
		switch filed {

		case "inputs":
			stbl, ok := node.(*ast.Table)
			if !ok {
				err = fmt.Errorf("bad toml node for %s ", name)
				return
			} else {
				for _, sstbl := range stbl.Fields {
					catelog, err = marshalToml(sstbl, name, listMd5)
					if err != nil {
						return
					}
				}
			}
		default:
			catelog, err = marshalToml(node, name, listMd5)
			if err != nil {
				return
			}
		}
	}
	return
}

func (wc *wscli) parseTomlToFile(tomlStr, name string) error {
	listInput, catalog, err := parseConf(tomlStr, name)
	if err != nil {
		return err
	}
	if !checkConfig(listInput) {
		return fmt.Errorf("cannot set same config")
	}
	inputPath := filepath.Join(datakit.ConfdDir, catalog, fmt.Sprintf("%s.conf", name))
	inputConfMap := SearchFile([]string{name})
	if confPath, ok := inputConfMap[name]; ok {
		inputPath = confPath
	}
	if err = wc.WriteFile(tomlStr, inputPath); err != nil {
		return err
	}
	return nil
}

func (wc *wscli) SetInput(wm *wsmsg.WrapMsg) {
	var configs wsmsg.MsgSetInputConfig
	err := configs.Handle(wm)
	if err != nil {
		wc.SetMessage(wm, "bad_request", fmt.Sprintf("%+#v", wm))
		return
	}
	var names []string
	for k, v := range configs.Configs {
		names = append(names, k)
		if err := wc.parseTomlToFile(v["toml"], k); err != nil {
			wc.SetMessage(wm, "error", err.Error())
			return
		}
	}
	wc.SetMessage(wm, "ok", "")
<<<<<<< HEAD
	inputName := strings.Join(names, ",")
	title := fmt.Sprintf("uuid 为 %s 的datakit 配置了新采集器:%s", wc.id, inputName)
	WriteKeyevent(inputName, title)
=======
	//inputName := strings.Join(names, ",")
	//title := fmt.Sprintf("uuid 为 %s 的datakit 配置了新采集器:%s", wc.id, inputName)
	//WriteKeyevent(inputName, title)
>>>>>>> 2c3790f9
}

func WriteKeyevent(inputName, title string) {
	name := "self"
	tags := map[string]string{
		"datakit_uuid":    datakit.Cfg.MainCfg.UUID,
		"datakit_name":    datakit.Cfg.MainCfg.Name,
		"datakit_version": git.Version,
		"datakit_os":      runtime.GOOS,
		"datakit_arch":    runtime.GOARCH,
		"status":          "info",
	}
	now := time.Now().Local()
	fields := map[string]interface{}{
		"title":      title,
		"input_name": inputName,
	}
	err := io.NamedFeedEx(name, io.KeyEvent, "__keyevent", tags, fields, now)
	if err != nil {
		l.Errorf("ws write keyevent err:%s", err.Error())
	}
	l.Infof("write keyevent ok")
}

func (wc *wscli) WriteFile(tomlStr, cfgPath string) error {
	data, err := base64.StdEncoding.DecodeString(tomlStr)
	if err != nil {
		return err
	}
	err = ioutil.WriteFile(cfgPath, data, 0660)
	return err
}

func (wc *wscli) DisableInput(wm *wsmsg.WrapMsg) {
	var names wsmsg.MsgGetInputConfig
	err := names.Handle(wm)
	if err != nil {
		wc.SetMessage(wm, "bad_request", fmt.Sprintf("parse config err:%s", err.Error()))
		return
	}
	for _, name := range names.Names {
		n, cfg := inputs.InputEnabled(name)
		if n > 0 {
			for _, fp := range cfg {
				if err := datakit.AnnotationConf(fp, "add"); err != nil {
					wc.SetMessage(wm, "error", fmt.Sprintf("input:%s disable err:%s", name, err.Error()))
					return
				}
			}
		} else {
			wc.SetMessage(wm, "error", fmt.Sprintf("input:%s not enable", name))
			return
		}
	}
	wc.SetMessage(wm, "ok", "")
<<<<<<< HEAD
	inputName := strings.Join(names.Names, "")
	title := fmt.Sprintf("uuid 为 %s 的datakit 关闭了采集器:%s", wc.id, inputName)
	WriteKeyevent(inputName, title)
=======
	//inputName := strings.Join(names.Names, "")
	//title := fmt.Sprintf("uuid 为 %s 的datakit 关闭了采集器:%s", wc.id, inputName)
	//WriteKeyevent(inputName, title)
>>>>>>> 2c3790f9

}

func (wc *wscli) GetEnableInputsConfig(wm *wsmsg.WrapMsg) {
	var names wsmsg.MsgGetInputConfig
	err := names.Handle(wm)
	if err != nil || len(names.Names) == 0 {
		wc.SetMessage(wm, "bad_request", fmt.Sprintf("params error"))
		return
	}
	var Enable []map[string]map[string]string
	for _, v := range names.Names {
		n, cfg := inputs.InputEnabled(v)
		if n > 0 {
			for _, p := range cfg {
				cfgData, err := ioutil.ReadFile(p)
				if err != nil {
					errorMessage := fmt.Sprintf("get enable config read file error path:%s", p)
					wc.SetMessage(wm, "error", errorMessage)
					return
				}
				//_, fileName := filepath.Split(p)
				fileName := strings.TrimSuffix(filepath.Base(p), path.Ext(p))
				Enable = append(Enable, map[string]map[string]string{fileName: {"toml": base64.StdEncoding.EncodeToString(cfgData)}})
			}
		} else {
			wc.SetMessage(wm, "error", fmt.Sprintf("input %s not enable", v))
			return
		}
	}
	wc.SetMessage(wm, "ok", Enable)
}

func (wc *wscli) SetMessage(wm *wsmsg.WrapMsg, code string, Message interface{}) {
	wm.Code = code
	if Message != "" {
		wm.B64Data = ToBase64(Message)
	} else {
		wm.B64Data = ""
	}

}

func (wc *wscli) GetInputsConfig(wm *wsmsg.WrapMsg) {
	var names wsmsg.MsgGetInputConfig
	err := names.Handle(wm)
	if err != nil {
		wc.SetMessage(wm, "error", "request params error")
		return
	}
	var data []map[string]map[string]string
	inputConfMap := SearchFile(names.Names)
	for _, v := range names.Names {
		if inputConf, ok := inputConfMap[v]; !ok {
			sample, err := inputs.GetSample(v)
			if err != nil {
				errMessage := fmt.Sprintf("get config error %s", err)
				l.Error(errMessage)
				wc.SetMessage(wm, "error", errMessage)
				return
			}
			data = append(data, map[string]map[string]string{v: {"toml": base64.StdEncoding.EncodeToString([]byte(sample))}})
		} else {

			buf, err := ioutil.ReadFile(inputConf)
			if err != nil {
				errMessage := fmt.Sprintf("get config error %s", err)
				l.Error(errMessage)
				wc.SetMessage(wm, "error", errMessage)
				return
			}
			data = append(data, map[string]map[string]string{v: {"toml": base64.StdEncoding.EncodeToString(buf)}})
		}
	}
	wc.SetMessage(wm, "ok", data)
}

func (wc *wscli) OnlineInfo(wm *wsmsg.WrapMsg) {
	m := wsmsg.MsgDatakitOnline{
		UUID:      wc.id,
		Name:      datakit.Cfg.MainCfg.Name,
		Version:   git.Version,
		OS:        runtime.GOOS,
		Arch:      runtime.GOARCH,
		Heartbeat: datakit.Cfg.MainCfg.DataWay.Heartbeat,
		InputInfo: map[string]interface{}{},
	}
	m.InputInfo["availableInputs"] = GetAvailableInputs()
	m.InputInfo["enabledInputs"] = GetEnableInputs()
	state, err := io.GetStats()
	if err != nil {
		l.Errorf("get state err:%s", err.Error())
		state = []*io.InputsStat{}
	}
	m.InputInfo["state"] = state

	wc.SetMessage(wm, "ok", m)
}

func ToBase64(wm interface{}) string {
	body, err := json.Marshal(wm)
	if err != nil {
		l.Errorf("%s toBase64 err:%s", wm, err)
	}
	return base64.StdEncoding.EncodeToString(body)
}

func GetAvailableInputs() []string {
	var AvailableInputs []string
	for k, _ := range inputs.Inputs {
		AvailableInputs = append(AvailableInputs, k)
	}
	for k, _ := range tgi.TelegrafInputs {
		AvailableInputs = append(AvailableInputs, k)
	}
	return AvailableInputs
}

func GetEnableInputs() (Enable []string) {
	for k, _ := range inputs.Inputs {
		n, _ := inputs.InputEnabled(k)
		if n > 0 {
			Enable = append(Enable, k)
		}
	}

	for k, _ := range tgi.TelegrafInputs {
		n, _ := inputs.InputEnabled(k)
		if n > 0 {
			Enable = append(Enable, k)
		}
	}
	return Enable
}

func SearchFile(inputName []string) map[string]string {
	confMap := map[string]string{}

	if err := filepath.Walk(datakit.ConfdDir, func(fp string, f os.FileInfo, err error) error {
		if err != nil {
			l.Error(err)
		}

		if f.IsDir() {
			l.Debugf("ignore dir %s", fp)
			return nil
		}
		for _, v := range inputName {
			if f.Name() == fmt.Sprintf("%s.conf", v) {
				confMap[v] = fp
			}
		}

		return nil
	}); err != nil {
		l.Error(err)
		return confMap

	}
	return confMap

}<|MERGE_RESOLUTION|>--- conflicted
+++ resolved
@@ -313,15 +313,9 @@
 
 	}
 	wc.SetMessage(wm, "ok", "")
-<<<<<<< HEAD
-	inputName := strings.Join(names.Names, "")
-	title := fmt.Sprintf("uuid 为 %s 的datakit 开启了采集器:%s", wc.id, inputName)
-	WriteKeyevent(inputName, title)
-=======
 	//inputName := strings.Join(names.Names, "")
 	//title := fmt.Sprintf("uuid 为 %s 的datakit 开启了采集器:%s", wc.id, inputName)
 	//WriteKeyevent(inputName, title)
->>>>>>> 2c3790f9
 
 }
 
@@ -518,15 +512,9 @@
 		}
 	}
 	wc.SetMessage(wm, "ok", "")
-<<<<<<< HEAD
-	inputName := strings.Join(names, ",")
-	title := fmt.Sprintf("uuid 为 %s 的datakit 配置了新采集器:%s", wc.id, inputName)
-	WriteKeyevent(inputName, title)
-=======
 	//inputName := strings.Join(names, ",")
 	//title := fmt.Sprintf("uuid 为 %s 的datakit 配置了新采集器:%s", wc.id, inputName)
 	//WriteKeyevent(inputName, title)
->>>>>>> 2c3790f9
 }
 
 func WriteKeyevent(inputName, title string) {
@@ -582,15 +570,9 @@
 		}
 	}
 	wc.SetMessage(wm, "ok", "")
-<<<<<<< HEAD
-	inputName := strings.Join(names.Names, "")
-	title := fmt.Sprintf("uuid 为 %s 的datakit 关闭了采集器:%s", wc.id, inputName)
-	WriteKeyevent(inputName, title)
-=======
 	//inputName := strings.Join(names.Names, "")
 	//title := fmt.Sprintf("uuid 为 %s 的datakit 关闭了采集器:%s", wc.id, inputName)
 	//WriteKeyevent(inputName, title)
->>>>>>> 2c3790f9
 
 }
 
