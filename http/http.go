package http

import (
	"bytes"
	"context"
	"encoding/json"
	"errors"
	"fmt"
	iowrite "io"
	"io/ioutil"
	"net/http"
	"os"
	"runtime"
	"sort"
	"strings"
	"text/template"
	"time"

	"github.com/gin-gonic/gin"
	"github.com/influxdata/influxdb1-client/models"

	"gitlab.jiagouyun.com/cloudcare-tools/cliutils"
	"gitlab.jiagouyun.com/cloudcare-tools/cliutils/logger"
	uhttp "gitlab.jiagouyun.com/cloudcare-tools/cliutils/network/http"
	"gitlab.jiagouyun.com/cloudcare-tools/datakit"
	"gitlab.jiagouyun.com/cloudcare-tools/datakit/config"
	"gitlab.jiagouyun.com/cloudcare-tools/datakit/git"
	"gitlab.jiagouyun.com/cloudcare-tools/datakit/io"
	"gitlab.jiagouyun.com/cloudcare-tools/datakit/plugins/inputs"
)

var (
	errEmptyBody = uhttp.NewErr(errors.New("empty body"), http.StatusBadRequest, "datakit")
	errBadPoints = uhttp.NewErr(errors.New("bad points"), http.StatusBadRequest, "datakit")
	httpOK       = uhttp.NewErr(nil, http.StatusOK, "datakit")

	l        *logger.Logger
	httpBind string

	uptime    = time.Now()
	reload    time.Time
	reloadCnt int

	stopCh   = make(chan interface{})
	stopOkCh = make(chan interface{})
)

func Start(bind string) {

	l = logger.SLogger("http")

	httpBind = bind

	// start HTTP server
	httpStart(bind)
	l.Info("HTTPServer goroutine exit")
}

func reloadDatakit() error {

	// FIXME: if config.LoadCfg() failed:
	// we should add a function like try-load-cfg(), to testing
	// if configs ok.

	datakit.Exit.Close()
	l.Info("wait all goroutines exit...")
	datakit.WG.Wait()

	l.Info("reopen datakit.Exit...")
	datakit.Exit = cliutils.NewSem() // reopen

	// reload configs
	l.Info("reloading configs...")
	if err := config.LoadCfg(); err != nil {
		l.Errorf("load config failed: %s", err)
		return err
	}

	l.Info("reloading io...")
	io.Start()

	l.Info("reloading telegraf...")
	inputs.StartTelegraf()

	l.Info("reloading inputs...")
	if err := inputs.RunInputs(); err != nil {
		l.Error("error running inputs: %v", err)
		return err
	}

	return nil
}

func restartHttpServer() {
	l.Info("trigger HTTP server to stopping...")
	stopCh <- nil // trigger HTTP server to stopping

	l.Info("wait HTTP server to stopping...")
	<-stopOkCh // wait HTTP server stop ok

	l.Info("reload HTTP server...")
	httpStart(httpBind)
}

type welcome struct {
	Version string
	BuildAt string
	Uptime  string
	OS      string
	Arch    string
}

func page404(c *gin.Context) {

	w := &welcome{
		Version: git.Version,
		BuildAt: git.BuildAt,
		OS:      runtime.GOOS,
		Arch:    runtime.GOARCH,
	}

	c.Writer.Header().Set("Content-Type", "text/html")
	t := template.New(``)
	t, err := t.Parse(config.WelcomeMsgTemplate)
	if err != nil {
		l.Error("parse welcome msg failed: %s", err.Error())
		uhttp.HttpErr(c, err)
		return
	}

	buf := &bytes.Buffer{}
	w.Uptime = fmt.Sprintf("%v", time.Since(uptime))
	if err := t.Execute(buf, w); err != nil {
		l.Error("build html failed: %s", err.Error())
		uhttp.HttpErr(c, err)
		return
	}

	c.String(http.StatusNotFound, buf.String())
}

func httpStart(addr string) {
	router := gin.New()
	gin.DisableConsoleColor()

	l.Infof("set gin log to %s", config.Cfg.MainCfg.GinLog)
	f, err := os.Create(config.Cfg.MainCfg.GinLog)
	if err != nil {
		l.Fatalf("create gin log failed: %s", err)
	}

	gin.DefaultWriter = iowrite.MultiWriter(f)
	if config.Cfg.MainCfg.LogLevel != "debug" {
		gin.SetMode(gin.ReleaseMode)
	}

	router.Use(gin.Logger())
	router.Use(gin.Recovery())
	router.Use(uhttp.CORSMiddleware)
	router.NoRoute(page404)

	applyHTTPRoute(router)
<<<<<<< HEAD

	if n, _ := inputs.InputEnabled("druid"); n > 0 {
		l.Info("open route for druid")
		router.POST("/druid", func(c *gin.Context) { druid.Handle(c.Writer, c.Request) })
	}

	if n, _ := inputs.InputEnabled("flink"); n > 0 {
		l.Info("open route for influxdb write")
		router.POST("/write", func(c *gin.Context) { flink.Handle(c.Writer, c.Request) })
	}

	router.POST("/telegraf", func(c *gin.Context) { apiTelegrafOutput(c) })
=======
	// telegraf running
	if inputs.HaveTelegrafInputs() {
		router.POST("/telegraf", func(c *gin.Context) { apiTelegrafOutput(c) })
	}
>>>>>>> 38bfc83d

	// internal datakit stats API
	router.GET("/stats", func(c *gin.Context) { apiGetInputsStats(c.Writer, c.Request) })
	// ansible api
	router.POST("/ansible", func(c *gin.Context) { apiAnsibleHandler(c.Writer, c.Request) })
	router.GET("/reload", func(c *gin.Context) { apiReload(c) })

	srv := &http.Server{
		Addr:    addr,
		Handler: router,
	}

	go func() {
		tryStartHTTPServer(srv)
		l.Info("http server exit")
	}()

	l.Debug("http server started")
	<-stopCh
	l.Debug("stopping http server...")

	if err := srv.Shutdown(context.Background()); err != nil {
		l.Errorf("Failed of http server shutdown, err: %s", err.Error())
	} else {
		l.Info("http server shutdown ok")
	}
}

func tryStartHTTPServer(srv *http.Server) {

	retryCnt := 0

	for {
		if err := srv.ListenAndServe(); err != nil {

			if err != http.ErrServerClosed {
				time.Sleep(time.Second)
				retryCnt++
				l.Warnf("start HTTP server at %s failed: %s, retrying(%d)...", srv.Addr, err.Error(), retryCnt)
				continue
			} else {
				l.Debugf("http server(%s) stopped on: %s", srv.Addr, err.Error())
				break
			}
		}
	}

	stopOkCh <- nil
}

func apiAnsibleHandler(w http.ResponseWriter, r *http.Request) {
	dataType := r.URL.Query().Get("type")
	body, err := ioutil.ReadAll(r.Body)
	l.Infof("ansible body {}", string(body))
	defer r.Body.Close()

	if err != nil {
		l.Errorf("failed of http parsen body in ansible err:%s", err)
		w.WriteHeader(http.StatusBadRequest)
		return
	}
	switch dataType {
	case "keyevent":
		if err := io.NamedFeed(body, io.KeyEvent, "ansible"); err != nil {
			l.Errorf("failed to io Feed, err: %s", err.Error())
			return
		}
		w.WriteHeader(http.StatusOK)

	case "metric":
		if err := io.NamedFeed(body, io.Metric, "ansible"); err != nil {
			l.Errorf("failed to io Feed, err: %s", err.Error())
			return
		}
		w.WriteHeader(http.StatusOK)

	default:
		w.WriteHeader(http.StatusBadRequest)
		return
	}
}

type enabledInput struct {
	Input     string   `json:"input"`
	Instances int      `json:"instances"`
	Cfgs      []string `json:"configs"`
	Panics    int      `json:"panic"`
}

type datakitStats struct {
	InputsStats     []*io.InputsStat `json:"inputs_status"`
	EnabledInputs   []*enabledInput  `json:"enabled_inputs"`
	AvailableInputs []string         `json:"available_inputs"`

	Version      string    `json:"version"`
	BuildAt      string    `json:"build_at"`
	Uptime       string    `json:"uptime"`
	OSArch       string    `json:"os_arch"`
	Reload       time.Time `json:"reload"`
	ReloadCnt    int       `json:"reload_cnt"`
	WithinDocker bool      `json:"docker"`
}

func apiGetInputsStats(w http.ResponseWriter, r *http.Request) {

	_ = r

	stats := &datakitStats{
		Version:      git.Version,
		BuildAt:      git.BuildAt,
		Uptime:       fmt.Sprintf("%v", time.Since(uptime)),
		OSArch:       fmt.Sprintf("%s/%s", runtime.GOOS, runtime.GOARCH),
		ReloadCnt:    reloadCnt,
		Reload:       reload,
		WithinDocker: datakit.Docker,
	}

	var err error

	stats.InputsStats, err = io.GetStats() // get all inputs stats
	if err != nil {
		l.Error(err)
		w.WriteHeader(http.StatusBadRequest)
		w.Write([]byte(err.Error()))
		return
	}

	for k, _ := range inputs.Inputs {
		n, cfgs := inputs.InputEnabled(k)
		npanic := inputs.GetPanicCnt(k)
		if n > 0 {
			stats.EnabledInputs = append(stats.EnabledInputs, &enabledInput{Input: k, Instances: n, Cfgs: cfgs, Panics: npanic})
		}
	}

	for k, ti := range inputs.TelegrafInputs {
		n, cfgs := ti.Enabled()
		if n > 0 {
			stats.EnabledInputs = append(stats.EnabledInputs, &enabledInput{Input: k, Instances: n, Cfgs: cfgs})
		}
	}

	for k, _ := range inputs.Inputs {
		stats.AvailableInputs = append(stats.AvailableInputs, fmt.Sprintf("[D] %s", k))
	}

	for k, _ := range inputs.TelegrafInputs {
		stats.AvailableInputs = append(stats.AvailableInputs, fmt.Sprintf("[T] %s", k))
	}

	// add available inputs(datakit+telegraf) stats
	stats.AvailableInputs = append(stats.AvailableInputs, fmt.Sprintf("tatal %d, datakit %d, agent: %d",
		len(stats.AvailableInputs), len(inputs.Inputs), len(inputs.TelegrafInputs)))

	sort.Strings(stats.AvailableInputs)

	body, err := json.MarshalIndent(stats, "", "    ")
	if err != nil {
		w.WriteHeader(http.StatusInternalServerError)
		w.Write([]byte(err.Error()))
		return
	}

	w.WriteHeader(http.StatusOK)
	w.Write(body)
}

func apiTelegrafOutput(c *gin.Context) {
	body, err := ioutil.ReadAll(c.Request.Body)
	if err != nil {
		l.Errorf("read http body failed: %s", err.Error())
		uhttp.HttpErr(c, err)
		return
	}

	defer c.Request.Body.Close()

	if len(body) == 0 {
		l.Errorf("read http body failed: %s", err.Error())
		uhttp.HttpErr(c, errBadPoints)
		return
	}

	// NOTE:
	// - we only accept nano-second precison here
	// - no gzip content-encoding support
	// - only accept influx line protocol
	// so be careful to apply telegraf http output

	points, err := models.ParsePointsWithPrecision(body, time.Now().UTC(), "n")
	if err != nil {
		l.Errorf("ParsePointsWithPrecision: %s", err.Error())
		uhttp.HttpErr(c, errEmptyBody)
	}

	feeds := map[string][]string{}

	for _, p := range points {
		meas := string(p.Name())
		if _, ok := feeds[meas]; !ok {
			feeds[meas] = []string{}
		}

		feeds[meas] = append(feeds[meas], p.String())
	}

	for k, lines := range feeds {
		if err := io.NamedFeed([]byte(strings.Join(lines, "\n")), io.Metric, k); err != nil {
			uhttp.HttpErr(c, err)
			return
		}
	}

	httpOK.HttpResp(c)
}

func apiReload(c *gin.Context) {

	if err := reloadDatakit(); err != nil {
		uhttp.HttpErr(c, err)
		return
	}

	httpOK.HttpResp(c)

	go func() {
		//mutex.Lock()
		//defer mutex.Unlock()
		reload = time.Now()
		reloadCnt++

		restartHttpServer()
		l.Info("reload HTTP server ok")
	}()
}<|MERGE_RESOLUTION|>--- conflicted
+++ resolved
@@ -160,25 +160,10 @@
 	router.NoRoute(page404)
 
 	applyHTTPRoute(router)
-<<<<<<< HEAD
-
-	if n, _ := inputs.InputEnabled("druid"); n > 0 {
-		l.Info("open route for druid")
-		router.POST("/druid", func(c *gin.Context) { druid.Handle(c.Writer, c.Request) })
-	}
-
-	if n, _ := inputs.InputEnabled("flink"); n > 0 {
-		l.Info("open route for influxdb write")
-		router.POST("/write", func(c *gin.Context) { flink.Handle(c.Writer, c.Request) })
-	}
-
-	router.POST("/telegraf", func(c *gin.Context) { apiTelegrafOutput(c) })
-=======
 	// telegraf running
 	if inputs.HaveTelegrafInputs() {
 		router.POST("/telegraf", func(c *gin.Context) { apiTelegrafOutput(c) })
 	}
->>>>>>> 38bfc83d
 
 	// internal datakit stats API
 	router.GET("/stats", func(c *gin.Context) { apiGetInputsStats(c.Writer, c.Request) })
