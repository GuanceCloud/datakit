package http

import (
	"bytes"
	"context"
	"encoding/json"
	"fmt"
	"html/template"
	iowrite "io"
	"net/http"
	"os"
	"runtime"
	"sort"
	"strings"
	"sync"
	"time"

	"github.com/gin-gonic/gin"
	"github.com/gomarkdown/markdown"
	"github.com/gomarkdown/markdown/html"
	"github.com/gomarkdown/markdown/parser"
	"github.com/unrolled/secure"

	"gitlab.jiagouyun.com/cloudcare-tools/cliutils"
	"gitlab.jiagouyun.com/cloudcare-tools/cliutils/logger"
	uhttp "gitlab.jiagouyun.com/cloudcare-tools/cliutils/network/http"
	"gitlab.jiagouyun.com/cloudcare-tools/datakit"
	"gitlab.jiagouyun.com/cloudcare-tools/datakit/config"
	"gitlab.jiagouyun.com/cloudcare-tools/datakit/git"
	"gitlab.jiagouyun.com/cloudcare-tools/datakit/io"
	"gitlab.jiagouyun.com/cloudcare-tools/datakit/man"
	"gitlab.jiagouyun.com/cloudcare-tools/datakit/plugins/inputs"
	tgi "gitlab.jiagouyun.com/cloudcare-tools/datakit/plugins/inputs/telegraf_inputs"
)

var (
	l        = logger.DefaultSLogger("http")
	httpBind string

	uptime    = time.Now()
	reload    time.Time
	reloadCnt int

	stopCh   = make(chan interface{})
	stopOkCh = make(chan interface{})
	mtx      = sync.Mutex{}
)

func Start(bind string) {

	l = logger.SLogger("http")

	httpBind = bind

	// start HTTP server
<<<<<<< HEAD
	go HttpStart(bind)
=======
	go func() {
		HttpStart(bind)
	}()
>>>>>>> 2d7e6171
}

func ReloadDatakit() error {

	// FIXME: if config.LoadCfg() failed:
	// we should add a function like try-load-cfg(), to testing
	// if configs ok.

	datakit.Exit.Close()
	l.Info("wait all goroutines exit...")
	datakit.WG.Wait()

	l.Info("reopen datakit.Exit...")
	datakit.Exit = cliutils.NewSem() // reopen

	// reload configs
	l.Info("reloading configs...")
	if err := config.LoadCfg(datakit.Cfg, datakit.MainConfPath); err != nil {
		l.Errorf("load config failed: %s", err)
		return err
	}

	l.Info("reloading io...")
	io.Start()
	l.Info("reloading telegraf...")
	inputs.StartTelegraf()

	resetHttpRoute()
	l.Info("reloading inputs...")
	if err := inputs.RunInputs(); err != nil {
		l.Error("error running inputs: %v", err)
		return err
	}

	return nil
}

func RestartHttpServer() {
	HttpStop()

	l.Info("wait HTTP server to stopping...")
	<-stopOkCh // wait HTTP server stop ok

	l.Info("reload HTTP server...")
	HttpStart(httpBind)
}

type welcome struct {
	Version string
	BuildAt string
	Uptime  string
	OS      string
	Arch    string
}

func page404(c *gin.Context) {

	w := &welcome{
		Version: git.Version,
		BuildAt: git.BuildAt,
		OS:      runtime.GOOS,
		Arch:    runtime.GOARCH,
	}

	c.Writer.Header().Set("Content-Type", "text/html")
	t := template.New(``)
	t, err := t.Parse(config.WelcomeMsgTemplate)
	if err != nil {
		l.Error("parse welcome msg failed: %s", err.Error())
		uhttp.HttpErr(c, err)
		return
	}

	buf := &bytes.Buffer{}
	w.Uptime = fmt.Sprintf("%v", time.Since(uptime))
	if err := t.Execute(buf, w); err != nil {
		l.Error("build html failed: %s", err.Error())
		uhttp.HttpErr(c, err)
		return
	}

	c.String(http.StatusNotFound, buf.String())
}

func corsMiddleware(c *gin.Context) {
	allowHeaders := []string{
		"Content-Type",
		"Content-Length",
		"Accept-Encoding",
		"X-CSRF-Token",
		"Authorization",
		"accept",
		"origin",
		"Cache-Control",
		"X-Requested-With",

		// dataflux headers
		"X-Token",
		"X-Datakit-UUID",
		"X-RP",
		"X-Precision",
		"X-Lua",
	}

	c.Writer.Header().Set("Access-Control-Allow-Origin", c.GetHeader("origin"))
	c.Writer.Header().Set("Access-Control-Allow-Credentials", "true")
	c.Writer.Header().Set("Access-Control-Allow-Headers", strings.Join(allowHeaders, ", "))
	c.Writer.Header().Set("Access-Control-Allow-Methods", "POST, OPTIONS, GET, PUT")

	if c.Request.Method == "OPTIONS" {
		c.AbortWithStatus(http.StatusNoContent)
		return
	}

	c.Next()
}

func tlsHandler(addr string) gin.HandlerFunc {
	return func(c *gin.Context) {

		secureMiddleware := secure.New(secure.Options{
			SSLRedirect: true,
			SSLHost:     addr,
		})
		err := secureMiddleware.Process(c.Writer, c.Request)

		// If there was an error, do not continue.
		if err != nil {
			return
		}

		c.Next()
	}
}

func HttpStart(addr string) {

	if !datakit.EnableUncheckInputs {
		gin.SetMode(gin.ReleaseMode)
	}

	router := gin.New()

	gin.DisableConsoleColor()

	l.Infof("set gin log to %s", datakit.Cfg.MainCfg.GinLog)
	f, err := os.Create(datakit.Cfg.MainCfg.GinLog)
	if err != nil {
		l.Fatalf("create gin log failed: %s", err)
	}

	gin.DefaultWriter = iowrite.MultiWriter(f)
	if datakit.Cfg.MainCfg.LogLevel != "debug" {
		gin.SetMode(gin.ReleaseMode)
	}

	l.Debugf("HTTP bind addr:%s", addr)

	router.Use(gin.Logger())
	router.Use(gin.Recovery())
	router.Use(corsMiddleware)
	router.NoRoute(page404)

	applyHTTPRoute(router)

	// internal datakit stats API
	router.GET("/stats", func(c *gin.Context) { apiGetInputsStats(c.Writer, c.Request) })
	router.GET("/man", func(c *gin.Context) { apiManual(c) })
	// ansible api
	router.GET("/reload", func(c *gin.Context) { apiReload(c) })

	router.POST(io.Metric, func(c *gin.Context) { apiWriteMetric(c) })
	router.POST(io.Object, func(c *gin.Context) { apiWriteObject(c) })
	router.POST(io.Logging, func(c *gin.Context) { apiWriteLogging(c) })
	router.POST(io.Tracing, func(c *gin.Context) { apiWriteTracing(c) })

	srv := &http.Server{
		Addr:    addr,
		Handler: router,
	}

	go func() {
		tryStartHTTPServer(srv)
		l.Info("http server exit")
	}()

	l.Debug("http server started")
	<-stopCh
	l.Debug("stopping http server...")

	if err := srv.Shutdown(context.Background()); err != nil {
		l.Errorf("Failed of http server shutdown, err: %s", err.Error())
	} else {
		l.Info("http server shutdown ok")
	}
}

func HttpStop() {
	l.Info("trigger HTTP server to stopping...")
	stopCh <- nil
}

func tryStartHTTPServer(srv *http.Server) {

	retryCnt := 0

	for {
		if err := srv.ListenAndServe(); err != nil {

			if err != http.ErrServerClosed {
				retryCnt++
				l.Warnf("start HTTP server at %s failed: %s, retrying(%d)...", srv.Addr, err.Error(), retryCnt)
				continue
			} else {
				l.Debugf("http server(%s) stopped on: %s", srv.Addr, err.Error())
				break
			}
		}
		time.Sleep(time.Second)
	}

	stopOkCh <- nil
}

type enabledInput struct {
	Input     string   `json:"input"`
	Instances int      `json:"instances"`
	Cfgs      []string `json:"configs"`
	Panics    int      `json:"panic"`
}

type datakitStats struct {
	InputsStats     []*io.InputsStat `json:"inputs_status"`
	EnabledInputs   []*enabledInput  `json:"enabled_inputs"`
	AvailableInputs []string         `json:"available_inputs"`

	Version      string    `json:"version"`
	BuildAt      string    `json:"build_at"`
	Branch       string    `json:"branch"`
	Uptime       string    `json:"uptime"`
	OSArch       string    `json:"os_arch"`
	Reload       time.Time `json:"reload,omitempty"`
	ReloadCnt    int       `json:"reload_cnt"`
	WithinDocker bool      `json:"docker"`
	IOChanStat   string    `json:"io_chan_stats"`
}

func apiGetInputsStats(w http.ResponseWriter, r *http.Request) {

	_ = r

	stats := &datakitStats{
		Version:      git.Version,
		BuildAt:      git.BuildAt,
		Branch:       git.Branch,
		Uptime:       fmt.Sprintf("%v", time.Since(uptime)),
		OSArch:       fmt.Sprintf("%s/%s", runtime.GOOS, runtime.GOARCH),
		ReloadCnt:    reloadCnt,
		WithinDocker: datakit.Docker,
		IOChanStat:   io.ChanStat(),
	}

	if reloadCnt > 0 {
		stats.Reload = reload
	}

	var err error

	stats.InputsStats, err = io.GetStats() // get all inputs stats
	if err != nil {
		l.Error(err)
		w.WriteHeader(http.StatusBadRequest)
		w.Write([]byte(err.Error()))
		return
	}

	for k := range inputs.Inputs {
		if !datakit.Enabled(k) {
			continue
		}

		n, cfgs := inputs.InputEnabled(k)
		npanic := inputs.GetPanicCnt(k)
		if n > 0 {
			stats.EnabledInputs = append(stats.EnabledInputs, &enabledInput{Input: k, Instances: n, Cfgs: cfgs, Panics: npanic})
		}
	}

	for k := range tgi.TelegrafInputs {
		if !datakit.Enabled(k) {
			continue
		}

		n, cfgs := inputs.InputEnabled(k)
		if n > 0 {
			stats.EnabledInputs = append(stats.EnabledInputs, &enabledInput{Input: k, Instances: n, Cfgs: cfgs})
		}
	}

	for k := range inputs.Inputs {
		if !datakit.Enabled(k) {
			continue
		}
		stats.AvailableInputs = append(stats.AvailableInputs, fmt.Sprintf("[D] %s", k))
	}

	for k := range tgi.TelegrafInputs {
		if !datakit.Enabled(k) {
			continue
		}
		stats.AvailableInputs = append(stats.AvailableInputs, fmt.Sprintf("[T] %s", k))
	}

	// add available inputs(datakit+telegraf) stats
	stats.AvailableInputs = append(stats.AvailableInputs, fmt.Sprintf("tatal %d, datakit %d, agent: %d",
		len(stats.AvailableInputs), len(inputs.Inputs), len(tgi.TelegrafInputs)))

	sort.Strings(stats.AvailableInputs)

	body, err := json.MarshalIndent(stats, "", "    ")
	if err != nil {
		w.WriteHeader(http.StatusInternalServerError)
		w.Write([]byte(err.Error()))
		return
	}

	w.WriteHeader(http.StatusOK)
	w.Write(body)
}

func apiReload(c *gin.Context) {

	if err := ReloadDatakit(); err != nil {
		uhttp.HttpErr(c, uhttp.Error(ErrReloadDatakitFailed, err.Error()))
		return
	}

	ErrOK.HttpBody(c, nil)

	go func() {
		reload = time.Now()
		reloadCnt++

		RestartHttpServer()
		l.Info("reload HTTP server ok")
	}()

	c.Redirect(http.StatusFound, "/stats")
}

var (
	manualTOCTemplate = `
<style>
div {
  border: 1px solid gray;
  /* padding: 8px; */
}

h1 {
  text-align: center;
  text-transform: uppercase;
  color: #4CAF50;
}

p {
  /* text-indent: 50px; */
  text-align: justify;
  /* letter-spacing: 3px; */
}

a {
  text-decoration: none;
  /* color: #008CBA; */
}

ul.a {
  list-style-type: square;
}
</style>

<h1>{{.PageTitle}}</h1>
采集器文档列表
<ul class="a">
	{{ range $name := .InputNames}}
	<li>
	<p><a href="/man?input={{$name}}">
			{{$name}} </a> </p> </li>
	{{end}}
</ul>

其它文档集合

<ul class="a">
	{{ range $name := .OtherDocs}}
	<li>
	<p><a href="/man?input={{$name}}">
			{{$name}} </a> </p> </li>
	{{end}}
</ul>
`
)

type manualTOC struct {
	PageTitle  string
	InputNames []string
	OtherDocs  []string
}

func apiManual(c *gin.Context) {
	name := c.Query("input")
	if name == "" { // request toc
		toc := &manualTOC{
			PageTitle: "DataKit文档列表",
		}

		for k, v := range inputs.Inputs {
			switch v().(type) {
			case inputs.InputV2:
				toc.InputNames = append(toc.InputNames, k)
			}
		}
		sort.Strings(toc.InputNames)

		for k := range man.OtherDocs {
			toc.OtherDocs = append(toc.OtherDocs, k)
		}
		sort.Strings(toc.OtherDocs)

		t := template.New("man-toc")

		tmpl, err := t.Parse(manualTOCTemplate)
		if err != nil {
			l.Error(err)
			c.Data(http.StatusInternalServerError, "", []byte(err.Error()))
			return
		}

		if err := tmpl.Execute(c.Writer, toc); err != nil {
			l.Error(err)
			c.Data(http.StatusInternalServerError, "", []byte(err.Error()))
			return
		}
		return
	}

	mdtxt, err := man.BuildMarkdownManual(name)
	if err != nil {
		c.Data(http.StatusInternalServerError, "", []byte(err.Error()))
		return
	}

	// render markdown as HTML
	mdext := parser.CommonExtensions
	psr := parser.NewWithExtensions(mdext)

	htmlFlags := html.CommonFlags | html.HrefTargetBlank | html.TOC | html.CompletePage
	opts := html.RendererOptions{Flags: htmlFlags}
	renderer := html.NewRenderer(opts)

	out := markdown.ToHTML(mdtxt, psr, renderer)
	c.Data(http.StatusOK, "text/html; charset=UTF-8", out)
}<|MERGE_RESOLUTION|>--- conflicted
+++ resolved
@@ -53,13 +53,9 @@
 	httpBind = bind
 
 	// start HTTP server
-<<<<<<< HEAD
-	go HttpStart(bind)
-=======
 	go func() {
 		HttpStart(bind)
 	}()
->>>>>>> 2d7e6171
 }
 
 func ReloadDatakit() error {
