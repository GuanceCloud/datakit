package http

import (
	"bytes"
	"context"
	"encoding/json"
	"fmt"
	"html/template"
	iowrite "io"
	"net/http"
	"os"
	"runtime"
	"sort"
	"strings"
	"sync"
	"time"

	"github.com/gin-gonic/gin"
	"github.com/gomarkdown/markdown"
	"github.com/gomarkdown/markdown/html"
	"github.com/gomarkdown/markdown/parser"
	"github.com/unrolled/secure"

	"gitlab.jiagouyun.com/cloudcare-tools/cliutils"
	"gitlab.jiagouyun.com/cloudcare-tools/cliutils/logger"
	uhttp "gitlab.jiagouyun.com/cloudcare-tools/cliutils/network/http"
	"gitlab.jiagouyun.com/cloudcare-tools/datakit"
	"gitlab.jiagouyun.com/cloudcare-tools/datakit/config"
	"gitlab.jiagouyun.com/cloudcare-tools/datakit/git"
	"gitlab.jiagouyun.com/cloudcare-tools/datakit/io"
	"gitlab.jiagouyun.com/cloudcare-tools/datakit/man"
	"gitlab.jiagouyun.com/cloudcare-tools/datakit/plugins/inputs"
	tgi "gitlab.jiagouyun.com/cloudcare-tools/datakit/plugins/inputs/telegraf_inputs"
)

var (
	l        = logger.DefaultSLogger("http")
	httpBind string

	uptime    = time.Now()
	reload    time.Time
	reloadCnt int

	stopCh   = make(chan interface{})
	stopOkCh = make(chan interface{})
	mtx      = sync.Mutex{}
)

func Start(bind string) {

	l = logger.SLogger("http")

	httpBind = bind

	// start HTTP server
<<<<<<< HEAD
	go HttpStart(bind)
=======
	go func() {
		HttpStart(bind)
	}()
>>>>>>> 02b682d0
}

func ReloadDatakit() error {

	// FIXME: if config.LoadCfg() failed:
	// we should add a function like try-load-cfg(), to testing
	// if configs ok.

	datakit.Exit.Close()
	l.Info("wait all goroutines exit...")
	datakit.WG.Wait()

	l.Info("reopen datakit.Exit...")
	datakit.Exit = cliutils.NewSem() // reopen

	// reload configs
	l.Info("reloading configs...")
	if err := config.LoadCfg(datakit.Cfg, datakit.MainConfPath); err != nil {
		l.Errorf("load config failed: %s", err)
		return err
	}

	l.Info("reloading io...")
	io.Start()
	l.Info("reloading telegraf...")
	inputs.StartTelegraf()

	resetHttpRoute()
	l.Info("reloading inputs...")
	if err := inputs.RunInputs(); err != nil {
		l.Error("error running inputs: %v", err)
		return err
	}

	return nil
}

func RestartHttpServer() {
	HttpStop()

	l.Info("wait HTTP server to stopping...")
	<-stopOkCh // wait HTTP server stop ok

	l.Info("reload HTTP server...")
	HttpStart(httpBind)
}

type welcome struct {
	Version string
	BuildAt string
	Uptime  string
	OS      string
	Arch    string
}

func page404(c *gin.Context) {

	w := &welcome{
		Version: git.Version,
		BuildAt: git.BuildAt,
		OS:      runtime.GOOS,
		Arch:    runtime.GOARCH,
	}

	c.Writer.Header().Set("Content-Type", "text/html")
	t := template.New(``)
	t, err := t.Parse(config.WelcomeMsgTemplate)
	if err != nil {
		l.Error("parse welcome msg failed: %s", err.Error())
		uhttp.HttpErr(c, err)
		return
	}

	buf := &bytes.Buffer{}
	w.Uptime = fmt.Sprintf("%v", time.Since(uptime))
	if err := t.Execute(buf, w); err != nil {
		l.Error("build html failed: %s", err.Error())
		uhttp.HttpErr(c, err)
		return
	}

	c.String(http.StatusNotFound, buf.String())
}

func corsMiddleware(c *gin.Context) {
	allowHeaders := []string{
		"Content-Type",
		"Content-Length",
		"Accept-Encoding",
		"X-CSRF-Token",
		"Authorization",
		"accept",
		"origin",
		"Cache-Control",
		"X-Requested-With",

		// dataflux headers
		"X-Token",
		"X-Datakit-UUID",
		"X-RP",
		"X-Precision",
		"X-Lua",
	}

	c.Writer.Header().Set("Access-Control-Allow-Origin", c.GetHeader("origin"))
	c.Writer.Header().Set("Access-Control-Allow-Credentials", "true")
	c.Writer.Header().Set("Access-Control-Allow-Headers", strings.Join(allowHeaders, ", "))
	c.Writer.Header().Set("Access-Control-Allow-Methods", "POST, OPTIONS, GET, PUT")

	if c.Request.Method == "OPTIONS" {
		c.AbortWithStatus(http.StatusNoContent)
		return
	}

	c.Next()
}

func tlsHandler(addr string) gin.HandlerFunc {
	return func(c *gin.Context) {

		secureMiddleware := secure.New(secure.Options{
			SSLRedirect: true,
			SSLHost:     addr,
		})
		err := secureMiddleware.Process(c.Writer, c.Request)

		// If there was an error, do not continue.
		if err != nil {
			return
		}

		c.Next()
	}
}

func HttpStart(addr string) {

	if !datakit.EnableUncheckInputs {
		gin.SetMode(gin.ReleaseMode)
	}

	router := gin.New()

	gin.DisableConsoleColor()

	l.Infof("set gin log to %s", datakit.Cfg.MainCfg.GinLog)
	f, err := os.Create(datakit.Cfg.MainCfg.GinLog)
	if err != nil {
		l.Fatalf("create gin log failed: %s", err)
	}

	gin.DefaultWriter = iowrite.MultiWriter(f)
	if datakit.Cfg.MainCfg.LogLevel != "debug" {
		gin.SetMode(gin.ReleaseMode)
	}

	l.Debugf("HTTP bind addr:%s", addr)

	router.Use(gin.Logger())
	router.Use(gin.Recovery())
	router.Use(corsMiddleware)
	router.NoRoute(page404)

	applyHTTPRoute(router)

	// internal datakit stats API
	router.GET("/stats", func(c *gin.Context) { apiGetInputsStats(c.Writer, c.Request) })
	router.GET("/man", func(c *gin.Context) { apiManual(c) })
	// ansible api
	router.GET("/reload", func(c *gin.Context) { apiReload(c) })

	router.POST(io.Metric, func(c *gin.Context) { apiWriteMetric(c) })
	router.POST(io.Object, func(c *gin.Context) { apiWriteObject(c) })
	router.POST(io.Logging, func(c *gin.Context) { apiWriteLogging(c) })
	router.POST(io.Tracing, func(c *gin.Context) { apiWriteTracing(c) })

	srv := &http.Server{
		Addr:    addr,
		Handler: router,
	}

	go func() {
		tryStartHTTPServer(srv)
		l.Info("http server exit")
	}()

	l.Debug("http server started")
	<-stopCh
	l.Debug("stopping http server...")

	if err := srv.Shutdown(context.Background()); err != nil {
		l.Errorf("Failed of http server shutdown, err: %s", err.Error())
	} else {
		l.Info("http server shutdown ok")
	}
}

func HttpStop() {
	l.Info("trigger HTTP server to stopping...")
	stopCh <- nil
}

func tryStartHTTPServer(srv *http.Server) {

	retryCnt := 0

	for {
		if err := srv.ListenAndServe(); err != nil {

			if err != http.ErrServerClosed {
				retryCnt++
				l.Warnf("start HTTP server at %s failed: %s, retrying(%d)...", srv.Addr, err.Error(), retryCnt)
				continue
			} else {
				l.Debugf("http server(%s) stopped on: %s", srv.Addr, err.Error())
				break
			}
		}
		time.Sleep(time.Second)
	}

	stopOkCh <- nil
}

type enabledInput struct {
	Input     string   `json:"input"`
	Instances int      `json:"instances"`
	Cfgs      []string `json:"configs"`
	Panics    int      `json:"panic"`
}

type datakitStats struct {
	InputsStats     []*io.InputsStat `json:"inputs_status"`
	EnabledInputs   []*enabledInput  `json:"enabled_inputs"`
	AvailableInputs []string         `json:"available_inputs"`

	Version      string    `json:"version"`
	BuildAt      string    `json:"build_at"`
	Branch       string    `json:"branch"`
	Uptime       string    `json:"uptime"`
	OSArch       string    `json:"os_arch"`
	Reload       time.Time `json:"reload,omitempty"`
	ReloadCnt    int       `json:"reload_cnt"`
	WithinDocker bool      `json:"docker"`
	IOChanStat   string    `json:"io_chan_stats"`
}

func apiGetInputsStats(w http.ResponseWriter, r *http.Request) {

	_ = r

	stats := &datakitStats{
		Version:      git.Version,
		BuildAt:      git.BuildAt,
		Branch:       git.Branch,
		Uptime:       fmt.Sprintf("%v", time.Since(uptime)),
		OSArch:       fmt.Sprintf("%s/%s", runtime.GOOS, runtime.GOARCH),
		ReloadCnt:    reloadCnt,
		WithinDocker: datakit.Docker,
		IOChanStat:   io.ChanStat(),
	}

	if reloadCnt > 0 {
		stats.Reload = reload
	}

	var err error

	stats.InputsStats, err = io.GetStats() // get all inputs stats
	if err != nil {
		l.Error(err)
		w.WriteHeader(http.StatusBadRequest)
		w.Write([]byte(err.Error()))
		return
	}

	for k := range inputs.Inputs {
		if !datakit.Enabled(k) {
			continue
		}

		n, cfgs := inputs.InputEnabled(k)
		npanic := inputs.GetPanicCnt(k)
		if n > 0 {
			stats.EnabledInputs = append(stats.EnabledInputs, &enabledInput{Input: k, Instances: n, Cfgs: cfgs, Panics: npanic})
		}
	}

	for k := range tgi.TelegrafInputs {
		if !datakit.Enabled(k) {
			continue
		}

		n, cfgs := inputs.InputEnabled(k)
		if n > 0 {
			stats.EnabledInputs = append(stats.EnabledInputs, &enabledInput{Input: k, Instances: n, Cfgs: cfgs})
		}
	}

	for k := range inputs.Inputs {
		if !datakit.Enabled(k) {
			continue
		}
		stats.AvailableInputs = append(stats.AvailableInputs, fmt.Sprintf("[D] %s", k))
	}

	for k := range tgi.TelegrafInputs {
		if !datakit.Enabled(k) {
			continue
		}
		stats.AvailableInputs = append(stats.AvailableInputs, fmt.Sprintf("[T] %s", k))
	}

	// add available inputs(datakit+telegraf) stats
	stats.AvailableInputs = append(stats.AvailableInputs, fmt.Sprintf("tatal %d, datakit %d, agent: %d",
		len(stats.AvailableInputs), len(inputs.Inputs), len(tgi.TelegrafInputs)))

	sort.Strings(stats.AvailableInputs)

	body, err := json.MarshalIndent(stats, "", "    ")
	if err != nil {
		w.WriteHeader(http.StatusInternalServerError)
		w.Write([]byte(err.Error()))
		return
	}

	w.WriteHeader(http.StatusOK)
	w.Write(body)
}

func apiReload(c *gin.Context) {

	if err := ReloadDatakit(); err != nil {
		uhttp.HttpErr(c, uhttp.Error(ErrReloadDatakitFailed, err.Error()))
		return
	}

	ErrOK.HttpBody(c, nil)

	go func() {
		reload = time.Now()
		reloadCnt++

		RestartHttpServer()
		l.Info("reload HTTP server ok")
	}()

	c.Redirect(http.StatusFound, "/stats")
}

var (
	manualTOCTemplate = `
<style>
div {
  border: 1px solid gray;
  /* padding: 8px; */
}

h1 {
  text-align: center;
  text-transform: uppercase;
  color: #4CAF50;
}

p {
  /* text-indent: 50px; */
  text-align: justify;
  /* letter-spacing: 3px; */
}

a {
  text-decoration: none;
  /* color: #008CBA; */
}

ul.a {
  list-style-type: square;
}
</style>

<h1>{{.PageTitle}}</h1>
采集器文档列表
<ul class="a">
	{{ range $name := .InputNames}}
	<li>
	<p><a href="/man?input={{$name}}">
			{{$name}} </a> </p> </li>
	{{end}}
</ul>

其它文档集合

<ul class="a">
	{{ range $name := .OtherDocs}}
	<li>
	<p><a href="/man?input={{$name}}">
			{{$name}} </a> </p> </li>
	{{end}}
</ul>
`
)

type manualTOC struct {
	PageTitle  string
	InputNames []string
	OtherDocs  []string
}

func apiManual(c *gin.Context) {
	name := c.Query("input")
	if name == "" { // request toc
		toc := &manualTOC{
			PageTitle: "DataKit文档列表",
		}

		for k, v := range inputs.Inputs {
			switch v().(type) {
			case inputs.InputV2:
				toc.InputNames = append(toc.InputNames, k)
			}
		}
		sort.Strings(toc.InputNames)

		for k := range man.OtherDocs {
			toc.OtherDocs = append(toc.OtherDocs, k)
		}
		sort.Strings(toc.OtherDocs)

		t := template.New("man-toc")

		tmpl, err := t.Parse(manualTOCTemplate)
		if err != nil {
			l.Error(err)
			c.Data(http.StatusInternalServerError, "", []byte(err.Error()))
			return
		}

		if err := tmpl.Execute(c.Writer, toc); err != nil {
			l.Error(err)
			c.Data(http.StatusInternalServerError, "", []byte(err.Error()))
			return
		}
		return
	}

	mdtxt, err := man.BuildMarkdownManual(name)
	if err != nil {
		c.Data(http.StatusInternalServerError, "", []byte(err.Error()))
		return
	}

	// render markdown as HTML
	mdext := parser.CommonExtensions
	psr := parser.NewWithExtensions(mdext)

	htmlFlags := html.CommonFlags | html.HrefTargetBlank | html.TOC | html.CompletePage
	opts := html.RendererOptions{Flags: htmlFlags}
	renderer := html.NewRenderer(opts)

	out := markdown.ToHTML(mdtxt, psr, renderer)
	c.Data(http.StatusOK, "text/html; charset=UTF-8", out)
}<|MERGE_RESOLUTION|>--- conflicted
+++ resolved
@@ -53,13 +53,9 @@
 	httpBind = bind
 
 	// start HTTP server
-<<<<<<< HEAD
-	go HttpStart(bind)
-=======
 	go func() {
 		HttpStart(bind)
 	}()
->>>>>>> 02b682d0
 }
 
 func ReloadDatakit() error {
