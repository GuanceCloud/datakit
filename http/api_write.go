package http

import (
	"time"

	"github.com/gin-gonic/gin"

	lp "gitlab.jiagouyun.com/cloudcare-tools/cliutils/lineproto"
	uhttp "gitlab.jiagouyun.com/cloudcare-tools/cliutils/network/http"
	"gitlab.jiagouyun.com/cloudcare-tools/datakit"
	"gitlab.jiagouyun.com/cloudcare-tools/datakit/io"

	influxdb "github.com/influxdata/influxdb1-client/v2"
)

func apiWrite(c *gin.Context) {
	var body []byte
	var err error

	category := ""

	if x := c.Param(CATEGORY); x != "" {
		switch x {
		case datakit.Metric,
			datakit.Logging,
			datakit.Object,
			datakit.Tracing,
			datakit.Security,
			datakit.KeyEvent,
			datakit.Rum:
			category = x
		default:
			l.Debugf("invalid category: %s", x)
			uhttp.HttpErr(c, ErrInvalidCategory)
			return
		}
	} else {
		l.Debug("empty category")
		uhttp.HttpErr(c, ErrInvalidCategory)
		return
	}

	input := DEFAULT_INPUT
	if x := c.Query(INPUT); x != "" {
		input = x
	}

	precision := DEFAULT_PRECISION
	if x := c.Query(PRECISION); x != "" {
		precision = x
	}

<<<<<<< HEAD
	l.Debugf("precision: %s, input: %s, category: %s", precision, input, category)
=======
	switch precision {
	case "h", "m", "s", "ms", "u", "n":
	default:
		l.Warnf("invalid precision %s", precision)
		uhttp.HttpErr(c, ErrInvalidPrecision)
		return
	}
>>>>>>> a44ad648

	extraTags := datakit.Cfg.GlobalTags
	if x := c.Query(IGNORE_GLOBAL_TAGS); x != "" {
		extraTags = nil
	}

	body, err = uhttp.GinRead(c)
	if err != nil {
		uhttp.HttpErr(c, uhttp.Error(ErrHttpReadErr, err.Error()))
		return
	}

	if category == datakit.Rum { // RUM 数据单独处理
		handleRUM(c, precision, input, body)
		return
	}

<<<<<<< HEAD
	pts, err := handleWriteBody(body, extraTags, precision)
=======
	pts, err := lp.ParsePoints(body, &lp.Option{
		Time:      time.Now(),
		ExtraTags: extraTags,
		Strict:    true,
		Precision: precision})

>>>>>>> a44ad648
	if err != nil {
		uhttp.HttpErr(c, uhttp.Error(ErrBadReq, err.Error()))
		return
	}

	l.Debugf("received %d(%s) points from %s", len(pts), category, input)

	err = io.Feed(input, category, io.WrapPoint(pts), &io.Option{HighFreq: true})

	if err != nil {
		uhttp.HttpErr(c, uhttp.Error(ErrBadReq, err.Error()))
	} else {
		ErrOK.HttpBody(c, nil)
	}
}

func handleWriteBody(body []byte, tags map[string]string, precision string) (pts []*influxdb.Point, err error) {

	pts, err = lp.ParsePoints(body, &lp.Option{
		Time:      time.Now(),
		ExtraTags: tags,
		Strict:    true,
		Precision: precision})

	if err != nil {
		return nil, err
	}

	return
}<|MERGE_RESOLUTION|>--- conflicted
+++ resolved
@@ -50,9 +50,6 @@
 		precision = x
 	}
 
-<<<<<<< HEAD
-	l.Debugf("precision: %s, input: %s, category: %s", precision, input, category)
-=======
 	switch precision {
 	case "h", "m", "s", "ms", "u", "n":
 	default:
@@ -60,7 +57,6 @@
 		uhttp.HttpErr(c, ErrInvalidPrecision)
 		return
 	}
->>>>>>> a44ad648
 
 	extraTags := datakit.Cfg.GlobalTags
 	if x := c.Query(IGNORE_GLOBAL_TAGS); x != "" {
@@ -78,16 +74,7 @@
 		return
 	}
 
-<<<<<<< HEAD
 	pts, err := handleWriteBody(body, extraTags, precision)
-=======
-	pts, err := lp.ParsePoints(body, &lp.Option{
-		Time:      time.Now(),
-		ExtraTags: extraTags,
-		Strict:    true,
-		Precision: precision})
-
->>>>>>> a44ad648
 	if err != nil {
 		uhttp.HttpErr(c, uhttp.Error(ErrBadReq, err.Error()))
 		return
