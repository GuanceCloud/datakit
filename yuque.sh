--- conflicted
+++ resolved
@@ -52,8 +52,4 @@
 	--TODO "-" && \
 	waque upload .docs/*.md -c "${waque_yml}" && \
 	printf "${GREEN}----------------------${CLR}\n" && \
-<<<<<<< HEAD
-	printf "${GREEN}[I] upload manuals ok %s ${CLR}\n"
-=======
-	printf "${GREEN}[I] upload manuals ok.${CLR}\n"
->>>>>>> 1f646983
+	printf "${GREEN}[I] upload manuals ok.${CLR}\n"