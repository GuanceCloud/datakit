--- conflicted
+++ resolved
@@ -207,13 +207,9 @@
 			return err
 		}
 
-<<<<<<< HEAD
-		scriptstore.ReloadAllRemoteDotPScript2Store(files)
-=======
 		l.Debug("dumpFiles succeeded")
 
-		worker.ReloadAllRemoteDotPScript2StoreFromMap(mFiles)
->>>>>>> 59531778
+		scriptstore.ReloadAllRemoteDotPScript2StoreFromMap(mFiles)
 
 		err = updatePipelineRemoteConfig(pathConfig, siteURL, updateTime, ipr)
 		if err != nil {
@@ -289,11 +285,7 @@
 		if err != nil {
 			l.Errorf("ReadTarToMap failed: %v", err)
 		} else {
-<<<<<<< HEAD
-			scriptstore.ReloadAllRemoteDotPScript2Store(pls)
-=======
-			worker.ReloadAllRemoteDotPScript2StoreFromMap(mContent)
->>>>>>> 59531778
+			scriptstore.ReloadAllRemoteDotPScript2StoreFromMap(mContent)
 		}
 	} // isFirst
 	return cf.UpdateTime, nil
