--- conflicted
+++ resolved
@@ -6,11 +6,8 @@
 package worker
 
 import (
-<<<<<<< HEAD
-=======
 	"fmt"
 	"reflect"
->>>>>>> 9e79e177
 	"time"
 
 	"gitlab.jiagouyun.com/cloudcare-tools/datakit"
@@ -112,97 +109,8 @@
 	Fields map[string]interface{}
 }
 
-<<<<<<< HEAD
-const (
-	ContentString = "string"
-	ContentByte   = "byte"
-)
-
-type TaskData interface {
-	ContentType() string // TaskDataString or TaskDataByte
-
-	GetContentStr() []string
-	GetContentByte() [][]byte
-	ContentEncode() string
-
-	// feed 给 pipeline 时 pl worker 会调用此方法
-	Callback(*Task, []*pipeline.Result) error
-}
-
-func TaskDataContentType(data TaskData) string {
-	defer func() {
-		if err := recover(); err != nil {
-			l.Error(err)
-		}
-	}()
-	return data.ContentType()
-}
-
-func TaskDataGetContentStr(data TaskData) []string {
-	defer func() {
-		if err := recover(); err != nil {
-			l.Error(err)
-		}
-	}()
-	return data.GetContentStr()
-}
-
-func TaskDataGetContentByte(data TaskData) [][]byte {
-	defer func() {
-		if err := recover(); err != nil {
-			l.Error(err)
-		}
-	}()
-	return data.GetContentByte()
-}
-
-func TaskDataContentEncode(data TaskData) string {
-	defer func() {
-		if err := recover(); err != nil {
-			l.Error(err)
-		}
-	}()
-	return data.ContentEncode()
-}
-
-type TaskDataTemplate struct {
-	ContentDataType string
-	Encode          string
-	ContentStr      []string
-	ContentByte     [][]byte
-
-	Tags   map[string]string
-	Fields map[string]interface{}
-}
-
-func (data *TaskDataTemplate) ContentType() string {
-	return data.ContentDataType
-}
-
-func (data *TaskDataTemplate) GetContentStr() []string {
-	return data.ContentStr
-}
-
-func (data *TaskDataTemplate) GetContentByte() [][]byte {
-	return data.ContentByte
-}
-
-func (data *TaskDataTemplate) ContentEncode() string {
-	return data.Encode
-}
-
-func (data *TaskDataTemplate) Callback(task *Task, result []*pipeline.Result) error {
-	result = ResultUtilsLoggingProcessor(task, result, data.Tags, data.Fields)
-	ts := task.TS
-	if ts.IsZero() {
-		ts = time.Now()
-	}
-	result = ResultUtilsAutoFillTime(result, ts)
-	return ResultUtilsFeedIO(task, result)
-=======
 func (data *TaskTemplate) GetSource() string {
 	return data.Source
->>>>>>> 9e79e177
 }
 
 func (data *TaskTemplate) GetScriptName() string {
@@ -217,20 +125,12 @@
 	return data.MaxMessageLen
 }
 
-<<<<<<< HEAD
-	Opt *TaskOpt
-
-	Data TaskData
-
-	TS time.Time
-=======
 func (data *TaskTemplate) ContentType() string {
 	if data.ContentDataType == "" {
 		return ContentString
 	}
 	return data.ContentDataType
 }
->>>>>>> 9e79e177
 
 func (data *TaskTemplate) GetContent() interface{} {
 	return data.Content
@@ -292,33 +192,12 @@
 }
 
 func RunAsPlTask(category string, source string, service, dataType string,
-<<<<<<< HEAD
-	contentStr []string, contentByte [][]byte, encode string, ng *parser.Engine) []*pipeline.Result {
-=======
 	content interface{}, encode string, ng *parser.Engine) []*pipeline.Result {
->>>>>>> 9e79e177
 	tags := map[string]string{}
 	if service != "" {
 		tags["service"] = service
 	}
 
-<<<<<<< HEAD
-	task := Task{
-		Source: source,
-		Data: &TaskDataTemplate{
-			ContentDataType: dataType,
-			ContentStr:      contentStr,
-			ContentByte:     contentByte,
-			Encode:          encode,
-		},
-		Opt: &TaskOpt{
-			Category: category,
-		},
-	}
-
-	result, _ := RunPlTask(&task, ng)
-	ResultUtilsLoggingProcessor(&task, result, tags, nil)
-=======
 	task := &TaskTemplate{
 		Source:          source,
 		Encode:          encode,
@@ -329,7 +208,6 @@
 
 	result, _ := RunPlTask(task, ng)
 	ResultUtilsLoggingProcessor(result, tags, nil, task.DisableAddStatusField, task.IgnoreStatus)
->>>>>>> 9e79e177
 	ts := task.TS
 	if ts.IsZero() {
 		ts = time.Now()
@@ -346,28 +224,6 @@
 	}
 }
 
-<<<<<<< HEAD
-func RunPlTask(task *Task, ng *parser.Engine) ([]*pipeline.Result, error) {
-	taskResult := []*pipeline.Result{}
-
-	encode := TaskDataContentEncode(task.Data)
-	cntType := TaskDataContentType(task.Data)
-	switch cntType {
-	case ContentByte:
-		cntByte := TaskDataGetContentByte(task.Data)
-		for _, cnt := range cntByte {
-			if r, err := pipeline.RunPlByte(cnt, encode, task.Source, task.MaxMessageLen, ng); err != nil {
-				l.Debug(err)
-				continue
-			} else {
-				taskResult = append(taskResult, r)
-			}
-		}
-	case ContentString, "":
-		cntStr := TaskDataGetContentStr(task.Data)
-		for _, cnt := range cntStr {
-			if r, err := pipeline.RunPlStr(cnt, task.Source, task.MaxMessageLen, ng); err != nil {
-=======
 func RunPlTask(task Task, ng *parser.Engine) ([]*pipeline.Result, error) {
 	taskResult := []*pipeline.Result{}
 
@@ -381,7 +237,6 @@
 		encode := TaskDataContentType(task)
 		for _, cnt := range cntByte {
 			if r, err := pipeline.RunPlByte(cnt, encode, task.GetSource(), task.GetMaxMessageLen(), ng); err != nil {
->>>>>>> 9e79e177
 				l.Debug(err)
 				continue
 			} else {
@@ -389,21 +244,6 @@
 			}
 		}
 	default:
-<<<<<<< HEAD
-		return nil, ErrContentType
-	}
-
-	return taskResult, nil
-}
-
-func ResultUtilsAutoFillTime(result []*pipeline.Result, lastTime time.Time) []*pipeline.Result {
-	for di := len(result) - 1; di >= 0; di-- {
-		rTS, err := result[di].GetTime()
-		if err != nil {
-			lastTime = lastTime.Add(-time.Nanosecond)
-		} else {
-			lastTime = rTS
-=======
 		cntStr, err := TaskDataGetContentStr(task)
 		if err != nil {
 			return nil, err
@@ -416,20 +256,8 @@
 			} else {
 				taskResult = append(taskResult, r)
 			}
->>>>>>> 9e79e177
-		}
-		result[di].SetTime(lastTime)
-	}
-<<<<<<< HEAD
-	return result
-}
-
-func ResultUtilsLoggingProcessor(task *Task, result []*pipeline.Result, tags map[string]string, fields map[string]interface{}) []*pipeline.Result {
-	opt := task.Opt
-	if opt == nil {
-		opt = &TaskOpt{}
-	}
-=======
+		}
+	}
 
 	return taskResult, nil
 }
@@ -449,7 +277,6 @@
 
 func ResultUtilsLoggingProcessor(result []*pipeline.Result, tags map[string]string, fields map[string]interface{},
 	disableAddStatusField bool, ignoreStatus []string) []*pipeline.Result {
->>>>>>> 9e79e177
 	for _, res := range result {
 		for k, v := range tags {
 			if _, err := res.GetTag(k); err != nil {
@@ -461,13 +288,8 @@
 				res.SetField(k, v)
 			}
 		}
-<<<<<<< HEAD
-		status := PPAddSatus(res, opt.DisableAddStatusField)
-		if PPIgnoreStatus(status, opt.IgnoreStatus) {
-=======
 		status := PPAddSatus(res, disableAddStatusField)
 		if PPIgnoreStatus(status, ignoreStatus) {
->>>>>>> 9e79e177
 			res.MarkAsDropped()
 		}
 	}
@@ -475,22 +297,6 @@
 	return result
 }
 
-<<<<<<< HEAD
-func ResultUtilsFeedIO(task *Task, result []*pipeline.Result) error {
-	if len(result) == 0 {
-		return nil
-	}
-	category := datakit.Logging
-	version := ""
-
-	if task.Opt != nil {
-		if task.Opt.Category != "" {
-			category = task.Opt.Category
-		}
-		if task.Opt.Version != "" {
-			version = task.Opt.Version
-		}
-=======
 func ResultUtilsFeedIO(result []*pipeline.Result, category, version, source, feedName string, maxMessageLen int) error {
 	if len(result) == 0 {
 		return nil
@@ -500,7 +306,6 @@
 	}
 	if source == "" {
 		source = "default"
->>>>>>> 9e79e177
 	}
 
 	pts := []*io.Point{}
@@ -508,22 +313,13 @@
 		if v.IsDropped() {
 			continue
 		}
-<<<<<<< HEAD
-		if pt, err := v.MakePoint(task.Source, task.MaxMessageLen, category); err != nil {
-			l.Debug(err)
-=======
 		if pt, err := v.MakePoint(source, maxMessageLen, category); err != nil {
 			l.Error(err)
->>>>>>> 9e79e177
 		} else {
 			pts = append(pts, pt)
 		}
 	}
-<<<<<<< HEAD
-	return io.Feed(task.TaskName, category, pts,
-=======
 	return io.Feed(feedName, category, pts,
->>>>>>> 9e79e177
 		&io.Option{
 			HighFreq: disableHighFreqIODdata,
 			Version:  version,
