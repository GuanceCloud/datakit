--- conflicted
+++ resolved
@@ -11,12 +11,7 @@
 	return nil
 }
 
-<<<<<<< HEAD
-func Drop(ngData *parser.EngineData, node parser.Node) error {
+func Drop(ngData *parser.EngineData, node parser.Node) interface{} {
 	ngData.MarkDrop()
-=======
-func Drop(ng *parser.Engine, node parser.Node) interface{} {
-	ng.MarkDrop()
->>>>>>> c564d92e
 	return nil
 }