--- conflicted
+++ resolved
@@ -68,11 +68,7 @@
 	return nil
 }
 
-<<<<<<< HEAD
-func Group(ng *parser.EngineData, node parser.Node) error {
-=======
 func Group(ng *parser.EngineData, node parser.Node) interface{} {
->>>>>>> 9e79e177
 	funcExpr := fexpr(node)
 	if len(funcExpr.Param) < 3 || len(funcExpr.Param) > 4 {
 		return fmt.Errorf("func `%s' expected 3 or 4 args", funcExpr.Name)
