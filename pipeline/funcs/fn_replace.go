--- conflicted
+++ resolved
@@ -43,11 +43,7 @@
 	return nil
 }
 
-<<<<<<< HEAD
-func Replace(ng *parser.EngineData, node parser.Node) error {
-=======
-func Replace(ng *parser.Engine, node parser.Node) interface{} {
->>>>>>> c564d92e
+func Replace(ng *parser.EngineData, node parser.Node) interface{} {
 	funcExpr := fexpr(node)
 
 	if len(funcExpr.Param) != 3 {
