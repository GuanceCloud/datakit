// Unless explicitly stated otherwise all files in this repository are licensed
// under the MIT License.
// This product includes software developed at Guance Cloud (https://www.guance.com/).
// Copyright 2021-present Guance, Inc.

package funcs

import (
	"fmt"
	"reflect"

	"gitlab.jiagouyun.com/cloudcare-tools/datakit/pipeline/parser"
)

func DropkeyChecking(ng *parser.EngineData, node parser.Node) error {
	funcExpr := fexpr(node)
	if len(funcExpr.Param) != 1 {
		return fmt.Errorf("func %s expected 1 args", funcExpr.Name)
	}

	switch funcExpr.Param[0].(type) {
	case *parser.Identifier, *parser.AttrExpr:
	default:
		return fmt.Errorf("param key expect Identifier or AttrExpr, got %s",
			reflect.TypeOf(funcExpr.Param[0]).String())
	}
	return nil
}

<<<<<<< HEAD
func Dropkey(ng *parser.EngineData, node parser.Node) error {
=======
func Dropkey(ng *parser.Engine, node parser.Node) interface{} {
>>>>>>> c564d92e
	funcExpr := fexpr(node)
	if len(funcExpr.Param) != 1 {
		return fmt.Errorf("func %s expected 1 args", funcExpr.Name)
	}

	var key parser.Node
	switch v := funcExpr.Param[0].(type) {
	case *parser.Identifier, *parser.AttrExpr:
		key = v
	default:
		return fmt.Errorf("param key expect Identifier or AttrExpr, got %s",
			reflect.TypeOf(funcExpr.Param[0]).String())
	}

	_ = ng.DeleteContent(key.String())

	return nil
}<|MERGE_RESOLUTION|>--- conflicted
+++ resolved
@@ -27,11 +27,7 @@
 	return nil
 }
 
-<<<<<<< HEAD
-func Dropkey(ng *parser.EngineData, node parser.Node) error {
-=======
-func Dropkey(ng *parser.Engine, node parser.Node) interface{} {
->>>>>>> c564d92e
+func Dropkey(ng *parser.EngineData, node parser.Node) interface{} {
 	funcExpr := fexpr(node)
 	if len(funcExpr.Param) != 1 {
 		return fmt.Errorf("func %s expected 1 args", funcExpr.Name)
