--- conflicted
+++ resolved
@@ -188,12 +188,7 @@
 			expect: tn.UnixNano() / 1000000 * 1000000,
 			fail:   false,
 		},
-<<<<<<< HEAD
-
-		/* failed case
-=======
 		/* remove temporary
->>>>>>> 5ad65aeb
 		{
 			name: "3 postgresql log datetime, 2006-01-02 15:04:05.000 UTC",
 			in:   fmt.Sprintf(`{"time":"%s"}`, tn.UTC().Add(-8*time.Hour).Format("2006-01-02 15:04:05.000 UTC")),
@@ -205,10 +200,6 @@
 			expect: tn.UnixNano() / 1000000 * 1000000,
 			fail:   false,
 		}, */
-<<<<<<< HEAD
-
-=======
->>>>>>> 5ad65aeb
 		{
 			name: "4 postgresql log datetime, 2006-01-02 15:04:05.000 UTC",
 			in:   fmt.Sprintf(`{"time":"%s"}`, tn.UTC().Add(-time.Duration(Hour8)).Format("2006-01-02 15:04:05.000 UTC")),
