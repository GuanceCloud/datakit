--- conflicted
+++ resolved
@@ -15,7 +15,7 @@
 
 type funcCase struct {
 	name     string
-	in       string
+	data     string
 	script   string
 	expected interface{}
 	key      string
@@ -32,7 +32,6 @@
 
 	testCase := []*funcCase{
 		{
-<<<<<<< HEAD
 			data:   decode_data_slice[0],
 			script: `decode(_,"gbk")`,
 			key:    "message",
@@ -49,9 +48,6 @@
 		},
 		{
 			data:   decode_data_slice[3],
-=======
-			in:     "他没测试哎",
->>>>>>> 759fb981
 			script: `decode(_,"gbk")`,
 			key:    "message",
 		},
@@ -67,27 +63,13 @@
 			tu.Equals(t, nil, err)
 			ret, err := runner.Run("test", map[string]string{},
 				map[string]interface{}{
-					"message": tc.in,
+					"message": tc.data,
 				}, "message", time.Now())
 			tu.Equals(t, nil, err)
 			tu.Equals(t, nil, ret.Error)
 
-<<<<<<< HEAD
-			ret := runner.Result()
-			r, _ := runner.Data.GetContentStr("_")
-			_ = runner.Data.SetContent("ww", "dddd")
-			r1, _ := runner.Data.GetContentStr("ww")
-			r2, _ := runner.Data.GetContentStr("message")
-
-			tu.Equals(t, data[idx], r)
-			tu.Equals(t, r1, "dddd")
-=======
-			r := ret.Fields[tc.key]
-			res, _ := decode.decoder.String(tc.in)
->>>>>>> 759fb981
 			tu.Equals(t, nil, err)
 			tu.Equals(t, data[idx], ret.Fields[tc.key])
-			tu.Equals(t, data[idx], r2)
 
 			t.Logf("[%d] PASS", idx)
 		})
