// Unless explicitly stated otherwise all files in this repository are licensed
// under the MIT License.
// This product includes software developed at Guance Cloud (https://www.guance.com/).
// Copyright 2021-present Guance, Inc.

package funcs

import (
	"fmt"
	"reflect"

	"gitlab.jiagouyun.com/cloudcare-tools/datakit/pipeline/parser"
)

func NullIfChecking(ng *parser.EngineData, node parser.Node) error {
	funcExpr := fexpr(node)
	if len(funcExpr.Param) != 2 {
		return fmt.Errorf("func %s expected 2 args", funcExpr.Name)
	}

	switch funcExpr.Param[0].(type) {
	case *parser.AttrExpr, *parser.Identifier:
	default:
		return fmt.Errorf("param key expect AttrExpr or Identifier, got %s",
			reflect.TypeOf(funcExpr.Param[0]).String())
	}

	return nil
}

<<<<<<< HEAD
func NullIf(ng *parser.EngineData, node parser.Node) error {
=======
func NullIf(ng *parser.Engine, node parser.Node) interface{} {
>>>>>>> c564d92e
	funcExpr := fexpr(node)
	if len(funcExpr.Param) != 2 {
		return fmt.Errorf("func %s expected 2 args", funcExpr.Name)
	}

	var key parser.Node
	switch v := funcExpr.Param[0].(type) {
	case *parser.AttrExpr, *parser.Identifier:
		key = v
	default:
		return fmt.Errorf("param key expect AttrExpr or Identifier, got %s",
			reflect.TypeOf(funcExpr.Param[0]).String())
	}

	var val interface{}
	switch v := funcExpr.Param[1].(type) {
	case *parser.StringLiteral:
		val = v.Val

	case *parser.NumberLiteral:
		if v.IsInt {
			val = v.Int
		} else {
			val = v.Float
		}

	case *parser.BoolLiteral:
		val = v.Val

	case *parser.NilLiteral:
		val = nil
	}

	cont, err := ng.GetContent(key)
	if err != nil {
		l.Debugf("key `%v' not exist, ignored", key)
		return nil //nolint:nilerr
	}

	// todo key string
	if reflect.DeepEqual(cont, val) {
		var k string

		switch t := key.(type) {
		case *parser.Identifier:
			k = t.String()
		case *parser.AttrExpr:
			k = t.String()
		case *parser.StringLiteral:
			k = t.Val
		default:
			l.Warnf("unsupported %v get", reflect.TypeOf(key).String())
			return nil
		}

		_ = ng.DeleteContent(k)
	}

	return nil
}<|MERGE_RESOLUTION|>--- conflicted
+++ resolved
@@ -28,11 +28,7 @@
 	return nil
 }
 
-<<<<<<< HEAD
-func NullIf(ng *parser.EngineData, node parser.Node) error {
-=======
-func NullIf(ng *parser.Engine, node parser.Node) interface{} {
->>>>>>> c564d92e
+func NullIf(ng *parser.EngineData, node parser.Node) interface{} {
 	funcExpr := fexpr(node)
 	if len(funcExpr.Param) != 2 {
 		return fmt.Errorf("func %s expected 2 args", funcExpr.Name)
