--- conflicted
+++ resolved
@@ -28,11 +28,7 @@
 	return nil
 }
 
-<<<<<<< HEAD
-func Addkey(ng *parser.EngineData, node parser.Node) error {
-=======
 func Addkey(ng *parser.EngineData, node parser.Node) interface{} {
->>>>>>> 9e79e177
 	funcExpr := fexpr(node)
 	if funcExpr == nil {
 		return fmt.Errorf("unreachable")
