--- conflicted
+++ resolved
@@ -11,10 +11,6 @@
 	return nil
 }
 
-<<<<<<< HEAD
-func DropOriginData(ng *parser.EngineData, node parser.Node) error {
-=======
-func DropOriginData(ng *parser.Engine, node parser.Node) interface{} {
->>>>>>> c564d92e
+func DropOriginData(ng *parser.EngineData, node parser.Node) interface{} {
 	return ng.DeleteContent("message")
 }