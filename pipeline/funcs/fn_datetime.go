--- conflicted
+++ resolved
@@ -40,11 +40,7 @@
 	return nil
 }
 
-<<<<<<< HEAD
-func DateTime(ng *parser.EngineData, node parser.Node) error {
-=======
-func DateTime(ng *parser.Engine, node parser.Node) interface{} {
->>>>>>> c564d92e
+func DateTime(ng *parser.EngineData, node parser.Node) interface{} {
 	funcExpr := fexpr(node)
 	if len(funcExpr.Param) != 3 {
 		return fmt.Errorf("func %s expected 3 args", funcExpr.Name)
