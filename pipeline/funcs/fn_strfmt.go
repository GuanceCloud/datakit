// Unless explicitly stated otherwise all files in this repository are licensed
// under the MIT License.
// This product includes software developed at Guance Cloud (https://www.guance.com/).
// Copyright 2021-present Guance, Inc.

package funcs

import (
	"fmt"
	"reflect"

	"gitlab.jiagouyun.com/cloudcare-tools/datakit/pipeline/parser"
)

func StrfmtChecking(ng *parser.EngineData, node parser.Node) error {
	funcExpr := fexpr(node)
	if len(funcExpr.Param) < 2 {
		return fmt.Errorf("func `%s' expects more than 2 args", funcExpr.Name)
	}
	switch funcExpr.Param[0].(type) {
	case *parser.Identifier, *parser.AttrExpr:
	default:
		return fmt.Errorf("param key expects Identifier or AttrExpr, got `%s'",
			reflect.TypeOf(funcExpr.Param[0]).String())
	}

	switch funcExpr.Param[1].(type) {
	case *parser.StringLiteral:
	default:
		return fmt.Errorf("param fmt expects StringLiteral, got `%s'",
			reflect.TypeOf(funcExpr.Param[1]).String())
	}
	return nil
}

<<<<<<< HEAD
func Strfmt(ng *parser.EngineData, node parser.Node) error {
=======
func Strfmt(ng *parser.Engine, node parser.Node) interface{} {
>>>>>>> c564d92e
	outdata := make([]interface{}, 0)

	funcExpr := fexpr(node)
	if len(funcExpr.Param) < 2 {
		return fmt.Errorf("func `%s' expected more than 2 args", funcExpr.Name)
	}

	var key parser.Node
	var fmts string
	switch v := funcExpr.Param[0].(type) {
	case *parser.Identifier, *parser.AttrExpr:
		key = v
	default:
		return fmt.Errorf("param key expect Identifier or AttrExpr, got `%s'",
			reflect.TypeOf(funcExpr.Param[0]).String())
	}

	switch v := funcExpr.Param[1].(type) {
	case *parser.StringLiteral:
		fmts = v.Val
	default:
		return fmt.Errorf("param fmt expect StringLiteral, got `%s'",
			reflect.TypeOf(funcExpr.Param[1]).String())
	}

	for i := 2; i < len(funcExpr.Param); i++ {
		switch v := funcExpr.Param[i].(type) {
		case *parser.Identifier:
			data, _ := ng.GetContent(v)
			outdata = append(outdata, data)
		case *parser.AttrExpr:
			data, _ := ng.GetContent(v)
			outdata = append(outdata, data)
		case *parser.NumberLiteral:
			if v.IsInt {
				outdata = append(outdata, v.Int)
			} else {
				outdata = append(outdata, v.Float)
			}
		default:
			outdata = append(outdata, v)
		}
	}

	strfmt := fmt.Sprintf(fmts, outdata...)
	if err := ng.SetContent(key, strfmt); err != nil {
		l.Warn(err)
		return nil
	}

	return nil
}<|MERGE_RESOLUTION|>--- conflicted
+++ resolved
@@ -33,11 +33,7 @@
 	return nil
 }
 
-<<<<<<< HEAD
-func Strfmt(ng *parser.EngineData, node parser.Node) error {
-=======
-func Strfmt(ng *parser.Engine, node parser.Node) interface{} {
->>>>>>> c564d92e
+func Strfmt(ng *parser.EngineData, node parser.Node) interface{} {
 	outdata := make([]interface{}, 0)
 
 	funcExpr := fexpr(node)
