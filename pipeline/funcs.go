package pipeline

import (
	"fmt"
	"io/ioutil"
	"os"
	"reflect"
	"strings"

	"github.com/tidwall/gjson"

	"gitlab.jiagouyun.com/cloudcare-tools/datakit/pipeline/parser"
)

const (
	CONTENT = "__content"
)

type ProFunc func(p *Pipeline, node parser.Node) (*Pipeline, error)

var (
	funcsMap = map[string]ProFunc{
		"grok":          Grok,
		"json":          Json,
		"rename":        Rename,
		"strfmt":        Strfmt,
		"cast":          Cast,
		"expr":          Expr,
		"user_agent":    UserAgent,
		"url_decode":    UrlDecode,
		"geoip":         GeoIp,
		"datetime":      DateTime,
		"group_between": Group,
		"group_in":      GroupIn,

		"uppercase":        Uppercase,
		"lowercase":        Lowercase,
		"drop_key":         Dropkey,
		"add_key":          Addkey,
		"nullif":           NullIf,
		"default_time":     DefaultTime,
		"drop_origin_data": DropOriginData,
	}
)

func Json(p *Pipeline, node parser.Node) (*Pipeline, error) {
	funcExpr := node.(*parser.FuncExpr)
	if len(funcExpr.Param) < 2 || len(funcExpr.Param) > 3 {
		return p, fmt.Errorf("func %s expected 2 or 3 args", funcExpr.Name)
	}

	var key, old string
	switch v := funcExpr.Param[0].(type) {
	case *parser.Identifier:
		key = v.Name
	default:
		return p, fmt.Errorf("expect Identifier, got %s",
			reflect.TypeOf(funcExpr.Param[0]).String())
	}

	switch v := funcExpr.Param[1].(type) {
	case *parser.Identifier:
		old = v.Name
	default:
		return p, fmt.Errorf("expect Identifier, got %s",
			reflect.TypeOf(funcExpr.Param[1]).String())
	}

	newkey := old
	if len(funcExpr.Param) == 3 {
		switch v := funcExpr.Param[2].(type) {
		case *parser.Identifier:
			newkey = v.Name
		default:
			return p, fmt.Errorf("expect Identifier, got %s",
				reflect.TypeOf(funcExpr.Param[2]).String())
		}
	}

	cont, ok := p.getContentStrByCheck(key)
	if !ok {
		l.Warnf("key %v not exist", key)
		return p, nil
	}

	v := getGjsonResult(cont, old)
	p.setContent(newkey, v)

	return p, nil
}

func Rename(p *Pipeline, node parser.Node) (*Pipeline, error) {
	funcExpr := node.(*parser.FuncExpr)
	if len(funcExpr.Param) != 2 {
		return p, fmt.Errorf("func %s expected 2 args", funcExpr.Name)
	}

	var old, new string

	switch v := funcExpr.Param[0].(type) {
	case *parser.Identifier:
		new = v.Name
	default:
		return p, fmt.Errorf("expect Identifier, got %s",
			reflect.TypeOf(funcExpr.Param[0]).String())
	}

	switch v := funcExpr.Param[1].(type) {
	case *parser.Identifier:
		old = v.Name
	default:
		return p, fmt.Errorf("expect Identifier, got %s",
			reflect.TypeOf(funcExpr.Param[1]).String())
	}

<<<<<<< HEAD
	if _, ok := p.getContentStrByCheck(old); !ok {
		l.Warnf("key %v not exist", old)
		return p, nil
	}

=======
>>>>>>> 3b14cfd0
	v := p.getContent(old)
	if v == nil {
		l.Warnf("key %v not exist", old)
		return p, nil
	}

	p.setContent(new, v)
	delete(p.Output, old)

	return p, nil
}

func UserAgent(p *Pipeline, node parser.Node) (*Pipeline, error) {
	funcExpr := node.(*parser.FuncExpr)
	if len(funcExpr.Param) != 1 {
		return p, fmt.Errorf("func %s expected 1 args", funcExpr.Name)
	}

	var key string

	switch v := funcExpr.Param[0].(type) {
	case *parser.Identifier:
		key = v.Name
	default:
		return p, fmt.Errorf("expect Identifier, got %s",
			reflect.TypeOf(funcExpr.Param[0]).String())
	}

	if _, ok := p.getContentStrByCheck(key); !ok {
		l.Warnf("key %v not exist", key)
		return p, nil
	}

	dic := UserAgentHandle(p.getContentStr(key))

	for k, val := range dic {
		p.setContent(k, val)
	}

	return p, nil
}

func UrlDecode(p *Pipeline, node parser.Node) (*Pipeline, error) {
	funcExpr := node.(*parser.FuncExpr)
	if len(funcExpr.Param) != 1 {
		return p, fmt.Errorf("func %s expected 1 args", funcExpr.Name)
	}

	var key string
	switch v := funcExpr.Param[0].(type) {
	case *parser.Identifier:
		key = v.Name
	default:
		return p, fmt.Errorf("expect Identifier, got %s",
			reflect.TypeOf(funcExpr.Param[0]).String())
	}

	if _, ok := p.getContentStrByCheck(key); !ok {
		l.Warnf("key %v not exist", key)
		return p, nil
	}

	if v, err := UrldecodeHandle(p.getContentStr(key)); err != nil {
		return p, err
	} else {
		p.setContent(key, v)
	}

	return p, nil
}

func GeoIp(p *Pipeline, node parser.Node) (*Pipeline, error) {
	funcExpr := node.(*parser.FuncExpr)
	if len(funcExpr.Param) != 1 {
		return p, fmt.Errorf("func %s expected 2 args", funcExpr.Name)
	}

	var key string
	switch v := funcExpr.Param[0].(type) {
	case *parser.Identifier:
		key = v.Name
	default:
		return p, fmt.Errorf("expect Identifier, got %s",
			reflect.TypeOf(funcExpr.Param[0]).String())
	}

	if _, ok := p.getContentStrByCheck(key); !ok {
		l.Warnf("key %v not exist", key)
		return p, nil
	}

	if dic, err := GeoIpHandle(p.getContentStr(key)); err != nil {
		return p, err
	} else {
		for k, v := range dic {
			p.setContent(k, v)
		}
	}

	return p, nil
}

func DateTime(p *Pipeline, node parser.Node) (*Pipeline, error) {
	funcExpr := node.(*parser.FuncExpr)

	if len(funcExpr.Param) < 3 || len(funcExpr.Param) > 4 {
		return p, fmt.Errorf("func %s expected 3 or 4 args", funcExpr.Name)
	}

	var tz = 8

	var key, precision, fmts string
	switch v := funcExpr.Param[0].(type) {
	case *parser.Identifier:
		key = v.Name
	default:
		return p, fmt.Errorf("expect Identifier, got %s",
			reflect.TypeOf(funcExpr.Param[0]).String())
	}

	switch v := funcExpr.Param[1].(type) {
	case *parser.StringLiteral:
		precision = v.Val
	default:
		return p, fmt.Errorf("expect StringLiteral, got %s",
			reflect.TypeOf(funcExpr.Param[1]).String())
	}

	switch v := funcExpr.Param[2].(type) {
	case *parser.StringLiteral:
		fmts = v.Val
	default:
		return p, fmt.Errorf("expect StringLiteral, got %s",
			reflect.TypeOf(funcExpr.Param[2]).String())
	}

	if _, ok := p.getContentStrByCheck(key); !ok {
		l.Warnf("key %v not exist", key)
		return p, nil
	}

	if len(funcExpr.Param) == 4 {
		tzStr := funcExpr.Param[3]
		if v, ok := tzStr.(*parser.NumberLiteral); ok {
			if v.IsInt {
				tz = int(v.Int)
			}
		} else {
			return p, fmt.Errorf("expect NumberLiteral, got %s",
				reflect.TypeOf(funcExpr.Param[3]).String())
		}
	}

	if v, err := DateFormatHandle(p.getContent(key), precision, fmts, tz); err != nil {
		return p, err
	} else {
		p.setContent(key, v)
	}

	return p, nil
}

func Expr(p *Pipeline, node parser.Node) (*Pipeline, error) {
	funcExpr := node.(*parser.FuncExpr)
	if len(funcExpr.Param) != 2 {
		return p, fmt.Errorf("func %s expected 2 args", funcExpr.Name)
	}

	var key string
	var expr *parser.BinaryExpr

	switch v := funcExpr.Param[0].(type) {
	case *parser.BinaryExpr:
		expr = v
	default:
		return p, fmt.Errorf("expect BinaryExpr, got %s",
			reflect.TypeOf(funcExpr.Param[0]).String())
	}

	switch v := funcExpr.Param[1].(type) {
	case *parser.Identifier:
		key = v.Name
	default:
		return p, fmt.Errorf("expect Identifier, got %s",
			reflect.TypeOf(funcExpr.Param[0]).String())
	}

	if v, err := Calc(expr, p); err != nil {
		return p, err
	} else {
		p.setContent(key, v)
	}

	return p, nil
}

func Strfmt(p *Pipeline, node parser.Node) (*Pipeline, error) {
	outdata := make([]interface{}, 0)

	funcExpr := node.(*parser.FuncExpr)
	if len(funcExpr.Param) < 2 {
		return p, fmt.Errorf("func %s expected more than 2 args", funcExpr.Name)
	}

	var key, fmts string
	switch v := funcExpr.Param[0].(type) {
	case *parser.Identifier:
		key = v.Name
	default:
		return p, fmt.Errorf("expect Identifier, got %s",
			reflect.TypeOf(funcExpr.Param[0]).String())
	}

	switch v := funcExpr.Param[1].(type) {
	case *parser.StringLiteral:
		fmts = v.Val
	default:
		return p, fmt.Errorf("expect StringLiteral, got %s",
			reflect.TypeOf(funcExpr.Param[1]).String())
	}

	for i := 2; i < len(funcExpr.Param); i++ {
		switch v := funcExpr.Param[i].(type) {
		case *parser.Identifier:
			outdata = append(outdata, p.getContent(v.Name))
		case *parser.NumberLiteral:
			if v.IsInt {
				outdata = append(outdata, v.Int)
			} else {
				outdata = append(outdata, v.Float)
			}
		case *parser.StringLiteral:
			outdata = append(outdata, v.Val)
		default:
			outdata = append(outdata, v)
		}
	}

	strfmt := fmt.Sprintf(fmts, outdata...)
	p.setContent(key, strfmt)

	return p, nil
}

func Cast(p *Pipeline, node parser.Node) (*Pipeline, error) {
	funcExpr := node.(*parser.FuncExpr)
	if len(funcExpr.Param) != 2 {
		return p, fmt.Errorf("func %s expected 2 args", funcExpr.Name)
	}

	var key, castType string
	switch v := funcExpr.Param[0].(type) {
	case *parser.Identifier:
		key = v.Name
	default:
		return p, fmt.Errorf("expect Identifier, got %s",
			reflect.TypeOf(funcExpr.Param[0]).String())
	}

	switch v := funcExpr.Param[1].(type) {
	case *parser.StringLiteral:
		castType = v.Val
	default:
		return p, fmt.Errorf("expect StringLiteral, got %s",
			reflect.TypeOf(funcExpr.Param[1]).String())
	}

	v := cast(p.getContent(key), castType)
	p.setContent(key, v)

	return p, nil
}

func Group(p *Pipeline, node parser.Node) (*Pipeline, error) {
	funcExpr := node.(*parser.FuncExpr)
	if len(funcExpr.Param) < 3 || len(funcExpr.Param) > 4 {
		return p, fmt.Errorf("func %s expected 3 or 4 args", funcExpr.Name)
	}

	set := funcExpr.Param[1].(parser.FuncArgList)
	value := funcExpr.Param[2]

	var key string
	switch v := funcExpr.Param[0].(type) {
	case *parser.Identifier:
		key = v.Name
	default:
		return p, fmt.Errorf("expect Identifier, got %s",
			reflect.TypeOf(funcExpr.Param[0]).String())
	}

	if _, ok := p.getContentStrByCheck(key); !ok {
		l.Warnf("key %v not exist", key)
		return p, nil
	}

	newkey := key
	var start, end float64

	if len(funcExpr.Param) == 4 {
		newkey = funcExpr.Param[3].(*parser.Identifier).Name
	}

	if len(set) != 2 {
		return p, fmt.Errorf("range value %v is not expected", set)
	}

	if v, ok := set[0].(*parser.NumberLiteral); ok {
		if v.IsInt {
			start = float64(v.Int)
		} else {
			start = v.Float
		}
	}

	if v, ok := set[1].(*parser.NumberLiteral); ok {
		if v.IsInt {
			end = float64(v.Int)
		} else {
			end = v.Float
		}
	}

	if GroupHandle(p.getContent(key), start, end) {
		switch v := value.(type) {
		case *parser.NumberLiteral:
			if v.IsInt {
				p.setContent(newkey, v.IsInt)
			} else {
				p.setContent(newkey, v.Float)
			}
		case *parser.StringLiteral:
			p.setContent(newkey, v.Val)
		case *parser.BoolLiteral:
			p.setContent(newkey, v.Val)
		}
	}

	return p, nil
}

func GroupIn(p *Pipeline, node parser.Node) (*Pipeline, error) {
	setdata := make([]interface{}, 0)
	funcExpr := node.(*parser.FuncExpr)
	if len(funcExpr.Param) < 3 || len(funcExpr.Param) > 4 {
		return nil, fmt.Errorf("func %s expected 3 or 4 args", funcExpr.Name)
	}

	set := funcExpr.Param[1].(parser.FuncArgList)
	value := funcExpr.Param[2]

	var key string
	switch v := funcExpr.Param[0].(type) {
	case *parser.Identifier:
		key = v.Name
	default:
		return p, fmt.Errorf("expect Identifier, got %s",
			reflect.TypeOf(funcExpr.Param[0]).String())
	}

	if _, ok := p.getContentStrByCheck(key); !ok {
		l.Warnf("key %v not exist", key)
		return p, nil
	}

	if _, ok := p.getContentStrByCheck(key); !ok {
		return p, fmt.Errorf("key %v not exist", key)
	}

	newkey := key
	if len(funcExpr.Param) == 4 {
		newkey = funcExpr.Param[3].(*parser.Identifier).Name
	}

	for _, node := range set {
		switch v := node.(type) {
		case *parser.Identifier:
			setdata = append(setdata, p.getContent(v.Name))
		case *parser.NumberLiteral:
			if v.IsInt {
				setdata = append(setdata, v.Int)
			} else {
				setdata = append(setdata, v.Float)
			}
		case *parser.StringLiteral:
			setdata = append(setdata, v.Val)
		default:
			setdata = append(setdata, v)
		}
	}

	if GroupInHandle(p.getContent(key), setdata) {
		switch v := value.(type) {
		case *parser.NumberLiteral:
			if v.IsInt {
				p.setContent(newkey, v.IsInt)
			} else {
				p.setContent(newkey, v.Float)
			}
		case *parser.StringLiteral:
			p.setContent(newkey, v.Val)
		case *parser.BoolLiteral:
			p.setContent(newkey, v.Val)
		}
	}

	return p, nil
}

func DefaultTime(p *Pipeline, node parser.Node) (*Pipeline, error) {
	funcExpr := node.(*parser.FuncExpr)
	if len(funcExpr.Param) != 1 {
		return p, fmt.Errorf("func %s expected 1 args", funcExpr.Name)
	}

	var key string
	switch v := funcExpr.Param[0].(type) {
	case *parser.Identifier:
		key = v.Name
	default:
		return p, fmt.Errorf("expect Identifier, got %s",
			reflect.TypeOf(funcExpr.Param[0]).String())
	}

	if _, ok := p.getContentStrByCheck(key); !ok {
		l.Warnf("key %v not exist", key)
		return p, nil
	}

	if v, err := TimestampHandle(p.getContentStr(key)); err != nil {
		p.setContent(key, p.getContentStr(key))
	} else {
		p.setContent(key, v)
	}

	return p, nil
}

func ParseScript(scriptOrPath string) ([]parser.Node, error) {
	data := scriptOrPath

	_, err := os.Stat(scriptOrPath)
	if err == nil || !os.IsNotExist(err) {
		cont, err := ioutil.ReadFile(scriptOrPath)
		if err != nil {
			return nil, err
		}
		data = string(cont)
	}

	nodes, err := parser.ParseFuncExpr(string(data))
	for _, node := range nodes {
		switch v := node.(type) {
		case *parser.FuncExpr:
			DebugNodesHelp(v, "")
		default:
		}
	}

	return nodes, err
}

func DebugNodesHelp(f *parser.FuncExpr, prev string) {
	l.Debugf("%v%v", prev, f.Name)

	for _, node := range f.Param {
		switch v := node.(type) {
		case *parser.FuncExpr:
			DebugNodesHelp(v, prev+"    ")
		default:
			l.Debugf("%v%v", prev+"    |", node)
		}
	}
}

func Uppercase(p *Pipeline, node parser.Node) (*Pipeline, error) {
	funcExpr := node.(*parser.FuncExpr)
	if len(funcExpr.Param) != 1 {
		return p, fmt.Errorf("func %s expected 1 args", funcExpr.Name)
	}

	var key string
	switch v := funcExpr.Param[0].(type) {
	case *parser.Identifier:
		key = v.Name
	default:
		return p, fmt.Errorf("expect Identifier, got %s",
			reflect.TypeOf(funcExpr.Param[0]).String())
	}

	cont, ok := p.getContentStrByCheck(key)
	if !ok {
		l.Warnf("key %v not exist", key)
		return p, nil
	}

	v := strings.ToUpper(cont)
	p.setContent(key, v)

	return p, nil
}

func Lowercase(p *Pipeline, node parser.Node) (*Pipeline, error) {
	funcExpr := node.(*parser.FuncExpr)
	if len(funcExpr.Param) != 1 {
		return p, fmt.Errorf("func %s expected 1 args", funcExpr.Name)
	}

	var key string
	switch v := funcExpr.Param[0].(type) {
	case *parser.Identifier:
		key = v.Name
	default:
		return p, fmt.Errorf("expect Identifier, got %s",
			reflect.TypeOf(funcExpr.Param[0]).String())
	}

	cont, ok := p.getContentStrByCheck(key)
	if !ok {
		l.Warnf("key %v not exist", key)
		return p, nil
	}

	v := strings.ToLower(cont)
	p.setContent(key, v)

	return p, nil
}

func NullIf(p *Pipeline, node parser.Node) (*Pipeline, error) {
	funcExpr := node.(*parser.FuncExpr)
	if len(funcExpr.Param) != 2 {
		return p, fmt.Errorf("func %s expected 2 args", funcExpr.Name)
	}

	var key string
	switch v := funcExpr.Param[0].(type) {
	case *parser.Identifier:
		key = v.Name
	default:
		return p, fmt.Errorf("expect Identifier, got %s",
			reflect.TypeOf(funcExpr.Param[0]).String())
	}

	if _, ok := p.getContentStrByCheck(key); !ok {
		l.Warnf("key %v not exist", key)
		return p, nil
	}

	var val interface{}
	switch v := funcExpr.Param[1].(type) {
	case *parser.StringLiteral:
		val = v.Val

	case *parser.NumberLiteral:
		if v.IsInt {
			val = v.Int
		} else {
			val = v.Float
		}

	case *parser.BoolLiteral:
		val = v.Val

	case *parser.NilLiteral:
		val = nil
	}

	if reflect.DeepEqual(p.getContent(key), val) {
		delete(p.Output, key)
	}

	return p, nil
}

func Dropkey(p *Pipeline, node parser.Node) (*Pipeline, error) {
	funcExpr := node.(*parser.FuncExpr)
	if len(funcExpr.Param) != 1 {
		return p, fmt.Errorf("func %s expected 1 args", funcExpr.Name)
	}

	var key string
	switch v := funcExpr.Param[0].(type) {
	case *parser.Identifier:
		key = v.Name
	default:
		return p, fmt.Errorf("expect Identifier, got %s",
			reflect.TypeOf(funcExpr.Param[0]).String())
	}

	delete(p.Output, key)

	return p, nil
}

func DropOriginData(p *Pipeline, node parser.Node) (*Pipeline, error) {
	delete(p.Output, "message")
	return p, nil
}

func Addkey(p *Pipeline, node parser.Node) (*Pipeline, error) {
	funcExpr := node.(*parser.FuncExpr)
	if len(funcExpr.Param) != 2 {
		return p, fmt.Errorf("func %s expected 1 args", funcExpr.Name)
	}

	var key string
	switch v := funcExpr.Param[0].(type) {
	case *parser.Identifier:
		key = v.Name
	default:
		return p, fmt.Errorf("expect Identifier, got %s",
			reflect.TypeOf(funcExpr.Param[0]).String())
	}

	var val interface{}
	switch v := funcExpr.Param[1].(type) {
	case *parser.StringLiteral:
		val = v.Val

	case *parser.NumberLiteral:
		if v.IsInt {
			val = v.Int
		} else {
			val = v.Float
		}

	case *parser.BoolLiteral:
		val = v.Val

	case *parser.NilLiteral:
		val = nil
	}

	p.setContent(key, val)

	return p, nil
}

func getGjsonResult(data, id string) interface{} {
	g := gjson.Get(data, id)
	switch g.Type {
	case gjson.Null:
		return nil

	case gjson.False:
		return false

	case gjson.Number:
		if strings.Contains(g.Raw, ".") {
			return g.Float()
		} else {
			return g.Int()
		}

	case gjson.String:
		return g.String()

	case gjson.True:
		return true

	case gjson.JSON:
		return g.Raw

	default:
		return nil
	}
}<|MERGE_RESOLUTION|>--- conflicted
+++ resolved
@@ -113,14 +113,6 @@
 			reflect.TypeOf(funcExpr.Param[1]).String())
 	}
 
-<<<<<<< HEAD
-	if _, ok := p.getContentStrByCheck(old); !ok {
-		l.Warnf("key %v not exist", old)
-		return p, nil
-	}
-
-=======
->>>>>>> 3b14cfd0
 	v := p.getContent(old)
 	if v == nil {
 		l.Warnf("key %v not exist", old)
