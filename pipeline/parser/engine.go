// Unless explicitly stated otherwise all files in this repository are licensed
// under the MIT License.
// This product includes software developed at Guance Cloud (https://www.guance.com/).
// Copyright 2021-present Guance, Inc.

package parser

import (
	"encoding/json"
	"fmt"
	"math"
	"reflect"
	"strconv"
	"time"

	conv "github.com/spf13/cast"
	"gitlab.jiagouyun.com/cloudcare-tools/datakit/pipeline/grok"
)

type phase string

const (
	MakePhase phase = "make"
	OffPhase  phase = "off"
)

type (
<<<<<<< HEAD
	FuncCallback      func(*EngineData, Node) error
	FuncCallbackCheck func(*EngineData, Node) error
=======
	FuncCallback      func(*Engine, Node) interface{}
	FuncCallbackCheck func(Node) error
>>>>>>> c564d92e
)

type EngineData struct {
	content string

	output *Output

	grok             *grok.Grok
	grokPatternStack []map[string]string
	grokPatternIndex []int
	stackDeep        int

	stopRunPP bool // stop run()
}

//nolint:structcheck,unused
type Output struct {
	Error string

	Dropped bool

	DataMeasurement string
	DataTS          int64

	Tags   map[string]string
	Fields map[string]interface{}

	Cost map[string]string
}

func NewOutput() *Output {
	return &Output{
		Tags:   make(map[string]string),
		Fields: make(map[string]interface{}),
		Cost:   make(map[string]string),
	}
}

type Engine struct {
	debugMode bool
	ts        time.Time

	Data *EngineData

	callbacks     map[string]FuncCallback
	callbackCheck map[string]FuncCallbackCheck
	stmts         Stmts

	lastErr error
}

func (ng *Engine) Copy() *Engine {
	newNg := &Engine{
		debugMode: ng.debugMode,
		ts:        ng.ts,
		Data: &EngineData{
			output: NewOutput(),

			grok: &grok.Grok{
				CompliedGrokRe: make(map[string]map[string]*grok.GrokRegexp),
			},
			grokPatternStack: make([]map[string]string, 0),
			grokPatternIndex: make([]int, 0),
		},
		callbacks:     ng.callbacks,
		callbackCheck: ng.callbackCheck,
		stmts:         ng.stmts,
	}

	// 仅保留编译好的 grok pattern，此 map 在 pl 运行时只读
	for k, v := range ng.Data.grok.CompliedGrokRe {
		newNg.Data.grok.CompliedGrokRe[k] = make(map[string]*grok.GrokRegexp)
		for idx, value := range v {
			newNg.Data.grok.CompliedGrokRe[k][idx] = value
		}
	}

	return newNg
}

func NewEngine(script string, callbacks map[string]FuncCallback, check map[string]FuncCallbackCheck, debug bool) (*Engine, error) {
	node, err := ParsePipeline(script)
	if err != nil {
		return nil, err
	}

	stmts, ok := node.(Stmts)
	if !ok {
		return nil, fmt.Errorf("invalid AST, should not been here")
	}

	ng := &Engine{
		debugMode: debug,
		Data: &EngineData{
			output: NewOutput(),
			grok: &grok.Grok{
				GlobalDenormalizedPatterns: DenormalizedGlobalPatterns,
				DenormalizedPatterns:       make(map[string]string),
				CompliedGrokRe:             make(map[string]map[string]*grok.GrokRegexp),
			},
			grokPatternStack: make([]map[string]string, 0),
			grokPatternIndex: make([]int, 0),
		},
		callbackCheck: check,
		callbacks:     callbacks,
		stmts:         stmts,
	}
	if err := ng.Check(); err != nil {
		return nil, err
	}
	return ng, nil
}

func (ng *Engine) Check() error {
	return ng.stmts.Check(ng)
}

func (ng *Engine) Run(input string) error {
	ng.reset()
	ng.ts = time.Now()
	ng.Data.content = input
	ng.Data.output.Fields["message"] = input
	ng.Data.stopRunPP = false
	ng.stmts.Run(ng)
	if src, err := ng.Data.GetContentStr("source"); err == nil {
		ng.Data.output.DataMeasurement = src
		_ = ng.Data.DeleteContent("source")
	}
	if ng.debugMode {
		ng.Data.output.Cost["script-total"] = time.Since(ng.ts).String()
	}
	return ng.lastErr
}

func (ng *Engine) Result() *Output {
	for k, v := range ng.Data.output.Fields {
		switch v.(type) {
		case int, uint64, uint32, uint16, uint8, int64, int32, int16, int8, bool, string, float32, float64:
		default:
			str, err := json.Marshal(v)
			if err != nil {
				log.Errorf("object type marshal error %v", err)
			}
			ng.Data.output.Fields[k] = string(str)
		}
	}
	return ng.Data.output
}

func (ng *Engine) LastErr() error {
	return ng.lastErr
}

func (ng *Engine) reset() {
	ng.Data.output = &Output{
		Tags:   make(map[string]string),
		Fields: make(map[string]interface{}),
		Cost:   make(map[string]string),
	}
	ng.ts = time.Now()
	ng.lastErr = nil
	ng.Data.content = ""
}

func (ngData *EngineData) GetContentStr(key interface{}) (string, error) {
	c, err := ngData.GetContent(key)
	if err != nil {
		return "", err
	}

	switch v := reflect.ValueOf(c); v.Kind() { //nolint:exhaustive
	case reflect.Map:
		res, err := json.Marshal(v.Interface())
		return string(res), err
	default:
		return conv.ToString(v.Interface()), err
	}
}

func (ngData *EngineData) GetContent(key interface{}) (interface{}, error) {
	var k string

	switch t := key.(type) {
	case *Identifier:
		k = t.String()
	case *AttrExpr:
		k = t.String()
	case *StringLiteral:
		k = t.Val
	case string:
		k = t
	default:
		return nil, fmt.Errorf("unsupported %v get", reflect.TypeOf(key).String())
	}

	if k == "_" {
		return ngData.content, nil
	}

	if v, ok := ngData.output.Tags[k]; ok {
		return v, nil
	}
	v, ok := ngData.output.Fields[k]
	if !ok {
		return nil, fmt.Errorf("%s no found", k)
	}

	return v, nil
}

func (ngData *EngineData) SetKey(k string, v interface{}) {
	if v == nil { // ignored
		return
	}

	checkOutPutNilPtr(&ngData.output)

	ngData.output.Fields[k] = v
}

func (ngData *EngineData) MarkDrop() {
	ngData.output.Dropped = true
}

const (
	DefaultStr   = ""
	InvalidInt   = math.MinInt32 // error: MinInt64?
	DefaultInt   = int64(0xdeadbeef)
	InvalidStr   = "deadbeaf"
	InvalidFloat = math.SmallestNonzeroFloat64
)

func getStrArg(ngData *EngineData, node Node) (string, error) {
	switch v := node.(type) {
	case *StringLiteral:
		return v.Val, nil
	case *AttrExpr, *Identifier:
		return ngData.GetContentStr(v)
	default:
		return "", fmt.Errorf("invalid arg type %s(%s)",
			reflect.TypeOf(node).String(), node.String())
	}
}

func kwGetStrArg(ngData *EngineData, args map[string]Node, kw string) (string, error) {
	v, ok := args[kw]
	if !ok {
		return DefaultStr, nil
	}
	return getStrArg(ngData, v)
}

func getIntArg(ngData *EngineData, node Node) (int64, error) {
	str, err := getStrArg(ngData, node)
	if err != nil {
		return InvalidInt, err
	}
	if str == "" {
		return DefaultInt, nil
	}

	v, err := strconv.ParseInt(str, 10, 64) //nolint: gomnd
	if err != nil {
		return InvalidInt, err
	}
	return v, nil
}

func kwGetIntArg(ngData *EngineData, args map[string]Node, kw string) (int64, error) {
	v, ok := args[kw]
	if !ok {
		return DefaultInt, nil
	}
	return getIntArg(ngData, v)
}

func GetFuncStrArg(ngData *EngineData, f *FuncStmt, idx int, kw string) (string, error) {
	if len(f.KwParam) > 0 {
		return kwGetStrArg(ngData, f.KwParam, kw)
	}

	if f.Param != nil {
		if idx >= len(f.Param) {
			return InvalidStr, fmt.Errorf("arg index out of range")
		}
		return getStrArg(ngData, f.Param[idx])
	}

	return InvalidStr, fmt.Errorf("no params available")
}

func GetFuncIntArg(ngData *EngineData, f *FuncStmt, idx int, kw string) (int64, error) {
	if len(f.KwParam) > 0 {
		return kwGetIntArg(ngData, f.KwParam, kw)
	}

	if f.Param != nil {
		if idx >= len(f.Param) {
			return InvalidInt, fmt.Errorf("arg index outof range")
		}
		return getIntArg(ngData, f.Param[idx])
	}

	return InvalidInt, fmt.Errorf("no params available")
}

func GetFuncFloatArg(ngData *EngineData, f *FuncStmt, idx int, kw string) (float64, error) {
	return InvalidFloat, fmt.Errorf("not implemented")
}

func (ngData *EngineData) GetGrok() *grok.Grok {
	return ngData.grok
}

func (ngData *EngineData) StackDeep() int {
	return ngData.stackDeep
}

func (ngData *EngineData) PatternStack() []map[string]string {
	return ngData.grokPatternStack
}

func (ngData *EngineData) PatternIndex() string {
	idx := ""
	for _, v := range ngData.grokPatternIndex {
		idx = strconv.Itoa(v) + "," + idx
	}
	return idx
}

func checkOutPutNilPtr(outptr **Output) {
	if *outptr == nil {
		*outptr = &Output{
			Tags:   make(map[string]string),
			Fields: make(map[string]interface{}),
		}
	}
	if (*outptr).Fields == nil {
		(*outptr).Fields = make(map[string]interface{})
	}
	if (*outptr).Tags == nil {
		(*outptr).Tags = make(map[string]string)
	}
}

func (ngData *EngineData) SetContent(k, v interface{}) error {
	var key string

	switch t := k.(type) {
	case *Identifier:
		key = t.String()
	case *AttrExpr:
		key = t.String()
	case *StringLiteral:
		key = t.Val
	case string:
		key = t
	default:
		return fmt.Errorf("unsupported %v set", reflect.TypeOf(key).String())
	}

	checkOutPutNilPtr(&ngData.output)

	if v == nil {
		return nil
	}

	if _, ok := ngData.output.Tags[key]; ok {
		var value string
		switch v := v.(type) {
		case int, uint64, uint32, uint16, uint8, int64, int32, int16, int8, bool, float32, float64:
			value = conv.ToString(v)
		case string:
			value = v
		}
		ngData.output.Tags[key] = value
	} else {
		ngData.output.Fields[key] = v
	}
	return nil
}

func (ngData *EngineData) SetTag(k interface{}, v string) error {
	var key string
	switch t := k.(type) {
	case *Identifier:
		key = t.String()
	case *AttrExpr:
		key = t.String()
	case *StringLiteral:
		key = t.Val
	case string:
		key = t
	default:
		return fmt.Errorf("unsupported %v set", reflect.TypeOf(key).String())
	}
	checkOutPutNilPtr(&ngData.output)

	delete(ngData.output.Fields, key)

	ngData.output.Tags[key] = v

	return nil
}

func (ngData *EngineData) IsTag(k interface{}) bool {
	var key string
	switch t := k.(type) {
	case *Identifier:
		key = t.String()
	case *AttrExpr:
		key = t.String()
	case *StringLiteral:
		key = t.Val
	case string:
		key = t
	default:
		return false
	}
	if _, ok := ngData.output.Tags[key]; ok {
		return true
	}
	return false
}

func (ngData *EngineData) DeleteContent(k interface{}) error {
	var key string

	switch t := k.(type) {
	case *Identifier:
		key = t.String()
	case *AttrExpr:
		key = t.String()
	case *StringLiteral:
		key = t.Val
	case string:
		key = t
	default:
		return fmt.Errorf("unsupported %v set", reflect.TypeOf(key).String())
	}

	if _, ok := ngData.output.Tags[key]; ok {
		delete(ngData.output.Tags, key)
	} else {
		delete(ngData.output.Fields, key)
	}
	return nil
}

///
// Runner
///

func (e Stmts) Run(ng *Engine) {
	for _, stmt := range e {
		if ng.lastErr != nil || ng.Data.stopRunPP {
			return
		}
		switch v := stmt.(type) {
		case *IfelseStmt:
			v.Run(ng)
		case *FuncStmt:
			v.Run(ng)
			if v.Name == "exit" {
				ng.Data.stopRunPP = true
			}

		case *AssignmentStmt:
			v.Run(ng)
		case Stmts:
			v.Run(ng)
		default:
			ng.lastErr = fmt.Errorf("unsupported Stmts type %s, from: %s", reflect.TypeOf(v), stmt)
		}
	}
}

func (e *IfelseStmt) Run(ng *Engine) {
	ng.Data.stackDeep += 1
	ng.Data.grokPatternIndex = append(ng.Data.grokPatternIndex, 0)
	defer func() {
		ng.Data.stackDeep -= 1
		ng.Data.grokPatternIndex = ng.Data.grokPatternIndex[:ng.Data.stackDeep]
	}()

	if ng.lastErr != nil {
		return
	}

	if !e.IfList.Run(ng) {
		ng.Data.grokPatternIndex[ng.Data.stackDeep-1] += 1
		e.Else.Run(ng)
	}
}

func (e IfList) Run(ng *Engine) (end bool) {
	if ng.lastErr != nil {
		return false
	}
	for _, ifexpr := range e {
		ng.Data.grokPatternIndex[ng.Data.stackDeep-1] += 1
		end = ifexpr.Run(ng)
		if end {
			return
		}
	}
	return
}

func (e *IfExpr) Run(ng *Engine) (pass bool) {
	if ng.lastErr != nil {
		return false
	}

	switch v := e.Condition.(type) {
	case *ParenExpr:
		pass = v.Run(ng)
	case *ConditionalExpr:
		pass = v.Run(ng)
	case *BoolLiteral:
		pass = v.Val
	default:
		ng.lastErr = fmt.Errorf("unsupported IfExpr type %s, from: %s", reflect.TypeOf(v), e.Condition)
		return false
	}

	if pass {
		e.Stmts.Run(ng)
	}

	return
}

func (e *ConditionalExpr) Run(ng *Engine) (pass bool) {
	if ng.lastErr != nil {
		return false
	}

	// TODO
	// add 'Lazy Evaluation' to ConditionalExpr contrast

	var left, right interface{}

	switch v := e.LHS.(type) {
	case *Identifier:
		left = ng.Data.output.Fields[v.Name] // left maybe nil
	case *ParenExpr:
		left = v.Run(ng)
	case *ConditionalExpr:
		left = v.Run(ng)
	case *StringLiteral:
		left = v.Value()
	case *NumberLiteral:
		left = v.Value()
	case *BoolLiteral:
		left = v.Value()
	case *NilLiteral:
		left = v.Value()
	case *FuncStmt:
		switch v.Run(ng).(type) {
		case error:
			return false
		default:
			left = v.Run(ng)
		}
	default:
		ng.lastErr = fmt.Errorf("unsupported ConditionalExpr type %s, from: %s", reflect.TypeOf(v), e.LHS)
		return false
	}

	switch v := e.RHS.(type) {
	case *Identifier:
		right = ng.Data.output.Fields[v.Name] // right maybe nil
	case *ParenExpr:
		right = v.Run(ng)
	case *ConditionalExpr:
		right = v.Run(ng)
	case *StringLiteral:
		right = v.Value()
	case *NumberLiteral:
		right = v.Value()
	case *BoolLiteral:
		right = v.Value()
	case *NilLiteral:
		right = v.Value()
	default:
		ng.lastErr = fmt.Errorf("unsupported ConditionalExpr type %s, from: %s", reflect.TypeOf(v), e.RHS)
		return false
	}

	if ng.lastErr != nil {
		return false
	}

	p, err := contrast(left, e.Op.String(), right)
	if err != nil {
		ng.lastErr = fmt.Errorf("failed to contrast, err: %w", err)
		return false
	}
	return p
}

func (e *ParenExpr) Run(ng *Engine) (pass bool) {
	if ng.lastErr != nil {
		return false
	}

	switch v := e.Param.(type) {
	case *ParenExpr:
		pass = v.Run(ng)
	case *ConditionalExpr:
		pass = v.Run(ng)
	case *BoolLiteral:
		pass = v.Val
	default:
		ng.lastErr = fmt.Errorf("unsupported ParenExpr type %s, from: %s", reflect.TypeOf(v), e.Param)
		return
	}
	return
}

func (e *ComputationExpr) Run(ng *Engine) {
	// TODO
}

func (e *AssignmentStmt) Run(ng *Engine) {
	if ng.lastErr != nil {
		return
	}

	switch v := e.LHS.(type) {
	case *Identifier:
		switch vv := e.RHS.(type) {
		case *StringLiteral:
			ng.Data.output.Fields[v.Name] = vv.Value()
		case *NumberLiteral:
			ng.Data.output.Fields[v.Name] = vv.Value()
		case *BoolLiteral:
			ng.Data.output.Fields[v.Name] = vv.Value()
		default:
			ng.lastErr = fmt.Errorf("unsupported AssignmentStmt type %s, from: %s", reflect.TypeOf(vv), e.RHS)
		}
	default:
		ng.lastErr = fmt.Errorf("unsupported AssignmentStmt type %s, from: %s", reflect.TypeOf(v), e.LHS)
	}
}

func (e *FuncStmt) Run(ng *Engine) interface{} {

	fn := ng.callbacks[e.Name]
	if fn == nil {
		ng.lastErr = fmt.Errorf("unsupported func: `%v'", e.Name)
		return ng.lastErr
	}
<<<<<<< HEAD
	if err := fn(ng.Data, e); err != nil {
		ng.lastErr = fmt.Errorf("Run func %v: %w", e.Name, err)
=======
	switch fn(ng, e).(type) {
	case error:
		ng.lastErr = fmt.Errorf("unsupported func: `%v'", e.Name)
		return fn(ng, e)
	case nil:
		return nil
>>>>>>> c564d92e
	}
	return fn(ng, e)
	/*
		if ng.lastErr != nil {
			return
		}

		fn := ng.callbacks[e.Name]
		if fn == nil {
			ng.lastErr = fmt.Errorf("unsupported func: `%v'", e.Name)
			return
		}
		if err := fn(ng, e); err != nil {
			ng.lastErr = fmt.Errorf("Run func %v: %w", e.Name, err)
		}

	*/
}

///
// Literal Value: StringLiteral, BoolLiteral, NumberLiteral

func (e *StringLiteral) Value() interface{} { return e.Val }
func (e *BoolLiteral) Value() interface{}   { return e.Val }
func (e *NumberLiteral) Value() interface{} {
	if e.IsInt {
		return e.Int
	}
	return e.Float
}

func (e *NilLiteral) Value() interface{} { return nil }

///
// Checking: Stmts, FuncStmt, AssignmentStmt, IfelseStmt,
///

// Check Stmts
//   stmt only support IfelseStmt/FuncStmt/AssignmentStmt
func (e Stmts) Check(ng *Engine) error {
	for _, stmt := range e {
		switch v := stmt.(type) {
		case *IfelseStmt:
			if err := v.Check(ng); err != nil {
				return err
			}
		case *FuncStmt:
			if err := v.Check(ng); err != nil {
				return fmt.Errorf("func %s: %w", v.Name, err)
			}
		case *AssignmentStmt:
			if err := v.Check(); err != nil {
				return err
			}
		case Stmts:
			if err := v.Check(ng); err != nil {
				return err
			}
		default:
			return fmt.Errorf(`unsupported type %s, from: %s`,
				reflect.TypeOf(stmt), stmt)
		}
	}
	return nil
}

// Check IfExpr
//   Condition support BoolLiteral/ConditionalExpr
func (e *FuncStmt) Check(ng *Engine) error {
	if _, ok := ng.callbacks[e.Name]; !ok {
		return fmt.Errorf("unsupported func: `%v'", e.Name)
	}

	checkFn, ok := ng.callbackCheck[e.Name]
	if !ok {
		return fmt.Errorf("not found check for func: `%v'", e.Name)
	}
	return checkFn(ng.Data, e)
}

// Check AssignmentStmt
//   left node only support Identifier
//   right node support NumberLiteral/StringLiteral/BoolLiteral
func (e *AssignmentStmt) Check() error {
	switch e.LHS.(type) {
	case *Identifier:
		// nil
	default:
		return fmt.Errorf(`unsupported AssignmentStmt type %s, from: %s`,
			reflect.TypeOf(e.LHS), e.LHS)
	}

	switch e.RHS.(type) {
	case *NumberLiteral, *StringLiteral, *BoolLiteral, *NilLiteral:
		// nil
	default:
		return fmt.Errorf(`unsupported type %s, from: %s`,
			reflect.TypeOf(e.RHS), e.RHS)
	}
	return nil
}

// Check IfelseStmt.
func (e *IfelseStmt) Check(ng *Engine) error {
	ng.Data.stackDeep += 1
	ng.Data.grokPatternStack = append(ng.Data.grokPatternStack, map[string]string{})
	ng.Data.grokPatternIndex = append(ng.Data.grokPatternIndex, 0)
	defer func() {
		ng.Data.stackDeep -= 1
		ng.Data.grokPatternStack = ng.Data.grokPatternStack[:ng.Data.stackDeep]
		ng.Data.grokPatternIndex = ng.Data.grokPatternIndex[:ng.Data.stackDeep]
	}()

	if err := e.IfList.Check(ng); err != nil {
		return err
	}

	ng.Data.grokPatternStack[ng.Data.stackDeep-1] = make(map[string]string)
	ng.Data.grokPatternIndex[ng.Data.stackDeep-1] += 1
	return e.Else.Check(ng)
}

// Check IfList.
func (e IfList) Check(ng *Engine) error {
	for _, i := range e {
		ng.Data.grokPatternStack[ng.Data.stackDeep-1] = make(map[string]string)
		ng.Data.grokPatternIndex[ng.Data.stackDeep-1] += 1
		if err := i.Check(ng); err != nil {
			return err
		}
	}
	return nil
}

// Check IfExpr
//   Condition support BoolLiteral/ConditionalExpr
func (e *IfExpr) Check(ng *Engine) error {
	switch v := e.Condition.(type) {
	case *ParenExpr:
		// nil
	case *BoolLiteral:
		// nil
	case *ConditionalExpr:
		if err := v.Check(); err != nil {
			return err
		}
	default:
		return fmt.Errorf(`unsupported type %s, from: %s`,
			reflect.TypeOf(e.Condition), e.Condition)
	}
	return e.Stmts.Check(ng)
}

// Check ConditionalExpr
//   left node only support Identifier
//   right node support NumberLiteral/StringLiteral/BoolLiteral
func (e *ConditionalExpr) Check() error {
	switch e.LHS.(type) {
<<<<<<< HEAD
	case *Identifier:
	case *ParenExpr:
	case *ConditionalExpr:
	case *StringLiteral:
	case *NumberLiteral:
	case *BoolLiteral:
	case *NilLiteral:
=======
	case *Identifier, *FuncStmt:
		// nil
>>>>>>> c564d92e
	default:
		return fmt.Errorf(`unsupported type %s, from: %s`,
			reflect.TypeOf(e.LHS), e.LHS)
	}

	switch e.RHS.(type) {
<<<<<<< HEAD
	case *Identifier:
	case *ParenExpr:
	case *ConditionalExpr:
	case *StringLiteral:
	case *NumberLiteral:
	case *BoolLiteral:
	case *NilLiteral:
=======
	case *NumberLiteral, *StringLiteral, *BoolLiteral, *FuncStmt:
		// nil
>>>>>>> c564d92e
	default:
		return fmt.Errorf(`unsupported type %s, from: %s`,
			reflect.TypeOf(e.RHS), e.RHS)
	}
	return nil
}

// contrast 数值比较
// 支持类型 int64, float64, json.Number, booler, string, nil  支持符号 < <= == != >= >
// 如果类型不一致，一定是 false，比如 int64 和 float64 比较
// 如果是 json.Number 类型，会先取其 float64 值，再进行 < <= > >= 比较.
func contrast(left interface{}, op string, right interface{}) (b bool, err error) {
	var (
		float   []float64
		integer []int64
		booler  []bool
		typeErr = fmt.Errorf(`invalid operation: %s %s %s (mismatched types untyped %s and untyped %s)`,
			left, op, right, reflect.TypeOf(left), reflect.TypeOf(right))
	)

	// All value compared to nil is acceptable:
	//   if 10 == nil
	//   if "abc" == nil
	//   ...
	if right != nil && left != nil {
		if reflect.TypeOf(left) != reflect.TypeOf(right) {
			err = typeErr
			return
		}
	}

	switch op {
	case "==":
		b = reflect.DeepEqual(left, right)
		return
	case "!=":
		b = !reflect.DeepEqual(left, right)
		return
	}
	switch x := left.(type) {
	case json.Number:
		xnum, _err := x.Float64()
		if err != nil {
			err = fmt.Errorf("trans json.Number(%s) err, %w", x, _err)
			return
		}
		float = append(float, xnum)

		switch y := right.(type) {
		case json.Number:
			ynum, _err := y.Float64()
			if err != nil {
				err = fmt.Errorf("trans json.Number(%s) err, %w", y, _err)
				return
			}
			float = append(float, ynum)
		case float64:
			float = append(float, y)
		case nil:
			return
		default:
			err = typeErr
			return
		}

	case int64:
		switch y := right.(type) {
		case int64:
			integer = append(integer, x)
			integer = append(integer, y)
		case nil:
			return
		default:
			err = typeErr
			return
		}

	case float64:
		switch y := right.(type) {
		case float64:
			float = append(float, x)
			float = append(float, y)
		case nil:
			return
		default:
			err = typeErr
			return
		}

	case bool:
		switch y := right.(type) {
		case bool:
			booler = append(booler, x)
			booler = append(booler, y)
		case nil:
			return
		default:
			err = typeErr
			return
		}

	case string, nil:
		return

	default:
		err = typeErr
		return
	}

	switch op {
	case "&&":
		if len(booler) == 2 {
			b = booler[0] && booler[1]
			return
		}
	case "||":
		if len(booler) == 2 {
			b = booler[0] || booler[1]
			return
		}
	case "<=":
		if len(float) == 2 {
			b = float[0] <= float[1]
			return
		}
		if len(integer) == 2 {
			b = integer[0] <= integer[1]
			return
		}
	case "<":
		if len(float) == 2 {
			b = float[0] < float[1]
			return
		}
		if len(integer) == 2 {
			b = integer[0] < integer[1]
			return
		}
	case ">=":
		if len(float) == 2 {
			b = float[0] >= float[1]
			return
		}
		if len(integer) == 2 {
			b = integer[0] >= integer[1]
			return
		}
	case ">":
		if len(float) == 2 {
			b = float[0] > float[1]
			return
		}
		if len(integer) == 2 {
			b = integer[0] > integer[1]
			return
		}
	default:
		err = fmt.Errorf("unexpected operator %s", op)
		return
	}

	return b, fmt.Errorf("the operator is not available for this type, %w", typeErr)
}<|MERGE_RESOLUTION|>--- conflicted
+++ resolved
@@ -25,13 +25,8 @@
 )
 
 type (
-<<<<<<< HEAD
-	FuncCallback      func(*EngineData, Node) error
+	FuncCallback      func(*EngineData, Node) interface{}
 	FuncCallbackCheck func(*EngineData, Node) error
-=======
-	FuncCallback      func(*Engine, Node) interface{}
-	FuncCallbackCheck func(Node) error
->>>>>>> c564d92e
 )
 
 type EngineData struct {
@@ -591,11 +586,11 @@
 	case *NilLiteral:
 		left = v.Value()
 	case *FuncStmt:
-		switch v.Run(ng).(type) {
+		switch ret := v.Run(ng).(type) {
 		case error:
 			return false
 		default:
-			left = v.Run(ng)
+			left = ret
 		}
 	default:
 		ng.lastErr = fmt.Errorf("unsupported ConditionalExpr type %s, from: %s", reflect.TypeOf(v), e.LHS)
@@ -686,34 +681,15 @@
 		ng.lastErr = fmt.Errorf("unsupported func: `%v'", e.Name)
 		return ng.lastErr
 	}
-<<<<<<< HEAD
-	if err := fn(ng.Data, e); err != nil {
-		ng.lastErr = fmt.Errorf("Run func %v: %w", e.Name, err)
-=======
-	switch fn(ng, e).(type) {
+	switch ret := fn(ng.Data, e).(type) {
 	case error:
-		ng.lastErr = fmt.Errorf("unsupported func: `%v'", e.Name)
-		return fn(ng, e)
+		ng.lastErr = fmt.Errorf("Run func %v: %w", e.Name, ret)
+		return ret
 	case nil:
 		return nil
->>>>>>> c564d92e
-	}
-	return fn(ng, e)
-	/*
-		if ng.lastErr != nil {
-			return
-		}
-
-		fn := ng.callbacks[e.Name]
-		if fn == nil {
-			ng.lastErr = fmt.Errorf("unsupported func: `%v'", e.Name)
-			return
-		}
-		if err := fn(ng, e); err != nil {
-			ng.lastErr = fmt.Errorf("Run func %v: %w", e.Name, err)
-		}
-
-	*/
+	default:
+		return ret
+	}
 }
 
 ///
@@ -840,7 +816,7 @@
 	case *BoolLiteral:
 		// nil
 	case *ConditionalExpr:
-		if err := v.Check(); err != nil {
+		if err := v.Check(ng); err != nil {
 			return err
 		}
 	default:
@@ -853,9 +829,8 @@
 // Check ConditionalExpr
 //   left node only support Identifier
 //   right node support NumberLiteral/StringLiteral/BoolLiteral
-func (e *ConditionalExpr) Check() error {
-	switch e.LHS.(type) {
-<<<<<<< HEAD
+func (e *ConditionalExpr) Check(ng *Engine) error {
+	switch v := e.LHS.(type) {
 	case *Identifier:
 	case *ParenExpr:
 	case *ConditionalExpr:
@@ -863,17 +838,16 @@
 	case *NumberLiteral:
 	case *BoolLiteral:
 	case *NilLiteral:
-=======
-	case *Identifier, *FuncStmt:
-		// nil
->>>>>>> c564d92e
+	case *FuncStmt:
+		if err := v.Check(ng); err != nil {
+			return err
+		}
 	default:
 		return fmt.Errorf(`unsupported type %s, from: %s`,
 			reflect.TypeOf(e.LHS), e.LHS)
 	}
 
 	switch e.RHS.(type) {
-<<<<<<< HEAD
 	case *Identifier:
 	case *ParenExpr:
 	case *ConditionalExpr:
@@ -881,10 +855,6 @@
 	case *NumberLiteral:
 	case *BoolLiteral:
 	case *NilLiteral:
-=======
-	case *NumberLiteral, *StringLiteral, *BoolLiteral, *FuncStmt:
-		// nil
->>>>>>> c564d92e
 	default:
 		return fmt.Errorf(`unsupported type %s, from: %s`,
 			reflect.TypeOf(e.RHS), e.RHS)
