package pipeline

import (
	"encoding/json"
	"fmt"
	"io/ioutil"
<<<<<<< HEAD
	"path/filepath"
	"strings"

=======
	"strings"

	influxm "github.com/influxdata/influxdb1-client/models"
>>>>>>> 8140220a
	conv "github.com/spf13/cast"
	vgrok "github.com/vjeantet/grok"

	"gitlab.jiagouyun.com/cloudcare-tools/cliutils/logger"
	"gitlab.jiagouyun.com/cloudcare-tools/datakit"
	"gitlab.jiagouyun.com/cloudcare-tools/datakit/pipeline/parser"
	"gitlab.jiagouyun.com/cloudcare-tools/datakit/pipeline/patterns"
)

type Pipeline struct {
	Content  string
	Output   map[string]interface{}
	lastErr  error
	patterns map[string]string //存放自定义patterns
	nodes    []parser.Node
	grok     *vgrok.Grok
}

var (
	l = logger.DefaultSLogger("process")
)

func NewPipelineByScriptPath(path string) (*Pipeline, error) {

	scriptPath := filepath.Join(datakit.PipelineDir, path)
	data, err := ioutil.ReadFile(scriptPath)
	if err != nil {
		return nil, err
	}
	return NewPipeline(string(data))
}

func NewPipeline(script string) (*Pipeline, error) {
	p := &Pipeline{
		Output: make(map[string]interface{}),
		grok:   grokCfg,
	}

	if err := p.parseScript(script); err != nil {
		return p, err
	}

	return p, nil
}

func NewPipelineFromFile(filename string) (*Pipeline, error) {
	b, err := ioutil.ReadFile(filename)
	if err != nil {
		return nil, err
	}
	return NewPipeline(string(b))
}

// PointToJSON, line protocol point to pipeline JSON
func (p *Pipeline) RunPoint(point influxm.Point) *Pipeline {
	defer func() {
		r := recover()
		if r != nil {
			p.lastErr = fmt.Errorf("%v", r)
		}
	}()

	m := map[string]interface{}{"measurement": string(point.Name())}

	if tags := point.Tags(); len(tags) > 0 {
		m["tags"] = map[string]string{}
		for _, tag := range tags {
			m["tags"].(map[string]string)[string(tag.Key)] = string(tag.Value)
		}
	}

	fields, err := point.Fields()
	if err != nil {
		p.lastErr = err
		return p
	}

	for k, v := range fields {
		m[k] = v
	}

	m["time"] = point.UnixNano()

	j, err := json.Marshal(m)
	if err != nil {
		p.lastErr = err
		return p
	}

	return p.Run(string(j))
}

func (p *Pipeline) Run(data string) *Pipeline {
	defer func() {
		r := recover()
		if r != nil {
			p.lastErr = fmt.Errorf("%v", r)
		}
	}()

	var err error

	p.Content = data
	p.Output = make(map[string]interface{})
	p.Output["message"] = data

	//防止脚本解析错误
	if p.lastErr != nil {
		return p
	}

	for _, node := range p.nodes {
		switch v := node.(type) {
		case *parser.FuncExpr:
			fn := strings.ToLower(v.Name)
			f, ok := funcsMap[fn]
			if !ok {
				err := fmt.Errorf("unsupported func: %v", v.Name)
				l.Error(err)
				p.lastErr = err
				return p
			}

			_, err = f(p, node)
			if err != nil {
				l.Errorf("Run func %v: %v", v.Name, err)
				p.lastErr = err
				return p
			}

		default:
			p.lastErr = fmt.Errorf("%v not function", v.String())
		}
	}
	return p
}

func (p *Pipeline) Result() (map[string]interface{}, error) {
	return p.Output, p.lastErr
}

func (p *Pipeline) LastError() error {
	return p.lastErr
}

func (p *Pipeline) getContent(key string) interface{} {
	if key == "_" {
		return p.Content
	}

	if v, ok := p.Output[key]; ok {
		return v
	}

	var m interface{}
	var nm interface{}

	m = p.Output
	keys := strings.Split(key, ".")
	for _, k := range keys {
		switch m.(type) {
		case map[string]interface{}:
			v := m.(map[string]interface{})
			nm = v[k]
			m = nm
		default:
			nm = nil
		}
	}

	return nm
}

func (p *Pipeline) getContentStr(key string) string {
	return conv.ToString(p.getContent(key))
}

func (p *Pipeline) setContent(k string, v interface{}) {
	if p.Output == nil {
		p.Output = make(map[string]interface{})
	}

	if v == nil {
		return
	}

	p.Output[k] = v
}

func (pl *Pipeline) parseScript(script string) error {

	nodes, err := parser.ParseFuncExpr(script)
	if err != nil {
		return err
	}

	for _, node := range nodes {
		switch v := node.(type) {
		case *parser.FuncExpr:
			debugNodesHelp(v, "")
		default:
			return fmt.Errorf("should not been here")
		}
	}

	pl.nodes = nodes
	return nil
}

func debugNodesHelp(f *parser.FuncExpr, prev string) {
	l.Debugf("%v%v", prev, f.Name)

	for _, node := range f.Param {
		switch v := node.(type) {
		case *parser.FuncExpr:
			debugNodesHelp(v, prev+"    ")
		default:
			l.Debugf("%v%v", prev+"    |", node)
		}
	}
}

func Init() error {
	if err := patterns.InitPatternsFile(); err != nil {
		return err
	}

	if err := loadPatterns(); err != nil {
		return err
	}

	return nil
}<|MERGE_RESOLUTION|>--- conflicted
+++ resolved
@@ -4,15 +4,10 @@
 	"encoding/json"
 	"fmt"
 	"io/ioutil"
-<<<<<<< HEAD
 	"path/filepath"
 	"strings"
 
-=======
-	"strings"
-
 	influxm "github.com/influxdata/influxdb1-client/models"
->>>>>>> 8140220a
 	conv "github.com/spf13/cast"
 	vgrok "github.com/vjeantet/grok"
 
