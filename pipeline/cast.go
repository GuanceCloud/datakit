package pipeline

import (
	"strings"

	conv "github.com/spf13/cast"
)

func cast(result interface{}, tInfo string) interface{} {
	switch strings.ToLower(tInfo) {
	case "bool":
<<<<<<< HEAD
		switch v := result.(type) {
		case bool:
			return v
		case int8, int16, int, int32, int64, uint8, uint16, uint, uint32, uint64:
			return v != 0
		case float32, float64:
			return v != 0
		case string:
			return v != "" && v != "0" && v != "false"
		default:
			return nil
		}

	case "int":
		switch v := result.(type) {
		case bool:
			if v {
				return 1
			} else {
				return 0
			}
		case int8, int16, int, int32, int64, uint8, uint16, uint, uint32, uint64:
			return v
		case float32:
			return int64(v)
		case float64:
			return int64(v)
		case string:
			if intV, err := strconv.ParseInt(v, 64, 64); err != nil {
				l.Error(err)
				return nil
			} else {
				return intV
			}
		default:
			return nil
		}

	case "float":
		switch v := result.(type) {
		case bool:
			if v {
				return float64(1)
			} else {
				return float64(0)
			}
		case string:
			n, _ := strconv.ParseFloat(v, 64)
			return n
		case float64, float32:
			return v
		case int8, int16, int, int32, int64, uint8, uint16, uint, uint32, uint64:
			return v
		}
=======
		return conv.ToBool(result)

	case "int":
		return conv.ToInt64(result)

	case "float":
		return conv.ToFloat64(result)
>>>>>>> 33e0c9c0

	case "str":
		return conv.ToString(result)
	}

	return nil
}<|MERGE_RESOLUTION|>--- conflicted
+++ resolved
@@ -9,62 +9,6 @@
 func cast(result interface{}, tInfo string) interface{} {
 	switch strings.ToLower(tInfo) {
 	case "bool":
-<<<<<<< HEAD
-		switch v := result.(type) {
-		case bool:
-			return v
-		case int8, int16, int, int32, int64, uint8, uint16, uint, uint32, uint64:
-			return v != 0
-		case float32, float64:
-			return v != 0
-		case string:
-			return v != "" && v != "0" && v != "false"
-		default:
-			return nil
-		}
-
-	case "int":
-		switch v := result.(type) {
-		case bool:
-			if v {
-				return 1
-			} else {
-				return 0
-			}
-		case int8, int16, int, int32, int64, uint8, uint16, uint, uint32, uint64:
-			return v
-		case float32:
-			return int64(v)
-		case float64:
-			return int64(v)
-		case string:
-			if intV, err := strconv.ParseInt(v, 64, 64); err != nil {
-				l.Error(err)
-				return nil
-			} else {
-				return intV
-			}
-		default:
-			return nil
-		}
-
-	case "float":
-		switch v := result.(type) {
-		case bool:
-			if v {
-				return float64(1)
-			} else {
-				return float64(0)
-			}
-		case string:
-			n, _ := strconv.ParseFloat(v, 64)
-			return n
-		case float64, float32:
-			return v
-		case int8, int16, int, int32, int64, uint8, uint16, uint, uint32, uint64:
-			return v
-		}
-=======
 		return conv.ToBool(result)
 
 	case "int":
@@ -72,7 +16,6 @@
 
 	case "float":
 		return conv.ToFloat64(result)
->>>>>>> 33e0c9c0
 
 	case "str":
 		return conv.ToString(result)
