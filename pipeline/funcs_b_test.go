--- conflicted
+++ resolved
@@ -850,21 +850,12 @@
 			expected: "3622**********2565",
 			key:      "str",
 		},
-<<<<<<< HEAD
-		// {
-		// 	data:     `{"str": "小阿卡"}`,
-		// 	script:   `json(_, str) replace(str, '([\\u4E00-\\u9FFF]{3})', "$1aaa")`,
-		// 	expected: "孙悟空",
-		// 	key:      "str",
-		// },
-=======
 		{
 			data:     `{"str": "小阿卡"}`,
 			script:   `json(_, str) replace(str, '([\u4e00-\u9fa5])[\u4e00-\u9fa5]([\u4e00-\u9fa5])', "$1＊$2")`,
 			expected: "小＊卡",
 			key:      "str",
 		},
->>>>>>> 429764ba
 	}
 
 	for _, tt := range cases {
@@ -875,11 +866,8 @@
 
 		r, err := p.getContentStr(tt.key)
 
-<<<<<<< HEAD
 		fmt.Println("res =====>", r)
 
-=======
->>>>>>> 429764ba
 		if !tt.fail {
 			assertEqual(t, r, tt.expected)
 		}
