--- conflicted
+++ resolved
@@ -12,18 +12,11 @@
 
 ## 前置条件 {#requirements}
 
-<<<<<<< HEAD
 - 已测试的版本: `3.x`, `4.x`, `5.x`, `6.x`;
 - 开发使用 MongoDB 版本 `4.4.5`;
 - 编写配置文件在对应目录下然后启动 DataKit 即可完成配置;
 - 使用 TLS 进行安全连接请在配置文件中配置 `## TLS connection config` 下响应证书文件路径与配置;
 - 如果 MongoDb 启动了访问控制那么需要配置必须的用户权限用于建立授权连接。例如：
-=======
-- 开发使用 MongoDB 版本 4.4.5
-- 编写配置文件在对应目录下然后启动 DataKit 即可完成配置。
-- 使用 TLS 进行安全连接请在配置文件中配置 `## TLS connection config` 下响应证书文件路径与配置。
-- 如果 MongoDB 启动了访问控制那么需要配置必须的用户权限用于建立授权连接。例如：
->>>>>>> 8a588aa1
 
 ```mongodb
 > db.grantRolesToUser("user", [{role: "read", actions: "find", db: "local"}])
