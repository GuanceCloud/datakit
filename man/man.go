// Package man manages all datakit documents
package man

import (
	"bytes"
	"fmt"

	// nolint:typecheck
	"strings"
	"text/template"

	"github.com/gobuffalo/packr/v2"
	"gitlab.jiagouyun.com/cloudcare-tools/cliutils/logger"
	"gitlab.jiagouyun.com/cloudcare-tools/datakit"
	"gitlab.jiagouyun.com/cloudcare-tools/datakit/git"
	"gitlab.jiagouyun.com/cloudcare-tools/datakit/pipeline/funcs"
	"gitlab.jiagouyun.com/cloudcare-tools/datakit/plugins/inputs"
)

var (
	ManualBox = packr.New("manuals", "./manuals")
	OtherDocs = map[string]interface{}{
		// value not used, just document the markdown relative path
		// all manuals under man/manuals/
		"apis":                     "man/manuals/apis.md",
		"changelog":                "man/manuals/changelog.md",
		"datakit-arch":             "man/manuals/datakit-arch.md",
		"datakit-batch-deploy":     "man/manuals/datakit-batch-deploy.md",
		"datakit-daemonset-deploy": "man/manuals/datakit-daemonset-deploy.md",

		"datakit-how-to":         "man/manuals/datakit-how-to.md", // deprecated
		"datakit-conf-how-to":    "man/manuals/datakit-conf-how-to.md",
		"k8s-config-how-to":      "man/manuals/k8s-config-how-to.md",
		"datakit-dql-how-to":     "man/manuals/datakit-dql-how-to.md",
		"datakit-pl-how-to":      "man/manuals/datakit-pl-how-to.md",
		"datakit-service-how-to": "man/manuals/datakit-service-how-to.md",
		"datakit-tools-how-to":   "man/manuals/datakit-tools-how-to.md",

		"datakit-install":         "man/manuals/datakit-install.md",
		"datakit-offline-install": "man/manuals/datakit-offline-install.md",
		"datakit-update":          "man/manuals/datakit-update.md",
		"datakit-on-public":       "man/manuals/datakit-on-public.md",
		"datatypes":               "man/manuals/datatypes.md",
		"dataway":                 "man/manuals/dataway.md",
		"ddtrace-java":            "man/manuals/ddtrace-java.md",
		"ddtrace-python":          "man/manuals/ddtrace-python.md",
		"development":             "man/manuals/development.md",
		"election":                "man/manuals/election.md",
		"kubernetes-prom":         "man/manuals/kubernetes-prom.md",
		"kubernetes-x":            "man/manuals/kubernetes-x.md",
		"pipeline":                "man/manuals/pipeline.md",
		"logging-pipeline-bench":  "man/manuals/logging-pipeline-bench.md",
		"prometheus":              "man/manuals/prometheus.md",
		"rum":                     "man/manuals/rum.md",
		"sec-checker":             "man/manuals/sec-checker.md",
		"telegraf":                "man/manuals/telegraf.md",
		"why-no-data":             "man/manuals/why-no-data.md",
		"dca":                     "man/manuals/dca.md",
		"dialtesting_json":        "man/manuals/dialtesting_json.md",
		"datakit-monitor":         "man/manuals/datakit-monitor.md",
		"logging_socket":          "man/manuals/logging_socket.md",
<<<<<<< HEAD
=======
		"logfwd":                  "man/manuals/logfwd.md",
>>>>>>> 055939e7
	}
	l = logger.DefaultSLogger("man")
)

type Params struct {
	InputName      string
	Catalog        string
	InputSample    string
	Version        string
	ReleaseDate    string
	Measurements   []*inputs.MeasurementInfo
	CSS            string
	AvailableArchs string
	PipelineFuncs  string
}

func Get(name string) (string, error) {
	return ManualBox.FindString(name + ".md")
}

type Option struct {
	WithCSS                       bool
	IgnoreMissing                 bool
	DisableMonofontOnTagFieldName bool
	ManVersion                    string
}

func BuildMarkdownManual(name string, opt *Option) ([]byte, error) {
	var p *Params

	css := MarkdownCSS
	ver := datakit.Version

	if !opt.WithCSS {
		css = ""
	}

	if opt.ManVersion != "" {
		ver = opt.ManVersion
	}

	if opt.DisableMonofontOnTagFieldName {
		inputs.MonofontOnTagFieldName = false
	}

	if _, ok := OtherDocs[name]; ok {
		p = &Params{
			Version:     ver,
			ReleaseDate: git.BuildAt,
			CSS:         css,
		}
		// Add pipeline functions doc.
		if name == "pipeline" {
			sb := strings.Builder{}
			for _, v := range funcs.PipelineFunctionDocs {
				sb.WriteString(v.Doc)
			}
			p.PipelineFuncs = sb.String()
		}
	} else {
		c, ok := inputs.Inputs[name]
		if !ok {
			return nil, fmt.Errorf("input %s not found", name)
		}

		input := c()
		switch i := input.(type) {
		case inputs.InputV2:
			sampleMeasurements := i.SampleMeasurement()
			p = &Params{
				InputName:      name,
				InputSample:    i.SampleConfig(),
				Catalog:        i.Catalog(),
				Version:        ver,
				ReleaseDate:    git.BuildAt,
				CSS:            css,
				AvailableArchs: strings.Join(i.AvailableArchs(), ","),
			}
			for _, m := range sampleMeasurements {
				p.Measurements = append(p.Measurements, m.Info())
			}

		default:
			l.Warnf("incomplete input: %s", name)

			return nil, nil
		}
	}

	md, err := Get(name)
	if err != nil {
		if !opt.IgnoreMissing {
			return nil, err
		} else {
			l.Warn(err)
			return nil, nil
		}
	}
	temp, err := template.New(name).Parse(md)
	if err != nil {
		return nil, err
	}

	var buf bytes.Buffer
	if err := temp.Execute(&buf, p); err != nil {
		return nil, err
	}
	return buf.Bytes(), nil
}<|MERGE_RESOLUTION|>--- conflicted
+++ resolved
@@ -59,10 +59,7 @@
 		"dialtesting_json":        "man/manuals/dialtesting_json.md",
 		"datakit-monitor":         "man/manuals/datakit-monitor.md",
 		"logging_socket":          "man/manuals/logging_socket.md",
-<<<<<<< HEAD
-=======
 		"logfwd":                  "man/manuals/logfwd.md",
->>>>>>> 055939e7
 	}
 	l = logger.DefaultSLogger("man")
 )
