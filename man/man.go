--- conflicted
+++ resolved
@@ -17,7 +17,6 @@
 	OtherDocs = map[string]interface{}{
 		// value not used, just document the markdown relative path
 		// all manuals under man/manuals/
-<<<<<<< HEAD
 		"apis":                    "man/manuals/apis.md",
 		"changelog":               "man/manuals/changelog.md",
 		"datakit-arch":            "man/manuals/datakit-arch.md",
@@ -30,27 +29,11 @@
 		"datatypes":               "man/manuals/datatypes.md",
 		"dataway":                 "man/manuals/dataway.md",
 		"election":                "man/manuals/election.md",
-		"nginx-proxy":             "man/manuals/nginx-proxy.md",
 		"pipeline":                "man/manuals/pipeline.md",
 		"prometheus":              "man/manuals/prometheus.md",
+		"proxy":                   "man/manuals/proxy.md",
 		"sec-checker":             "man/manuals/sec-checker.md",
 		"telegraf":                "man/manuals/telegraf.md",
-=======
-		"pipeline":             "man/manuals/pipeline.md",
-		"telegraf":             "man/manuals/telegraf.md",
-		"changelog":            "man/manuals/changelog.md",
-		"datatypes":            "man/manuals/datatypes.md",
-		"apis":                 "man/manuals/apis.md",
-		"sec-checker":          "man/manuals/sec-checker.md",
-		"datakit-how-to":       "man/manuals/datakit-how-to.md",
-		"datakit-arch":         "man/manuals/datakit-arch.md",
-		"proxy":                "man/manuals/proxy.md",
-		"dataway":              "man/manuals/dataway.md",
-		"datakit-batch-deploy": "man/manuals/datakit-batch-deploy.md",
-		"prometheus":           "man/manuals/prometheus.md",
-		"datakit-on-public":    "man/manuals/datakit-on-public.md",
-		"election":             "man/manuals/election.md",
->>>>>>> b791d99f
 	}
 
 	l = logger.DefaultSLogger("man")
