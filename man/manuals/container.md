{{.CSS}}
# 容器
---

- DataKit 版本：{{.Version}}
- 操作系统支持：{{.AvailableArchs}}

采集 container 和 Kubernetes 的指标数据、对象数据和容器日志，上报到观测云。

## 前置条件 {#requrements}

- 目前 container 会默认连接 Docker 服务，需安装 Docker v17.04 及以上版本。
- 采集 Kubernetes 数据需要 DataKit 以 [DaemonSet 方式部署](datakit-daemonset-deploy.md)。
- 采集 Kubernetes Pod 指标数据，[需要 Kubernetes 安装 Metrics-Server 组件](https://github.com/kubernetes-sigs/metrics-server#installation){:target="_blank"}。

## 配置 {#config}

进入 DataKit 安装目录下的 `conf.d/{{.Catalog}}` 目录，复制 `{{.InputName}}.conf.sample` 并命名为 `{{.InputName}}.conf`。示例如下：

```toml
{{.InputSample}}
```

> 对象数据采集间隔是 5 分钟，指标数据采集间隔是 20 秒，暂不支持配置
> 采集到的日志, 单行（包括经过 `multiline_match` 处理后）最大长度为 32MB，超出部分会被截断且丢弃

### 根据容器 image 配置日志采集 {#logging-with-image-config}

配置文件中的 `container_include_log / container_exclude_log` 是针对日志数据。

- `container_include` 和 `container_exclude` 必须以 `image` 开头，格式为 `"image:<glob规则>"`，表示 glob 规则是针对容器 image 生效
- [Glob 规则](https://en.wikipedia.org/wiki/Glob_(programming)){:target="_blank"}是一种轻量级的正则表达式，支持 `*` `?` 等基本匹配单元

例如，配置如下：

```
  ## 当容器的 image 能够匹配 `hello*` 时，会采集此容器的日志
  container_include_logging = ["image:hello*"]
  ## 忽略所有容器
  container_exclude_logging = ["image:*"]
```

> [Daemonset 方式部署](datakit-daemonset-deploy.md)时，可通过 [Configmap 方式挂载单独的 conf](k8s-config-how-to.md#via-configmap-conf) 来配置这些镜像的开关。

假设有 3 个容器，image 分别是：

```
容器A：hello/hello-http:latest
容器B：world/world-http:latest
容器C：registry.jiagouyun.com/datakit/datakit:1.2.0
```

使用以上 `include / exclude` 配置，将会只采集 `容器A` 指标数据，因为它的 image 能够匹配 `hello*`。另外 2 个容器不会采集指标，因为它们的 image 匹配 `*`。

补充，如何查看容器 image。

- docker 模式（容器由 docker 启动和管理）：

```
docker inspect --format "{{`{{.Config.Image}}`}}" $CONTAINER_ID
```

- Kubernetes 模式（容器由 Kubernetes 创建，有自己的所属 Pod）：

```
echo `kubectl get pod -o=jsonpath="{.items[0].spec.containers[0].image}"`
```

### 通过 Annotation/Label 调整容器日志采集 {#logging-with-annotation-or-label}

可以通过配置容器的 Labels，或容器所属 Pod 的 Annotations，为容器指定日志配置。

以 Kubernetes 为例，创建 Pod 添加 Annotations 如下：

- Key 为固定的 `datakit/logs`
- Value 是一个 JSON 字符串，支持 `source` `service` 和 `pipeline` 等配置项

```json
[
  {
    "disable"        : false,
    "source"         : "testing-source", 
    "service"        : "testing-service",
    "pipeline"       : "test.p",
    "only_images"    : ["image:<your_image_regexp>"], # 用法和上文的 `根据 image 过滤容器` 完全相同，`image:` 后面填写正则表达式
    "multiline_match": "^\d{4}-\d{2}"
  }
]
```


各个字段说明：

| 字段名            | 必填 | 取值             | 默认值 | 说明                                                                                                                                                       |
| -----             | ---- | ----             | ----   | ----                                                                                                                                                       |
| `disable`         | N    | true/false       | false  | 是否禁用该 pod/容器的日志采集                                                                                                                              |
| `source`          | N    | 字符串           | 无     | 日志来源，参见[容器日志采集的 source 设置](container.md#config-logging-source)                                                                                                               |
| `service`         | N    | 字符串           | 无     | 日志隶属的服务，默认值为日志来源（source）                                                                                                                 |
| `pipeline`        | N    | 字符串           | 无     | 适用该日志的 Pipeline 脚本，默认值为与日志来源匹配的脚本名（`<source>.p`）                                                                                 |
| `only_images`     | N    | 字符串数组       | 无     | 针对 Pod 内部多容器情景，如果填写了任何 image 通配，则只采集能匹配这些 image 的容器的日志，类似白名单功能；如果字段为空，即认为采集该 Pod 中所有容器的日志 |
| `multiline_match` | N    | 正则表达式字符串 | 无     | 用于多行日志匹配时的首行识别，例如 `"multiline_match":"^\\d{4}"` 表示行首是4个数字，在正则表达式规则中`\d` 是数字，前面的 `\` 是用来转义                   |

如果是在终端命令行添加 Annotations，注意添加转义字符（以下示例两边是单引号，所以无需对双引号做转义）：

```shell
kubectl annotate pods my-pod datakit/logs='[{\"disable\":false,\"source\":\"testing-source\",\"service\":\"testing-service\",\"pipeline\":\"test.p\",\"only_images\":[\"image:<your_image_regexp>\"],\"multiline_match\":\"^\\d{4}-\\d{2}\"}]'
```

> 关于 Docker 容器添加 Label 的方法，参见[这里](https://docs.docker.com/engine/reference/commandline/run/#set-metadata-on-container--l---label---label-file){:target="_blank"}。

在 Kubernetes 可以在创建 Deployment 时，以 `template` 模式添加 Pod Annotations，例如：

```yaml
apiVersion: apps/v1
kind: Deployment
metadata:
  name: testing-log-deployment
  labels:
    app: testing-log
spec:
  template:
    metadata:
      labels:
        app: testing-log
      annotations:
        datakit/logs: |
          [
            {
              "disable": false,
              "source": "testing-source",
              "service": "testing-service",
              "pipeline": "test.p",
              "multiline_match": "^\d{4}-\d{2}",
							"only_images": ["image:.*nginx.*", "image:.*my_app.*"]
            }
          ]
```

### 通过 Sidecar 形式采集 Pod 内部日志 {#logging-with-sidecar-config}

参见 [logfwd](logfwd.md)

### 环境变量配置 {#env-config}

支持以环境变量的方式修改配置参数：

<<<<<<< HEAD
> 只有 DataKit 以 K8s DaemonSet 方式运行时生效，yaml 配置的参数需要用英文双引号括起来，==主机部署时，以下环境变量不生效==。
=======
> 只有 DataKit 以 K8s DaemonSet 方式运行时生效，yaml 配置的参数需要用英文双引号括起来，主机部署时，以下环境变量不生效。
>>>>>>> 71766edb

| 环境变量名                                             | 对应的配置参数项                    | 参数示例（yaml 配置时需要用英文双引号括起来）                  |
| :----------------------------------------------------- | ----------------------------------- | ------------------------------------------------------------   |
| `ENV_INPUT_CONTAINER_DOCKER_ENDPOINT`                  | `docker_endpoint`                   | `"unix:///var/run/docker.sock"`                                |
| `ENV_INPUT_CONTAINER_CONTAINERD_ADDRESS`               | `containerd_address`                | `"/var/run/containerd/containerd.sock"`                        |
| `ENV_INPUT_CONTIANER_EXCLUDE_PAUSE_CONTAINER`          | `exclude_pause_container`           | `"true"`/`"false"`                                             |
| `ENV_INPUT_CONTAINER_LOGGING_REMOVE_ANSI_ESCAPE_CODES` | `logging_remove_ansi_escape_codes ` | `"true"`/`"false"`                                             |
| `ENV_INPUT_CONTAINER_TAGS`                             | `tags`                              | `"tag1=value1,tag2=value2"` 如果配置文件中有同名 tag，会覆盖它 |
| `ENV_INPUT_CONTAINER_ENABLE_CONTAINER_METRIC`          | `enable_container_metric`           | `"true"`/`"false"`                                             |
| `ENV_INPUT_CONTAINER_ENABLE_K8S_METRIC`                | `enable_k8s_metric`                 | `"true"`/`"false"`                                             |
| `ENV_INPUT_CONTAINER_ENABLE_POD_METRIC`                | `enable_pod_metric`                 | `"true"`/`"false"`                                             |
| `ENV_INPUT_CONTAINER_CONTAINER_INCLUDE_LOG`            | `container_include_log`             | `"image:pubrepo.jiagouyun.com/datakit/logfwd*"` 以英文逗号隔开 |
| `ENV_INPUT_CONTAINER_CONTAINER_EXCLUDE_LOG`            | `container_exclude_log`             | `"image:pubrepo.jiagouyun.com/datakit/logfwd*"` 以英文逗号隔开 |
| `ENV_INPUT_CONTAINER_MAX_LOGGING_LENGTH`               | `max_logging_length`                | `"32766"`                                                      |
| `ENV_INPUT_CONTAINER_KUBERNETES_URL`                   | `kubernetes_url`                    | `"https://kubernetes.default:443"`                             |
| `ENV_INPUT_CONTAINER_BEARER_TOKEN`                     | `bearer_token`                      | `"/run/secrets/kubernetes.io/serviceaccount/token"`            |
| `ENV_INPUT_CONTAINER_BEARER_TOKEN_STRING`              | `bearer_token_string`               | `"<your-token-string>"`                                        |
| `ENV_K8S_CLUSTER_NAME`                                 | k8s `cluster_name` 字段的缺省值     | `"kube"`                                                       |

补充，k8s 数据的 `cluster_name` 字段可能会为空，为此提供注入环境变量的方式，取值优先级依次为：
1. k8s 集群返回的 ClusterName 值（不为空）
2. 环境变量 `ENV_K8S_CLUSTER_NAME` 指定的值
3. 默认值 `kubernetes`

### 支持 Kubernetes 自定义 Export {#k8s-prom-exporter}

详见[Kubernetes-prom](kubernetes-prom.md)

### 支持 containerd {#containerd-support}

- 容器指标和对象：适配 docker container 指标集，详见下面文档
- 容器/Pod 日志：推荐使用 [logfwd](logfwd.md) 进行采集。
- Kubernetes 其它采集均不受影响

如果 containerd.sock 路径不是默认的 `/var/run/containerd/containerd.sock`，需要指定新的 `containerd.sock` 路径：

- 主机部署：修改 container.conf 的 `containerd_address` 配置项
- 以 Kubernetes daemonset 运行 DataKit：更改 datakit.yaml 的 volumes `containerd-socket`，将新路径 mount 到 DataKit daemonset 中，同时配置环境变量 `ENV_INPUT_CONTAINER_CONTAINERD_ADDRESS`，值为新路径。例如新的路径是 `/var/containerd/containerd.sock`，datakit.yaml 片段如下：

```
      # 添加 env
      - env:
        - name: ENV_INPUT_CONTAINER_CONTAINERD_ADDRESS
          value: /var/containerd/containerd.sock
```
```
      # 修改 mountPath
        - mountPath: /var/containerd/containerd.sock
          name: containerd-socket
          readOnly: true
```
```
      # 修改 volumes
      volumes:
      - hostPath:
          path: /var/containerd/containerd.sock
        name: containerd-socket
```



## 指标集 {#measurements}

以下所有数据采集，默认会追加名为 `host` 的全局 tag（tag 值为 DataKit 所在主机名），也可以在配置中通过 `[inputs.{{.InputName}}.tags]` 指定其它标签：

```toml
 [inputs.{{.InputName}}.tags]
  # some_tag = "some_value"
  # more_tag = "some_other_value"
  # ...
```

### 指标 {#metrics}

{{ range $i, $m := .Measurements }}

{{if eq $m.Type "metric"}}

#### `{{$m.Name}}`

{{$m.Desc}}

- 标签

{{$m.TagsMarkdownTable}}

- 指标列表

{{$m.FieldsMarkdownTable}}
{{end}}

{{ end }}

### 对象 {#objects}

{{ range $i, $m := .Measurements }}

{{if eq $m.Type "object"}}

#### `{{$m.Name}}`

{{$m.Desc}}

- 标签

{{$m.TagsMarkdownTable}}

- 指标列表

{{$m.FieldsMarkdownTable}}
{{end}}

{{ end }}

### 日志 {#logging}

{{ range $i, $m := .Measurements }}

{{if eq $m.Type "logging"}}

#### `{{$m.Name}}`

{{$m.Desc}}

- 标签

{{$m.TagsMarkdownTable}}

- 字段列表

{{$m.FieldsMarkdownTable}}
{{end}}

{{ end }}

## FAQ {#faq}

### 容器日志的特殊字节码过滤 {#special-char-filter}

容器日志可能会包含一些不可读的字节码（比如终端输出的颜色等），可以

- 将 `logging_remove_ansi_escape_codes` 设置为 `true` 
- DataKit DaemonSet 部署时，将 `ENV_INPUT_CONTAINER_LOGGING_REMOVE_ANSI_ESCAPE_CODES` 置为 `true`

此配置会影响日志的处理性能，基准测试结果如下：

```
goos: linux
goarch: amd64
pkg: gitlab.jiagouyun.com/cloudcare-tools/test
cpu: Intel(R) Core(TM) i7-4770HQ CPU @ 2.20GHz
BenchmarkRemoveAnsiCodes
BenchmarkRemoveAnsiCodes-8        636033              1616 ns/op
PASS
ok      gitlab.jiagouyun.com/cloudcare-tools/test       1.056s
```

每一条文本的处理耗时将额外增加 `1616 ns` 不等。如果日志中不带有颜色等修饰，不要开启该功能。

### 容器日志采集的 source 设置 {#config-logging-source}

在容器环境下，日志来源（`source`）设置是一个很重要的配置项，它直接影响在页面上的展示效果。但如果挨个给每个容器的日志配置一个 source 未免残暴。如果不手动配置容器日志来源，DataKit 有如下规则（优先级递减）用于自动推断容器日志的来源：

> 所谓不手动指定容器日志来源，就是指在 Pod Annotation 中不指定，在 container.conf 中也不指定（目前 container.conf 中无指定容器日志来源的配置项）

- 容器名：一般从容器的 `io.kubernetes.container.name` 这个 label 上取值。如果不是 Kubernetes 创建的容器（比如只是单纯的 Docker 环境，那么此 label 没有，故不以容器名作为日志来源）
- short-image-name: 镜像名，如 `nginx.org/nginx:1.21.0` 则取 `nginx`。在非 Kubernetes 容器环境下，一般首先就是取（精简后的）镜像名
- `unknown`: 如果镜像名无效（如 `sha256:b733d4a32c...`），则取该未知值

## 延伸阅读 {#more-reading}

- [eBPF 采集器：支持容器环境下的流量采集](ebpf.md)
- [Pipeline：文本数据处理](pipeline.md)
- [正确使用正则表达式来配置](datakit-input-conf.md#debug-regex) 
- [Kubernetes 下 DataKit 的几种配置方式](k8s-config-how-to.md)
- [DataKit 日志采集综述](datakit-logging.md)<|MERGE_RESOLUTION|>--- conflicted
+++ resolved
@@ -144,11 +144,7 @@
 
 支持以环境变量的方式修改配置参数：
 
-<<<<<<< HEAD
-> 只有 DataKit 以 K8s DaemonSet 方式运行时生效，yaml 配置的参数需要用英文双引号括起来，==主机部署时，以下环境变量不生效==。
-=======
 > 只有 DataKit 以 K8s DaemonSet 方式运行时生效，yaml 配置的参数需要用英文双引号括起来，主机部署时，以下环境变量不生效。
->>>>>>> 71766edb
 
 | 环境变量名                                             | 对应的配置参数项                    | 参数示例（yaml 配置时需要用英文双引号括起来）                  |
 | :----------------------------------------------------- | ----------------------------------- | ------------------------------------------------------------   |
