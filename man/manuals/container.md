{{.CSS}}

- DataKit 版本：{{.Version}}
- 文档发布日期：{{.ReleaseDate}}
- 操作系统支持：`{{.AvailableArchs}}`

# {{.InputName}}

采集 container 和 Kubernetes 的指标数据、对象数据和容器日志，上报到观测云。

## 前置条件

- 目前 container 会默认连接 Docker 服务，需安装 Docker v17.04 及以上版本。
- 采集 Kubernetes 数据需要 DataKit 以 Kubernetes daemonset 方式运行。
- 采集 Kubernetes Pod 指标数据，需要 Kubernetes 安装 Metrics-Server 组件，[链接](https://github.com/kubernetes-sigs/metrics-server#installation)。

## 配置

进入 DataKit 安装目录下的 `conf.d/{{.Catalog}}` 目录，复制 `{{.InputName}}.conf.sample` 并命名为 `{{.InputName}}.conf`。示例如下：

```toml
{{.InputSample}} 
```

*对象数据采集间隔是5分钟，指标数据采集间隔是20秒，暂不支持配置*

### 根据 image 过滤容器

配置文件中的 `container_include_metric / container_exclude_metric` 是针对指标数据，`container_include_log / container_exclude_log` 是针对日志数据。

- `container_include` 和 `container_exclude` 必须以 `image` 开头，格式为 `"image:<glob规则>"`，表示 glob 规则是针对容器 image 生效。
- glob 规则是一种轻量级的正则表达式，支持 `*` `?` 等基本匹配单元，[glob wiki](https://en.wikipedia.org/wiki/Glob_(programming))

例如，配置如下：

```
  ## 当容器的 image 能够匹配 `hello*` 时，会采集此容器的指标
  container_include_metric = ["image:hello*"]

  ## 忽略所有容器
  container_exclude_metric = ["image:*"]
```

假设有3个容器，image 分别是：

```
容器A：hello/hello-http:latest
容器B：world/world-http:latest
容器C：registry.jiagouyun.com/datakit/datakit:1.2.0
```

使用以上 `include / exclude` 配置，将会只采集 `容器A` 指标数据，因为它的 image 能够匹配 `hello*`。另外2个容器不会采集指标，因为它们的 image 匹配 `*`。

补充，如何查看容器 image。

- docker 模式（容器由 docker 启动和管理）：

```
docker inspect --format "{{`{{.Config.Image}}`}}" $CONTAINER_ID
```

- Kubernetes 模式（容器由 Kubernetes 创建，有自己的所属 Pod）：

```
echo `kubectl get pod -o=jsonpath="{.items[0].spec.containers[0].image}"`
```

### 环境变量配置

支持以环境变量的方式修改配置参数（只在 DataKit 以 K8s daemonset 方式运行时生效，主机部署的 DataKit 不支持此功能）：

| 环境变量名                                             | 对应的配置参数项                    | 参数示例                                                     |
| :---                                                   | ---                                 | ---                                                          |
| `ENV_INPUT_CONTIANER_EXCLUDE_PAUSE_CONTAINER`          | `exclude_pause_container`           | `true`/`false`                                               |
| `ENV_INPUT_CONTAINER_LOGGING_REMOVE_ANSI_ESCAPE_CODES` | `logging_remove_ansi_escape_codes ` | `true`/`false`                                               |
| `ENV_INPUT_CONTAINER_TAGS`                             | `tags`                              | `tag1=value1,tag2=value2` 如果配置文件中有同名 tag，会覆盖它 |

### 指定容器日志配置

可以通过配置容器的 Labels，或容器所属 Pod 的 Annotations，为容器指定日志配置。

以 Kubernetes 为例，创建 Pod 添加 Annotations 如下：

- Key 为固定的 `datakit/logs`
- Value 是一个 JSON 字符串，支持 `source` `service` 和 `pipeline` 等配置项

```json
[
  {
    "disable"        : false,
    "source"         : "testing-source",
    "service"        : "testing-service",
    "pipeline"       : "test.p",
    "only_images"    : ["image:<your_image_regexp>"], # 用法和上文的 `根据 image 过滤容器` 完全相同，`image:` 后面填写正则表达式
    "multiline_match": "^\d{4}-\d{2}"
  }
]
```

如果是在终端命令行添加 Annotations，注意添加转义字符（以下示例两边是单引号，所以无需对双引号做转义）：

```
## foo 是 Pod name
<<<<<<< HEAD
kubectl annotate pods foo datakit/logs='[{"disable": false, "source": "testing-source", "service": "testing-service", "pipeline": "test.p", "multiline_match": "^\\d{4}-\\d{2}"}]'
=======
kubectl annotate pods foo datakit/logs='[{\"disable\":false,\"source\":\"testing-source\",\"service\":\"testing-service\",\"pipeline\":\"test.p\",\"only_images\":[\"image:<your_image_regexp>\"],\"multiline_match\":\"^\\d{4}-\\d{2}\"}]'
>>>>>>> 122c6ec0
```

注意：

- 如果该 JSON 配置的 `disable` 字段为 `true`，则不采集此 Pod 的所有容器日志。
- `only_images` 针对 Pod 内部多容器情景，如果填写了任何 image 通配，则只采集能匹配这些 image 的容器的日志，类似白名单功能；如果字段为空，即认为采集该 Pod 中所有容器的日志
- `multiline_match` 配置要做转义，例如 `"multiline_match":"^\\d{4}"` 表示行首是4个数字，在正则表达式规则中`\d` 是数字，前面的 `\` 是用来转义。
- 容器添加 Labels 的方法[文档](https://docs.docker.com/engine/reference/commandline/run/#set-metadata-on-container--l---label---label-file)
- Kubernetes 一般不会直接创建 Pod 也不添加 Annotations，可以在创建 Deployment 时以 `template` 模式添加 Annotations，由此 Deployment 生成的所有 Pod 都会携带 Annotations，例如：

```yaml
apiVersion: apps/v1
kind: Deployment
metadata:
  name: testing-log-deployment
  labels:
    app: testing-log
spec:
  template:
    metadata:
      labels:
        app: testing-log
      annotations:
        datakit/logs: |
          [
            {
              "disable": false,
              "source": "testing-source",
              "service": "testing-service",
              "pipeline": "test.p",
              "multiline_match": "^\d{4}-\d{2}"
            }
          ]
```

### 容器日志的特殊字节码过滤

容器日志可能会包含一些不可读的字节码（比如终端输出的颜色等），可以将 `logging_remove_ansi_escape_codes` 设置为 `true` 对其删除过滤。

此配置可能会影响日志的处理性能，基准测试结果如下：

```
goos: linux
goarch: amd64
pkg: gitlab.jiagouyun.com/cloudcare-tools/test
cpu: Intel(R) Core(TM) i7-4770HQ CPU @ 2.20GHz
BenchmarkRemoveAnsiCodes
BenchmarkRemoveAnsiCodes-8        636033              1616 ns/op
PASS
ok      gitlab.jiagouyun.com/cloudcare-tools/test       1.056s
```

每一条文本的处理耗时增加 `1616 ns` 不等。如果不开启此功能将无额外损耗。

### 支持 Kubernetes 自定义 Export

详见[Kubernetes-prom](kubernetes-prom)

## 指标集

以下所有数据采集，默认会追加名为 `host` 的全局 tag（tag 值为 DataKit 所在主机名），也可以在配置中通过 `[inputs.{{.InputName}}.tags]` 指定其它标签：

``` toml
 [inputs.{{.InputName}}.tags]
  # some_tag = "some_value"
  # more_tag = "some_other_value"
  # ...
```

## 指标

{{ range $i, $m := .Measurements }}

{{if eq $m.Type "metric"}}

### `{{$m.Name}}`
{{$m.Desc}}

-  标签

{{$m.TagsMarkdownTable}}

- 字段列表

{{$m.FieldsMarkdownTable}}
{{end}}

{{ end }}

## 对象

{{ range $i, $m := .Measurements }}

{{if eq $m.Type "object"}}

### `{{$m.Name}}`
{{$m.Desc}}

-  标签

{{$m.TagsMarkdownTable}}

- 字段列表

{{$m.FieldsMarkdownTable}}
{{end}}

{{ end }}

## 日志

{{ range $i, $m := .Measurements }}

{{if eq $m.Type "logging"}}

### `{{$m.Name}}`
{{$m.Desc}}

-  标签

{{$m.TagsMarkdownTable}}

- 字段列表

{{$m.FieldsMarkdownTable}}
{{end}}

{{ end }}<|MERGE_RESOLUTION|>--- conflicted
+++ resolved
@@ -19,17 +19,17 @@
 进入 DataKit 安装目录下的 `conf.d/{{.Catalog}}` 目录，复制 `{{.InputName}}.conf.sample` 并命名为 `{{.InputName}}.conf`。示例如下：
 
 ```toml
-{{.InputSample}} 
-```
-
-*对象数据采集间隔是5分钟，指标数据采集间隔是20秒，暂不支持配置*
+{{.InputSample}}
+```
+
+_对象数据采集间隔是 5 分钟，指标数据采集间隔是 20 秒，暂不支持配置_
 
 ### 根据 image 过滤容器
 
 配置文件中的 `container_include_metric / container_exclude_metric` 是针对指标数据，`container_include_log / container_exclude_log` 是针对日志数据。
 
 - `container_include` 和 `container_exclude` 必须以 `image` 开头，格式为 `"image:<glob规则>"`，表示 glob 规则是针对容器 image 生效。
-- glob 规则是一种轻量级的正则表达式，支持 `*` `?` 等基本匹配单元，[glob wiki](https://en.wikipedia.org/wiki/Glob_(programming))
+- glob 规则是一种轻量级的正则表达式，支持 `*` `?` 等基本匹配单元，[glob wiki](<https://en.wikipedia.org/wiki/Glob_(programming)>)
 
 例如，配置如下：
 
@@ -41,7 +41,7 @@
   container_exclude_metric = ["image:*"]
 ```
 
-假设有3个容器，image 分别是：
+假设有 3 个容器，image 分别是：
 
 ```
 容器A：hello/hello-http:latest
@@ -49,7 +49,7 @@
 容器C：registry.jiagouyun.com/datakit/datakit:1.2.0
 ```
 
-使用以上 `include / exclude` 配置，将会只采集 `容器A` 指标数据，因为它的 image 能够匹配 `hello*`。另外2个容器不会采集指标，因为它们的 image 匹配 `*`。
+使用以上 `include / exclude` 配置，将会只采集 `容器A` 指标数据，因为它的 image 能够匹配 `hello*`。另外 2 个容器不会采集指标，因为它们的 image 匹配 `*`。
 
 补充，如何查看容器 image。
 
@@ -70,7 +70,7 @@
 支持以环境变量的方式修改配置参数（只在 DataKit 以 K8s daemonset 方式运行时生效，主机部署的 DataKit 不支持此功能）：
 
 | 环境变量名                                             | 对应的配置参数项                    | 参数示例                                                     |
-| :---                                                   | ---                                 | ---                                                          |
+| :----------------------------------------------------- | ----------------------------------- | ------------------------------------------------------------ |
 | `ENV_INPUT_CONTIANER_EXCLUDE_PAUSE_CONTAINER`          | `exclude_pause_container`           | `true`/`false`                                               |
 | `ENV_INPUT_CONTAINER_LOGGING_REMOVE_ANSI_ESCAPE_CODES` | `logging_remove_ansi_escape_codes ` | `true`/`false`                                               |
 | `ENV_INPUT_CONTAINER_TAGS`                             | `tags`                              | `tag1=value1,tag2=value2` 如果配置文件中有同名 tag，会覆盖它 |
@@ -101,18 +101,14 @@
 
 ```
 ## foo 是 Pod name
-<<<<<<< HEAD
-kubectl annotate pods foo datakit/logs='[{"disable": false, "source": "testing-source", "service": "testing-service", "pipeline": "test.p", "multiline_match": "^\\d{4}-\\d{2}"}]'
-=======
 kubectl annotate pods foo datakit/logs='[{\"disable\":false,\"source\":\"testing-source\",\"service\":\"testing-service\",\"pipeline\":\"test.p\",\"only_images\":[\"image:<your_image_regexp>\"],\"multiline_match\":\"^\\d{4}-\\d{2}\"}]'
->>>>>>> 122c6ec0
 ```
 
 注意：
 
 - 如果该 JSON 配置的 `disable` 字段为 `true`，则不采集此 Pod 的所有容器日志。
 - `only_images` 针对 Pod 内部多容器情景，如果填写了任何 image 通配，则只采集能匹配这些 image 的容器的日志，类似白名单功能；如果字段为空，即认为采集该 Pod 中所有容器的日志
-- `multiline_match` 配置要做转义，例如 `"multiline_match":"^\\d{4}"` 表示行首是4个数字，在正则表达式规则中`\d` 是数字，前面的 `\` 是用来转义。
+- `multiline_match` 配置要做转义，例如 `"multiline_match":"^\\d{4}"` 表示行首是 4 个数字，在正则表达式规则中`\d` 是数字，前面的 `\` 是用来转义。
 - 容器添加 Labels 的方法[文档](https://docs.docker.com/engine/reference/commandline/run/#set-metadata-on-container--l---label---label-file)
 - Kubernetes 一般不会直接创建 Pod 也不添加 Annotations，可以在创建 Deployment 时以 `template` 模式添加 Annotations，由此 Deployment 生成的所有 Pod 都会携带 Annotations，例如：
 
@@ -168,7 +164,7 @@
 
 以下所有数据采集，默认会追加名为 `host` 的全局 tag（tag 值为 DataKit 所在主机名），也可以在配置中通过 `[inputs.{{.InputName}}.tags]` 指定其它标签：
 
-``` toml
+```toml
  [inputs.{{.InputName}}.tags]
   # some_tag = "some_value"
   # more_tag = "some_other_value"
@@ -182,9 +178,10 @@
 {{if eq $m.Type "metric"}}
 
 ### `{{$m.Name}}`
+
 {{$m.Desc}}
 
--  标签
+- 标签
 
 {{$m.TagsMarkdownTable}}
 
@@ -202,9 +199,10 @@
 {{if eq $m.Type "object"}}
 
 ### `{{$m.Name}}`
+
 {{$m.Desc}}
 
--  标签
+- 标签
 
 {{$m.TagsMarkdownTable}}
 
@@ -222,9 +220,10 @@
 {{if eq $m.Type "logging"}}
 
 ### `{{$m.Name}}`
+
 {{$m.Desc}}
 
--  标签
+- 标签
 
 {{$m.TagsMarkdownTable}}
 
