{{.CSS}}
# Disk
---

{{.AvailableArchs}}

---

disk 采集器用于主机磁盘信息采集，如磁盘存储空间、inodes 使用情况等。

## 前置条件 {#requirements}

暂无


## 配置 {#config}

=== "主机安装"

    进入 DataKit 安装目录下的 `conf.d/{{.Catalog}}` 目录，复制 `{{.InputName}}.conf.sample` 并命名为 `{{.InputName}}.conf`。示例如下：
    ```toml
    {{ CodeBlock .InputSample 4 }}
    ```

    配置好后，[重启 DataKit](datakit-service-how-to.md#manage-service) 即可。

<<<<<<< HEAD


=======
>>>>>>> ab357ecb
=== "Kubernetes"

    支持以环境变量的方式修改配置参数：
    
    | 环境变量名                            | 对应的配置参数项       | 参数示例                                                                                 |
    | ---                                   | ---                    | ---                                                                                      |
    | `ENV_INPUT_DISK_EXCLUDE_DEVICE`       | `exclude_device`       | `"/dev/loop0","/dev/loop1"` 以英文逗号隔开                      |
    | `ENV_INPUT_DISK_EXTRA_DEVICE`         | `extra_device`         | `"/nfsdata"` 以英文逗号隔开                      |
    | `ENV_INPUT_DISK_TAGS`                 | `tags`                 | `tag1=value1,tag2=value2` 如果配置文件中有同名 tag，会覆盖它                             |
    | `ENV_INPUT_DISK_ONLY_PHYSICAL_DEVICE` | `only_physical_device` | 忽略非物理磁盘（如网盘、NFS 等，只采集本机硬盘/CD ROM/USB 磁盘等）任意给一个字符串值即可 |
    | `ENV_INPUT_DISK_INTERVAL`             | `interval`             | `10s`                                                                                    |

## 指标集 {#measurements}

以下所有数据采集，默认会追加名为 `host` 的全局 tag（tag 值为 DataKit 所在主机名），也可以在配置中通过 `[inputs.{{.InputName}}.tags]` 指定其它标签：

``` toml
 [inputs.{{.InputName}}.tags]
  # some_tag = "some_value"
  # more_tag = "some_other_value"
  # ...
```

{{ range $i, $m := .Measurements }}

### `{{$m.Name}}`

-  标签

{{$m.TagsMarkdownTable}}

- 指标列表

{{$m.FieldsMarkdownTable}}

{{ end }}<|MERGE_RESOLUTION|>--- conflicted
+++ resolved
@@ -24,11 +24,6 @@
 
     配置好后，[重启 DataKit](datakit-service-how-to.md#manage-service) 即可。
 
-<<<<<<< HEAD
-
-
-=======
->>>>>>> ab357ecb
 === "Kubernetes"
 
     支持以环境变量的方式修改配置参数：
