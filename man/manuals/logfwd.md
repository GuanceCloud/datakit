--- conflicted
+++ resolved
@@ -34,11 +34,7 @@
 
 ### logfwd 使用和配置
 
-<<<<<<< HEAD
-logfwd 主配置是 JSON 格式，如下是一个配置示例：
-=======
 logfwd 主配置是 JSON 格式，以下是配置示例：
->>>>>>> c93a8e2f
 
 ``` json
 [
