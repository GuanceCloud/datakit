--- conflicted
+++ resolved
@@ -30,19 +30,11 @@
 
 配置好后，重启 DataKit 即可。
 
-<<<<<<< HEAD
 > 注：如果 DataKit 是以 daemonset 方式部署，此段配置需要添加到 `ConfigMap` 并通过 `volumeMounts` 挂载，详见 DataKit daemonset 安装[文档](datakit-daemonset-deploy.md)。
 
 ### logfwd 使用和配置
 
 logfwd 主配置是 JSON 格式，以下是配置示例：
-=======
-注：如果 DataKit 是以 daemonset 方式部署，此段配置需要添加到 `ConfigMap` 并通过 `volumeMounts` 挂载，详见 DataKit daemonset 安装文档。
-
-### logfwd 使用和配置
-
-logfwd 主配置是 JSON 格式，如下是一个配置示例：
->>>>>>> 2614aed3
 
 ``` json
 [
@@ -71,11 +63,7 @@
 
 配置参数说明：
 
-<<<<<<< HEAD
 - `datakit_addr` 是 DataKit logfwdserver 地址，通常使用环境变量 `LOGFWD_DATAKIT_HOST` 和 `LOGFWD_DATAKIT_PORT` 进行配置
-=======
-- `datakit_addr` 是 DataKit logfwdserver 地址
->>>>>>> 2614aed3
 
 - `loggings` 为主要配置，是一个数组，子项也基本和 [logging](logging) 采集器相同。
     - `logfiles` 日志文件列表，可以指定绝对路径，支持使用 glob 规则进行批量指定，推荐使用绝对路径
@@ -131,7 +119,6 @@
 
 ```
 
-<<<<<<< HEAD
 第二份配置为 logfwd 实际运行的配置，即前文提到的 JSON 格式的主配置，在 Kubernetes 中以 ConfigMap 形式存在。
 
 根据 logfwd 配置示例，按照实际情况修改 `config`。`ConfigMap` 格式如下：
@@ -160,85 +147,10 @@
     ]
 ```
 
-
 将两份配置集成到现有的 Kubernetes yaml 中，并使用 `volumes` 和 `volumeMounts` 将目录在 containers 内部共享，即可实现 logfwd 容器采集其他容器的日志文件。
 
-=======
-#### 安装和运行
-
-logfwd 在 Kubernetes 的部署配置分为两部分，一是 Kubernetes Pod 创建 `spec.containers` 的配置，包括注入环境变量和挂载目录。配置如下：
-
-```
-spec:
-  containers:
-  - name: logfwd
-    env:
-    - name: LOGFWD_DATAKIT_HOST
-      valueFrom:
-        fieldRef:
-          apiVersion: v1
-          fieldPath: status.hostIP
-    - name: LOGFWD_DATAKIT_PORT
-      value: "9533"
-    - name: LOGFWD_ANNOTATION_DATAKIT_LOGS
-      valueFrom:
-        fieldRef:
-          apiVersion: v1
-          fieldPath: metadata.annotations['datakit/logs']
-    - name: LOGFWD_POD_NAME
-      valueFrom:
-        fieldRef:
-          apiVersion: v1
-          fieldPath: metadata.name
-    - name: LOGFWD_POD_NAMESPACE
-      valueFrom:
-        fieldRef:
-          apiVersion: v1
-          fieldPath: metadata.namespace
-    image: pubrepo.jiagouyun.com/datakit/logfwd:{{.Version}}
-    imagePullPolicy: Always
-    volumeMounts:
-    - name: varlog
-      mountPath: /var/log
-    - mountPath: /opt/logfwd/config
-      name: logfwd-config
-      subPath: config
-      workingDir: /opt/logfwd
-
-```
-
-第二份配置为 logfwd 实际运行的配置，即前文提到的 JSON 格式的主配置，在 Kubernetes 中以 ConfigMap 形式存在。示例如下：
-
-```
-apiVersion: v1
-kind: ConfigMap
-metadata:
-  name: logfwd-conf
-data:
-  config: |
-    [
-        {
-            "datakit_addr": "127.0.0.1:9533",
-            "loggings": [
-                {
-                    "logfiles": ["/var/log/1.log"],
-                    "source": "log_source",
-                     "tags_str": "tags1=value1"
-                },
-                {
-                    "logfiles": ["/var/log/2.log"],
-                    "source": "log_source2",
-                     "tags_str": "tags1=value1"
-                }
-            ]
-        }
-    ]
-```
-
-
-将两份配置集成到现有的 Kubernetes yaml 中，并使用 `volumes` 和 `volumeMounts` 将目录在 containers 内部共享，即可实现 logfwd 容器采集其他容器的日志文件。
-
->>>>>>> 2614aed3
+> 注意，需要使用 `volumes` 和 `volumeMounts` 将应用容器（即示例中的 `count` 容器）的日志目录挂载和共享，以便在 logfwd 容器中能够正常访问到。`volumes` 官方说明[文档](https://kubernetes.io/docs/concepts/storage/volumes/)
+
 完整示例如下：
 
 ```yaml
@@ -319,9 +231,9 @@
                 {
                     "logfiles": ["/var/log/1.log"],
                     "source": "log_source",
-		    "tags": {
-		        "flag": "log_source1"
-		    }
+                    "tags": {
+                        "flag": "tag1"
+                    }
                 },
                 {
                     "logfiles": ["/var/log/2.log"],
@@ -332,8 +244,6 @@
     ]
 ```
 
-> 注意，需要使用 `volumes` 和 `volumeMounts` 将应用容器（即示例中的 `count` 容器）的日志目录挂载和共享，以便在 logfwd 容器中能够正常访问到。`volumes` 官方说明[文档](https://kubernetes.io/docs/concepts/storage/volumes/)
-
 ### 性能测试
 
 - 环境：
