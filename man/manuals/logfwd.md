--- conflicted
+++ resolved
@@ -118,19 +118,11 @@
       workingDir: /opt/logfwd
 
 ```
-<<<<<<< HEAD
 
 第二份配置为 logfwd 实际运行的配置，即前文提到的 JSON 格式的主配置，在 Kubernetes 中以 ConfigMap 形式存在。
 
 根据 logfwd 配置示例，按照实际情况修改 `config`。`ConfigMap` 格式如下：
 
-=======
-
-第二份配置为 logfwd 实际运行的配置，即前文提到的 JSON 格式的主配置，在 Kubernetes 中以 ConfigMap 形式存在。
-
-根据 logfwd 配置示例，按照实际情况修改 `config`。`ConfigMap` 格式如下：
-
->>>>>>> c93a8e2f
 ```
 apiVersion: v1
 kind: ConfigMap
@@ -155,16 +147,10 @@
     ]
 ```
 
-<<<<<<< HEAD
-
 将两份配置集成到现有的 Kubernetes yaml 中，并使用 `volumes` 和 `volumeMounts` 将目录在 containers 内部共享，即可实现 logfwd 容器采集其他容器的日志文件。
 
-=======
-将两份配置集成到现有的 Kubernetes yaml 中，并使用 `volumes` 和 `volumeMounts` 将目录在 containers 内部共享，即可实现 logfwd 容器采集其他容器的日志文件。
-
 > 注意，需要使用 `volumes` 和 `volumeMounts` 将应用容器（即示例中的 `count` 容器）的日志目录挂载和共享，以便在 logfwd 容器中能够正常访问到。`volumes` 官方说明[文档](https://kubernetes.io/docs/concepts/storage/volumes/)
 
->>>>>>> c93a8e2f
 完整示例如下：
 
 ```yaml
@@ -245,15 +231,9 @@
                 {
                     "logfiles": ["/var/log/1.log"],
                     "source": "log_source",
-<<<<<<< HEAD
-		    "tags": {
-		        "flag": "log_source1"
-		    }
-=======
                     "tags": {
                         "flag": "tag1"
                     }
->>>>>>> c93a8e2f
                 },
                 {
                     "logfiles": ["/var/log/2.log"],
@@ -264,11 +244,6 @@
     ]
 ```
 
-<<<<<<< HEAD
-> 注意，需要使用 `volumes` 和 `volumeMounts` 将应用容器（即示例中的 `count` 容器）的日志目录挂载和共享，以便在 logfwd 容器中能够正常访问到。`volumes` 官方说明[文档](https://kubernetes.io/docs/concepts/storage/volumes/)
-
-=======
->>>>>>> c93a8e2f
 ### 性能测试
 
 - 环境：
