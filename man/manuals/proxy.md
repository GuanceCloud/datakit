{{.CSS}}

- 版本：{{.Version}}
- 发布日期：{{.ReleaseDate}}
- 操作系统支持：全平台

# 简介

为了解决 Datakit 部署在特定环境下存在无法连接请求访问外网，提供了以下代理解决方案，用来解决该场景下的使用

<<<<<<< HEAD
## Nginx代理配置
=======
- Nginx 代理
- Datakit 内置代理

## Nginx 代理配置
>>>>>>> efc5e163

- 配置 Nginx 代理服务

```
server {
    resolver 114.114.114.114;       # 指定DNS服务器IP地址 
    listen 80;
    location / {
        proxy_pass http://$host$request_uri;     # 设定代理服务器的协议和地址 
        proxy_set_header HOST $host;
        proxy_buffers 256 4k;
        proxy_max_temp_file_size 0k;
        proxy_connect_timeout 30;
        proxy_send_timeout 60;
        proxy_read_timeout 60;
        proxy_next_upstream error timeout invalid_header http_502;
    }
}
<<<<<<< HEAD
=======

server {
    resolver 114.114.114.114;       # 指定DNS服务器IP地址 
    listen 443;
    location / {
        proxy_pass https://$host$request_uri;    # 设定代理服务器的协议和地址 
        proxy_buffers 256 4k;
        proxy_max_temp_file_size 0k;
        proxy_connect_timeout 30;
        proxy_send_timeout 60;
        proxy_read_timeout 60;
        proxy_next_upstream error timeout invalid_header http_502;
    }
}
>>>>>>> efc5e163
```

- 开启 Datakit 代理模式

```toml
[dataway]
  urls = ["https://openway.dataflux.cn/v1/write/metrics?token=tkn_76d2d1efdxxxxxxxxxxxxxxxxxxxxxxx"]
  http_proxy = "http://xxx.xxx.xxx.xxx:9530" # nginx 启动代理服务的 IP 和 Port
```

## Datakit 代理

- 配置 Datakit 提供的代理服务

进入 DataKit 安装目录下的 `conf.d/proxy` 目录，复制 `proxy.conf.sample` 并命名为 `proxy.conf`。示例如下：

```toml
[[inputs.proxy]]
    bind = "0.0.0.0"
    port = 9530
```

配置好后，重启 DataKit 即可。

- 开启 Datakit 代理模式

进入 DataKit 安装目录下的 `conf.d/` 目录，配置  `datakit.conf` 中的代理服务。如下：

```toml
[dataway]
  urls = ["https://openway.dataflux.cn/v1/write/metrics?token=tkn_76d2d1efdxxxxxxxxxxxxxxxxxxxxxxx"]
  http_proxy = "http://xxx.xxx.xxx.xxx:9530" # Datakit 启动代理服务的 IP 和 Port
```<|MERGE_RESOLUTION|>--- conflicted
+++ resolved
@@ -8,14 +8,10 @@
 
 为了解决 Datakit 部署在特定环境下存在无法连接请求访问外网，提供了以下代理解决方案，用来解决该场景下的使用
 
-<<<<<<< HEAD
-## Nginx代理配置
-=======
 - Nginx 代理
 - Datakit 内置代理
 
 ## Nginx 代理配置
->>>>>>> efc5e163
 
 - 配置 Nginx 代理服务
 
@@ -34,23 +30,6 @@
         proxy_next_upstream error timeout invalid_header http_502;
     }
 }
-<<<<<<< HEAD
-=======
-
-server {
-    resolver 114.114.114.114;       # 指定DNS服务器IP地址 
-    listen 443;
-    location / {
-        proxy_pass https://$host$request_uri;    # 设定代理服务器的协议和地址 
-        proxy_buffers 256 4k;
-        proxy_max_temp_file_size 0k;
-        proxy_connect_timeout 30;
-        proxy_send_timeout 60;
-        proxy_read_timeout 60;
-        proxy_next_upstream error timeout invalid_header http_502;
-    }
-}
->>>>>>> efc5e163
 ```
 
 - 开启 Datakit 代理模式
@@ -58,7 +37,7 @@
 ```toml
 [dataway]
   urls = ["https://openway.dataflux.cn/v1/write/metrics?token=tkn_76d2d1efdxxxxxxxxxxxxxxxxxxxxxxx"]
-  http_proxy = "http://xxx.xxx.xxx.xxx:9530" # nginx 启动代理服务的 IP 和 Port
+  http_proxy = "http://xxx.xxx.xxx.xxx:80" # nginx 启动代理服务的 IP 和 Port
 ```
 
 ## Datakit 代理
