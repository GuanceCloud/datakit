--- conflicted
+++ resolved
@@ -1,9 +1,5 @@
 {{.CSS}}
-<<<<<<< HEAD
-# Nginx
-=======
 Nginx
->>>>>>> 862487a1
 ---
 
 - DataKit 版本：{{.Version}}
