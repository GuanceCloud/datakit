--- conflicted
+++ resolved
@@ -10,12 +10,8 @@
 
 - mysql global status 基础数据采集
 - scheam 相关数据
-<<<<<<< HEAD
 - innodb 相关指标 
 - 主从模式 
-=======
-- innodb 相关指标
->>>>>>> fec42b7b
 - 支持自定义查询数据采集
 
 >  主从模式相关的 MySQL 指标采集尚未支持（Comming Soon...）
