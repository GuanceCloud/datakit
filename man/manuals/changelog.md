# 更新日志
---

<!--
[:octicons-tag-24: Version-1.4.6](changelog.md#cl-1.4.6) · [:octicons-beaker-24: Experimental](index.md#experimental)
[:fontawesome-solid-flag-checkered:](index.md#legends "支持选举")

    ```toml
    {{ CodeBlock .InputSample 4 }}
    ```
-->

## 1.4.17(2022/10/8) {#cl-1.4.17}

本次发布属于迭代发布，主要有如下更新。

### 新功能 {#cl-1.4.17-new-features}

- 新增 [promtail 采集器](promtail.md)(#644)
- 新增 [NVIDIA GPU 指标采集器](nvidia_smi.md)(#1005)
- 支持发现（需手动开启） Kubernetes 集群中带有 Prometheus Service 的服务，并对之实施 Prometheus 指标采集(#1123)
- 支持从 Kafka 中订阅基于 SkyWalking 的指标、日志、Trace 类数据，并将其分别以对应的数据类型上传到观测云(#1127)

### 问题修复 {#cl-1.4.17-fix}

- 修复 logging socket 采集器奔溃问题(#1129)
- 修复 Redis 采集问题(#1134)
- 修复 MySQL 采集器采集 PolarDB 时因报错中断采集的问题(#1147)
- 修复 git 模式下，部分默认开启的采集器不工作的问题(#1154)
- 修复 Kafka 指标集缺失问题(#1170)
<<<<<<< HEAD
=======
- 修复拨测采集器数据上传错误问题(#1175)
>>>>>>> c964363f

### 优化 {#cl-1.4.17-opt}

- 替换部分可能导致漏洞的三方库(#1100)
- DataKit API 返回中新增特殊的 HTTP header 避免 CORB 问题(#1136)

- 网络拨测
    - 针对 TCP/HTTP 增加 IP 字段(#1108)
    - 调整部分字段的单位(#1113)

- 调整远程 Pipeline 调试 API(#1128)
- 增加采集器[单例运行控制](datakit-input-conf.md#input-singleton)(#1109)
- IO 模块中，日志类数据（除指标外均为日志类数据）上报均改成阻塞模式(#1121)
- 优化安装/升级过程中的终端提示(#1145)
- 其它文档以及性能优化(#1152/#1149/#1148)

### Breaking Changes {#cl-1.4.17-bc}

- Redis 采集器中，原来 latency 时序数据改为日志数据(#1144)
- 移除环境变量 `ENV_K8S_CLUSTER_NAME`，建议用全局 tag 方式来设置 Kubernetes 集群名称(#1152)

---

## 1.4.16(2022/09/15) {#cl-1.4.16}

本次发布属于迭代发布，主要有如下更新。

### 新功能 {#cl-1.4.16-new-features}

- 增加自动云同步功能，不再需要手动指定云厂商(#1074)
- 支持将 k8s label 作为 tag 同步到 pod 的指标和日志中(#1101)
- 支持将 k8s 中各类 yaml 信息采集到对应的[对象数据](container.md#objects)上(#1102)
- Trace 采集支持自动提取一些关键 meta 信息(#1092)
- 支持安装过程中指定安装源地址，以简化[离线安装](datakit-offline-install.md)流程(#1065)
- [Pipeline](../developers/pipeline.md) 新增功能：
    - 新增 for 循环/字典/数组支持(#1037/#1093)
    - 新增算数表达式支持(#798)
    - Pipeline 出错信息将在采集的数据上展示(#784/#1091)
    - 如果时间字段切割出错，支持自动修正时间字段(`time`)，以避免控制台页面上时间无法展示(#1091)
    - 新增 [len()](../developers/pipeline.md#fn-len) 函数

### 问题修复 {#cl-1.4.16-fix} 

- 修复 OOM 后 DataKit 服务不会自动启动的问题(#691)
- 修复 prom 采集器过滤指标问题(#1084)
- 修复 MySQL 采集器的指标单位、文档等问题(#1122)
- 修复 MongoDB 采集器问题(#1096/#1098)
- 修复 Trace 数据中采集了一些无效字段问题(#1083)

---

## 1.4.15(2022/09/13) {#cl-1.4.15}

本次发布属于 Hotfix 发布，大幅度提高日志类数据的采集和发送效率。

---

## 1.4.14(2022/09/09) {#cl-1.4.14}

本次发布属于 Hotfix 发布，主要有如下更新：

- 修正[磁盘采集器](disk.md)指标采集，自动忽略一些非物理磁盘；主机对象上的磁盘也做了对应的处理(#1106)
- 修正磁盘采集器在 Windows 上采集不到指标的问题(#1114)
- 修复 Git 管理配置的情况下，部分资源泄露导致的数据重复采集问题(#1107)
- 修复 [SQLServer 采集器](sqlserver.md) 复杂密码导致无法连接的问题(#1119)
- 修复 [DQL API 请求](apis.md#api-raw-query)丢失 applicaiton/json Content-Type 问题(#1119)
- 调整 Pipeline 有关的文档，将其移到「自定义开发」目录下：

<figure markdown>
  ![](https://zhuyun-static-files-production.oss-cn-hangzhou.aliyuncs.com/images/datakit/cl-1.4.14-dk-docs.gif){ width="300"}
</figure>

---

## 1.4.13(2022/09/01) {#cl-1.4.13}

### 采集器功能调整 {#cl-1.4.13-features}

- 优化 IO 模块的数据处理，提升数据吞吐效率(#1078)
- 在各类 Trace 上加上的磁盘缓存功能(#1023)
- DataKit 自身指标集增加 goroutine 使用有关的指标集（`datakit_goroutine`）(#1039)
- MySQL 采集器增加 `mysql_dbm_activity` 指标集(#1047)
- 增加 [netstat 采集器](netstat.md)(#1051)
- TDengine 增加日志采集(#1057/#1076)
- 优化磁盘采集器中的 fstype 过滤，默认只采集常见的文件系统（#1063/#1066）
- 日志采集器中，针对每条日志，增加字段 `message_length` 表示当前日志长度，便于通过长度来过滤日志(#1086)
- CRD 支持通过 DaemonSet 来定位 Pod 范围(#1064)
- eBPF 移除 go-bindata 依赖（#1062）
- 容器采集器中默认会打开 [k8s 和容器相关的指标](container.md#metrics)，这在一定程度上会消耗额外的时间线（#1095）
- DataKit 自带 ddtrace-java SDK 已更新最新版本（*<DataKit 安装目录>/data/dd-java-agent-0.107.1.jar*）

### Bug 修复 {#cl-1.4.13-bugfix}

- 修复 DataKit 自身 CPU 使用率计算错误(#983)
- 修复 SkyWalking 中间件识别问题(#1027)
- 修复 Oracle 采集器退出问题(#1042/#1048)
- 修复 Sink DataWay 失效问题(#1056)
- 修复 HTTP /v1/write/:category 接口 JSON 写入问题(#1059)

### Breaking changes {#cl-1.4.13-br}

- GitLab 以及 Jenkins 采集器中，CI/CD 数据有关的时间字段做了调整，以统一前端页面的数据展示效果(#1089)

### 文档调整 {#cl-1.4.13-docs}

- 几乎每个章节都增加了跳转标签，便于其它文档永久性引用
- pythond 文档已转移到开发者目录
- 采集器文档从原来「集成」移到 「DataKit」文档库(#1060)

<figure markdown>
  ![](https://zhuyun-static-files-production.oss-cn-hangzhou.aliyuncs.com/images/datakit/cl-1.4.13-dk-docs.gif){ width="300"}
</figure>

- DataKit 文档目录结构调整，减少了目录层级

<figure markdown>
  ![](https://zhuyun-static-files-production.oss-cn-hangzhou.aliyuncs.com/images/datakit/cl-1.4.13-dk-doc-dirs.gif){ width="300"}
</figure>

- 几乎每个采集器都增加了 k8s 配置入口

<figure markdown>
  ![](https://zhuyun-static-files-production.oss-cn-hangzhou.aliyuncs.com/images/datakit/cl-1.4.13-install-selector.gif){ width="800" }
</figure>

- 调整文档头部显示，除了操作系统标识外，对支持选举的采集器，增加选举标识

<figure markdown>
  ![](https://zhuyun-static-files-production.oss-cn-hangzhou.aliyuncs.com/images/datakit/cl-1.4.13-doc-header.gif){ width="800" }
</figure>

---

## 1.4.12(2022/08/26) {#cl-1.4.12}

本次发布属于 Hotfix 发布，主要有如下更新：

- 调整 Windows 下 CPU 采集的取值，以跟 Windows 进程监视器上的数值保持一致(#1002)
- 调整发送 dataway 时的加锁行为，该行为可能导致数据发送变慢的问题
- 日志采集：
    - io 行为默认改成阻塞形式
    - 默认开启多行识别
    - 调整文件 rotate 尾部采集策略，避免可能出现的巨大数据包(#1072)
    - 调整环境变量相关的文档说明(#1071)
    - 日志的行协议中增加 `log_read_time` 字段，用来记录采集时的 Unix 时间戳(#1077)

### Breaking Changes

- 移除 io 模块的全局阻塞（`blocking_mode`）以及按数据分类（`blocking_categories`）来设置阻塞的功能（默认都不开启）。**这个选项如果被人为打开，在新版本中，将不再生效**。

---

## 1.4.11(2022/08/17) {#cl-1.4.11}

### 新功能 {#cl-1.4.11-newfeature}

- Pipeline 中新增 [reftable 功能](../developers/datakit-refer-table.md)(#967)
- DataKit 9529 HTTP [支持绑定到 domain socket](datakit-conf.md#uds)(#925)
    - 对应的 [eBPF 采集](ebpf.md) 和 [Oracle 采集](oracle.md)，其配置方式也需做对应变更。
- RUM sourcemap 增加 Android R8 支持(#1040)
- CRD 增加日志配置支持(#1000)
    - [完整示例](kubernetes-crd.md#example)

### 优化 {#cl-1.4.11-optimize}

- 优化[容器采集器](container.md)文档
- 新增 [常见 Tag](common-tags.md) 文档(#839)
- 优化[选举的配置](election.md#config)和一些相关的命名(#1026)
- 选举类采集器在 DataKit 开启选举的情况下，仍然支持在特定的采集器上关闭选举功能(#927)
- 支持指定数据类型的 [io block 配置](datakit-daemonset-deploy.md#env-io)(#1021)
- DDTrace 采集器的采样增加 meta 信息识别(#927)
- DataKit 自身指标集增加 9529 [HTTP 请求相关指标](self.md#datakit_http)(#944)
- 优化 [Zipkin 采集](zipkin.md)的内存使用(#1013)
- DDTrace 采集器在[开启磁盘缓存](ddtrace.md#disk-cache)后，默认变成阻塞式 IO feed(#1038)
- [eBPF](ebpf.md#measurements) 增加进程名（`process_name`）字段(#1045)
- [DCA](dca.md) 新版本发布
- 日志类 HTTP 数据写入（logstreaming/Jaeger/OpenTelemetry/Zipkin）均增加队列支持(#971)
- 日志采集增加自动多行支持(#1024)

### Bug 修复 {#cl-1.4.11-bugs}

- 修复 [MySQL 采集器](mysql.md) 连接泄露问题(#1041)
- 修复 Pipeline Json 取值问题(#1036)
- 修复 macOS 上 ulimit 设置无效问题(#1032)
- 修复 sinker-Dataway 在 Kubernetes 中无效问题(#1031)
- 修复 [HTTP 数据写入类接口](apis.md#api-v1-write)数据校验问题(#1046)
- 修复 eBPF 采集器因内核变更后结构体偏移计算失败问题(#1049)
- 修复 DDTrace close-resource 问题(#1035)

---

## 1.4.10(2022/08/05) {#cl-1.4.10}
本次发布属于迭代发布，主要有如下更新：

- 部分数据类型发送失败后，支持缓存到磁盘，延后再发送(#945)
- 支持通过不同的 dataway 地址，将满足条件的数据发送到不同的工作空间(#896)
- Sourcemap 增加 Android 和 iOS 支持(#886)

- 容器采集器相关更新：
    - 修复 Kubernetes 中 Node 主机操作系统信息采集错误(#950)
    - Kubernetes 中 Prom 采集不再自动追加 pod 相关信息，避免时间线暴增(#965)
    - Pod 对象中追加对应 yaml 信息(#969) 

- Pipeline 相关更新：
    - 优化 Pipeline 执行步骤(#1007)
    - [grok()](../developers/pipeline.md#fn-grok) 和 [json()](../developers/pipeline.md#fn-json) 函数默认执行 trim-space 操作(#1001)

- DDTrace 相关更新：
    - 修复潜在的 goroutine 泄露问题(#1008)
    - 支持配置磁盘缓存来缓解内存占用问题(#1014)

- 其它 Bug 修复：
    - 优化行协议构造(#1016)
    - 日志采集中，移除定期清理尾部数据功能，以缓解可能导致的日志截断问题(#1012)

### Breaking Changes {cl-1.4.10-break-changes}

由于 RUM 中新增了 Sourcemap 支持，有了更多的配置选项，故 RUM 采集器不再默认开启，需[手动开启](rum.md#config)。

---

## 1.4.9(2022/07/26) {#cl-1.4.9}

本次发布属于 Hotfix 发布，主要有如下更新：

- eBPF httpflow 增加 Linux 4.5 及以上内核版本支持(#985)
- 修复 external 类采集器选举模式下的问题(#976/#946)
- 修复容器采集器导致的奔溃问题(#956/#979/#980)
- 修复 Redis slowlog 采集问题(#986)

--- 

## 1.4.8(2022/07/21) {#cl-1.4.8}

本次发布属于迭代发布，主要有如下更新：

- prom 采集器的内置超时改为 3 秒(#958)

- 日志相关问题修复：
    - 添加日志采集的 `log_read_offset` 字段(#905)
    - 修复日志文件在 rotate 后没有正确读取尾部遗留内容的问题(#936)

- 容器采集相关问题修复：
    - 修复对环境变量 `NODE_NAME` 的不兼容问题(#957)
    - k8s 自动发现的 prom 采集器改为串行式的分散采集，每个 k8s node 只采集自己机器上的 prom 指标(#811/#957)
    - 添加日志 source 和多行的的[映射配置](container.md#env-config)(#937)
    - 修复容器日志替换 source 后还使用之前的 multiline 和 pipeline 的 bug(#934/#923)
    - 修正容器日志，设置文件活跃时长是 12 小时(#930)
    - 优化 docker 容器日志的 image 字段(#929)
    - 优化 k8s pod 对象的 host 字段(#924)
    - 修复容器指标和对象采集没有添加 host tag 的问题(#962)

- eBPF 相关：
    - 修复 uprobe event name 命名冲突问题
    - 增加更多[环境变量配置](ebpf.md#config)，便于 k8s 环境的部署 

- 优化 APM 数据接收接口的数据处理，缓解卡死客户端以及内存占用问题(#902)

- SQLServer 采集器修复：
    - 恢复 TLS1.0 支持(#909)
    - 支持通过 instance 采集过滤，以减少时间线消耗(#931)

- Pipeline 函数 `adjust_timezone()` 有所调整(#917)
- [IO 模块优化](datakit-conf.md#io-tuning)，提高整体数据处理能力，保持内存消耗的相对可控(#912)
- Monitor 更新：
    - 修复繁忙时 Monitor 可能导致的长时间卡顿(#933)
    - 优化 Monitor 展示，增加 IO 模块的信息展示，便于用于调整 IO 模块参数
- 修复 Redis 奔溃问题(#935)
- 去掉部分繁杂的冗余日志(#939)
- 修复选举类采集器在非选举模式下不追加主机 tag 的问题(#968)

---

## 1.4.7(2022/07/11) {#cl-1.4.7}

本次发布属于 Hotfix 发布，主要修复如下问题

- 选举有关
    - 修复 `election_namespace` 设置错误的问题(#915)
    - `enable_election_namespace` 这个 tag 的设置默认关闭，需[手动开启](election.md#config)
    - datakit.conf 中 `namespace` 字段将被弃用（仍然可用），改名为 `election_namespace`

- 修复采集器堵塞问题(#916)
    - DataKit 移除调用中心的心跳接口
    - DataKit 移除调用中心的 Dataway 列表接口

- [容器采集器](container.md)支持通过额外的配置（`ENV_INPUT_CONTAINER_LOGGING_EXTRA_SOURCE_MAP`）来修改 sidecar 容器的日志来源（`source`） 字段(#903)
- 修复黑名单在 Monitor 上的展示问题(#904)

---

## 1.4.6(2022/07/07) {#cl-1.4.6}

- 调整[全局 tag](datakit-conf.md#set-global-tag) 的行为，避免选举类采集的 tag 分裂(#870)
- [SQLServer 采集器](sqlserver.md)增加选举支持(#882)
- [行协议过滤器](datakit-filter.md)支持所有数据类型(#855) 
- 9529 HTTP 服务增加[超时机制](datakit-conf.md#http-other-settings)(#900)
- MySQL
    - [dbm 指标集名字](mysql.md#logging)调整(#898)
    - `service` 字段冲突问题(#895) 
- [容器对象](container.md#docker_containers)增加字段 `container_runtime_name` 以区分不同层次的容器名(#891)
- Redis 调整 [slowlog 采集](redis.md#redis_slowlog)，将其数据改为日志存储(#885) 
- 优化 [TDEngine 采集](tdengine.md)(#877)
- 完善 Containerd 日志采集，支持默认格式的日志自动解析(#869)
- [Pipeline](../developers/pipeline.md) 增加 [Profiling 类数据](profile.md)支持(#866)
- 容器/Pod 日志采集支持在 Label/Annotation 上[额外追加 tag](container.md#logging-with-annotation-or-label)(#861)
- 修复 [Jenkins CI](jenkins.md#jenkins_pipeline) 数据采集的时间精度问题(#860)
- 修复 Tracing resource-type 值不统一的问题(#856)
- eBPF 增加 [HTTPS 支持](ebpf.md#https)(#782)
- 修复日志采集器可能的奔溃问题(#893)
- 修复 prom 采集器泄露问题(#880)
- 支持通过[环境变量配置 io 磁盘缓存](datakit-conf.md#using-cache)(#906)
- 增加 [Kubernetes CRD](kubernetes-crd.md) 支持(#726)
- 其它 bug 修复(#901/#899)

---

## 1.4.5(2022/06/29) {#cl-1.4.5}

本次发布属于 Hotfix 发布，主要修复日志采集器因同名文件快速删除并新建而导致采集中断问题(#883)

如果大家有计划任务在定期打包日志，可能会触发这个 Bug，**建议升级**。

---

## 1.4.4(2022/06/27) {#cl-1.4.4}

本次发布属于 Hotfix 发布，主要更新如下内容：

- 修复日志采集因 pos 处理不当导的不采集问题，该问题自 1.4.2 引入，**建议升级** (#873)
- 修复 TDEngine 可能导致的 crash 问题
- 优化 eBPF 数据发送流程，避免积攒过多消耗太多内存导致 OOM(#871)
- 修复采集器文档错误

---

## 1.4.3(2022/06/22) {#cl-1.4.3}

本次发布属于迭代发布，主要更新如下内容：

- gitrepo 支持无密码模式(#845)
- prom 采集器
    - 支持日志模式采集(#844)
    - 支持配置 HTTP 请求头(#832)
- 支持超 16KB 长度的容器日志采集(#836)
- 支持 TDEngine 采集器(810)
- Pipeline
    - 支持 XML 解析(#804)
    - 远程调试支持多类数据类型(#833)
    - 支持 Pipeline 通过 `use()` 函数调用外部 Pipeline 脚本(#824)
- 新增 IP 库（MaxMindIP）支持(#799)
- 新增 DDTrace Profiling 集成(#656)
- Containerd 日志采集支持通过 image 和 K8s Annotation 配置过滤规则(#849)
- 文档库整体切换到 MkDocs(#745)
- 其它杂项(#822)

### Bug 修复 {#cl-1.4.3-bugfix}

- 修复 socket 采集器奔溃问题(#858)
- 修复部分采集器配置中空 tags 配置导致的奔溃问题(#852)
- 修复 ipdb 更新命令问题(#854)
- Kubernetes Pod 日志和对象上增加 `pod_ip` 字段(848)
- DDTrace 采集器恢复识别 trace SDK 上的采样设定(#834)
- 修复 DaemonSet 模式下，外部采集器（eBPF/Oracle）上的 `host` 字段可能跟 DataKit 自身不一致的问题(#843)
- 修复 stdout 多行日志采集问题(#859)
---

## 1.4.2(2022/06/16) {#cl-1.4.2}

本次发布属于迭代发布，主要更新如下内容：

- 日志采集支持记录采集位置，避免因为 DataKit 重启等情况导致的数据漏采(#812)
- 调整 Pipeline 在处理不同类数据时的设定(#806)
- 支持接收 SkyWalking 指标数据(#780)
- 优化日志黑名单调试功能：
    - 在 Monitor 中会展示被过滤掉的点数(#827)
    - 在 datakit/data 目录下会增加一个 *.pull* 文件，用来记录拉取到的过滤器
- Monitor 中增加 DataKit 打开文件数显示(#828)
- DataKit 编译器升级到 Golang 1.18.3(#674)

### Bug 修复 {#1.4.2-bugfix}

- 修复 `ENV_K8S_NODE_NAME` 未全局生效的问题(#840)
- 修复日志采集器中文件描述符泄露问题，**强烈推荐升级**(#838)
- 修复 Pipeline `group_in` 问题(#826)
- 修复 ElasticSearch 采集器配置的 `http_timeout` 解析问题(#821)
- 修复 DCA API 问题(#747)
- 修复 `dev_null` DataWay 设置无效问题(#842)

----

## 1.4.1(2022/06/07) {#cl-1.4.1}

本次发布属于迭代发布，主要更新如下内容：

- 修复 toml 配置文件兼容性问题(#195)
- 增加 [TCP/UDP 端口检测](socket)采集器(#743)
- DataKit 跟 DataWay 之间增加 DNS 检测，支持 DataWay DNS 动态切换(#758)
- [eBPF](ebpf) L4/L7 流量数据增加 k8s deployment name 字段(#793)
- 优化 [OpenTelemetry](opentelemetry) 指标数据(#794)
- [ElasticSearch](elasticsearch) 增加 AWS OpenSearch 支持(#797)
- [行协议限制](apis#2fc2526a)中，字符串长度限制放宽到 32MB(#801)
- [prom](prom) 采集器增加额外配置，支持忽略指定的 tag=value 的匹配，以减少不必要的时序时间线(#808)
- Sink 增加 Jaeger 支持(#813)
- Kubernetes 相关的[指标](container#7e687515)采集，默认全部关闭，以避免时间线暴增问题(#807)
- [DataKit Monitor](monitor)增加动态发现（比如 prom）的采集器列表刷新(#711)

### Bug 修复 {#cl-1.4.1-bugfix}
- 修复默认 Pipeline 加载问题(#796)
- 修复 Pipeline 中关于日志 status 的处理(#800)
- 修复 [Filebeat](beats_output) 奔溃问题(#805)
- 修复 [logstreaming](logstreaming) 导致的脏数据问题(#802)

----

## 1.4.0(2022/05/26) {#cl-1.4.0}

本次发布属于迭代发布， 次版本号进入 1.4 序列。主要更新如下内容：

- Pipeline 做了很大调整(#761)
    - 所有数据类型，均可通过配置 Pipeline 来额外处理数据(#761/#739)
    - [grok()](pipeline#965ead3c) 支持直接将字段提取为指定类型，无需再额外通过 `cast()` 函数进行类型转换(#760)
    - Pipeline 增加[多行字符串支持](pipeline#3ab24547)，对于很长的字符串（比如 grok 中的正则切割），可以通过将它们写成多行，提升了可读性(#744)
    - 每个 Pipeline 的运行情况，通过 datakit monitor -V 可直接查看(#701)
- 增加 Kubernetes [Pod 对象](container#23ae0855-1) CPU/内存指标(#770)
- Helm 增加更多 Kubernetes 版本安装适配(#783)
- 优化 [OpenTelemetry](opentelemetry)，HTTP 协议增加 JSON 支持(#781)
- DataKit 在自动纠错行协议时，对纠错行为增加了日志记录，便于调试数据问题(#777)
- 移除时序类数据中的所有字符串指标(#773)
- 在 DaemonSet 安装中，如果配置了[选举](election)的命名空间，对参与选举的采集器，其数据上均会新增特定的 tag（`election_namespace`）(#743)
- CI 可观测，增加 [Jenkins](jenkins) 支持(#729)

### Bug 修复 {#cl-1.4.0-bugfix}

- 修复 monitor 中 DataWay 统计错误(#785)
- 修复日志采集器相关 bug(#783)
    - 有一定概率，日志采集会导致脏数据串流的情况
    - 在文件日志采集的场景下（磁盘文件/容器日志/logfwd），修复被采集日志因为 truncate/rename/remove 等因素导致的采集不稳定问题（丢失数据）
- 其它 Bug 修复(#790)

----

## 1.2.20(2022/05/22) {#cl-1.2.20}

本次发布属于 hotfix 发布，主要修复如下问题：

- 日志采集功能优化(#775)
    - 去掉 32KB 限制（保留 32MB 最大限制）(#776)
    - 修复可能丢失头部日志的问题
    - 对于新创建的日志，默认从头开始采集（主要是容器类日志，磁盘文件类日志目前无法判定是否是新创建的日志）
    - 优化 Docker 日志处理，不再依赖 Docker 日志 API

- 修复 Pipeline 中的 [decode](pipeline#837c4e09) 函数问题(#769)
- OpenTelemetry gRPC 方式支持 gzip(#774)
- 修复 [filebeat](beats_output) 采集器不能设置 service 的问题(#767)

### Breaking changes {#cl.1.2.20-bc}

对于 Docker 类容器日志的采集，需要将宿主机（Node）的 */varl/lib* 路径挂载到 DataKit 里面（因为 Docker 日志默认落在宿主机的 */var/lib/* 下面），在 *datakit.yaml* 中，`volumeMounts` 和 `volumes` 中新增如下配置：

```yaml
volumeMounts:
- mountPath: /var/lib
  name: lib

# 省略其它部分...

volumes:
- hostPath:
    path: /var/lib
  name: lib
```

----

## 1.2.19(2022/05/12) {#cl-1.2.19}

本次发布属于迭代发布，主要更新如下内容：

- eBPF 增加 arm64 支持(#662)
- 行协议构造支持自动纠错(#710)
- DataKit 主配置增加示例配置(#715)
- [Prometheus Remote Write](prom_remote_write) 支持 tag 重命名(#731)
- 修复 DCA 客户端获取工作空间不全的问题(#747)
- 合并社区版 DataKit 已有的功能，主要包含 Sinker 功能以及 [filebeat](beats_output) 采集器(#754)
- 调整容器日志采集，DataKit 直接支持 containerd 下容器 stdout/stderr 日志采集(#756)
- 修复 ElasticSearch 采集器超时问题(#762)
- 修复安装程序检查过于严格的问题(#763)
- 调整 DaemonSet 模式下主机名获取策略(#648)
- Trace 采集器支持通过服务名（`service`）通配来过滤资源（`resource`）(#759)
- 其它一些细节问题修复

----

## 1.2.18(2022/05/06) {#cl-1.2.18}

本次发布属于 hotfix 发布，主要修复如下问题：

- [进程采集器](host_processes)的过滤功能仅作用于指标采集，对象采集不受影响(#740)
- 缓解 DataKit 发送 DataWay 超时问题(#741)
- [Gitlab 采集器](gitlab) 稍作调整(#742)
- 修复日志采集截断的问题(#749)
- 修复各种 trace 采集器 reload 后部分配置不生效的问题(#750)

----

## 1.2.17(2022/04/27) {#cl-1.2.17}

本次发布属于迭代发布，主要涉及如下几个方面：

- [容器采集器](container#7e687515)增加更多指标（`kube_` 开头）采集(#668)
- DDTrace 和 OpenTelemetry 采集器支持通过 HTTP Status Code（`omit_err_status`）来过滤部分错误的 trace
- 修复几个 Trace 采集器（DDtrace/OpenTelemetry/Zipkin/SkyWalking/Jaeger）在 git 模式下配置 reload 不生效的问题(#725)
- 修复 Gitlab 采集器不能 tag 导致的奔溃问题(#730)
- 修复 Kubernetes 下 eBPF 采集器对 Pod 标签（tag）不更新的问题(#736)
- [prom 采集器](prom) 支持 [Tag 重命名](prom#e42139cb)(#719)
- 完善部分文档描述

----

## 1.2.16(2022/04/24) {#cl-1.2.16}

本次发布属于 hotfix 修复，主要涉及如下几个方面(#728)：

- 修复安装程序可能的报错导致无法继续安装/升级，目前选择容忍部分情况的服务操作错误
- 修复 Windows 安装脚本的拼写错误，该错误导致 32 位安装程序下载失败
- 调整 Monitor 关于选举情况的展示
- 开启选举的情况下，修复 MongoDB 死循环导致无法采集的问题

----

## 1.2.15(2022/04/21) {#cl-1.2.15}

本次发布属于迭代发布，含大量问题修复：

- Pipeline 模块修复 Grok 中[动态多行 pattern](datakit-pl-how-to#88b72768) 问题(#720)
- 移除掉一些不必要的 DataKit 事件日志上报(#704)
- 修复升级程序可能导致的升级失败问题(#699)
- DaemonSet 增加[开启 pprof 环境变量](datakit-daemonset-deploy#cc08ec8c)配置(#697)
- DaemonSet 中所有[默认开启采集器](datakit-input-conf#764ffbc2)各个配置均支持通过环境变量配置(#693)
- Tracing 采集器初步支持 Pipeline 数据处理(#675)
    - [DDtrace 配置示例](ddtrace#69995abe)
- 拨测采集器增加失败任务退出机制(#54)
- 优化 [Helm 安装](datakit-daemonset-deploy#e4d3facf)(#695)
- 日志新增 `unknown` 等级（status），对于未指定等级的日志均为 `unknown`(#685)
- 容器采集器大量修复
    - 修复 cluster 字段命名问题(#542)
    - 对象 `kubernetes_clusters` 这个指标集改名为 `kubernetes_cluster_roles`
    - 原 `kubernetes.cluster` 这个 count 改名为 `kubernetes.cluster_role`
    - 修复 namespace 字段命名问题(#724)
    - 容器日志采集中，如果 Pod Annotation 不指定日志 `source`，那么 DataKit 将按照[此优先级来推导日志来源](container#6de978c3)(#708/#723)
    - 对象上报不再受 32KB 字长限制（因 Annotation 内容超 32KB）(#709)
    - 所有 Kubernetes 对象均删除 `annotation` 这一 field
    - 修复 prom 采集器不会随 Pod 退出而停止的问题(#716)
- 其它问题修复(#721)

---

## 1.2.14(2022/04/12) {#cl-1.2.14}

本次发布属于 hotfix 发布，同时包含部分小的修改和调整：

- 修复日志采集器的 monitor 展示问题以及部分出错日志等级调整(#706)
- 修复拨测采集器内存泄露问题(#702)
- 修复主机进程采集器奔溃问题(#700)
- 日志采集器采集选项 `ignore_dead_log = '10m'` 默认开启(#698)
- 优化 Git 管理的配置同步逻辑(#696)
- eBPF 修复 netflow 中错误的 ip 协议字段(#694)
- 丰富 Gitlab 采集器字段

---

## 1.2.13(2022/04/08) {#cl-1.2.13}

本次发布属于迭代发布，更新内容如下：

- 增加宿主机运行时的[内存限制](datakit-conf#4e7ff8f3)(#641)
    - 安装阶段即支持[内存限制配置](datakit-install#03be369a)
- CPU 采集器增加 [load5s 指标](cpu#13e60209)(#606)
- 完善 datakit.yaml 示例(#678)
- 支持主机安装时通过 [cgroup 限制内存](datakit-conf#4e7ff8f3)使用(#641)
- 完善日志黑名单功能，新增 contain/notcontain 判定规则(#665)
    - 支持在 datakit.conf 中[配置日志/对象/Tracing/时序指标这几类黑名单](datakit-filter#045b45e3)
    - 注意：升级该版本，要求 DataWay 升级到 1.2.1+
- 进一步完善 [containerd 下的容器采集](container)(#402)
- 调整 monitor 布局，增加黑名单过滤情况展示(#634)
- DaemonSet 安装增加 [Helm 支持](datakit-daemonset-deploy)(#653)
    - 新增 [DaemonSet 安装最佳实践](datakit-daemonset-bp)(#673)
- 完善 [Gitlab 采集器](gitlab)(#661)
- 增加 [ulimit 配置项](datakit-conf#8f9f4364)用于配置文件打开数限制(#667)
- Pipeline [脱敏函数](pipeline#52a4c41c)有更新，新增 [SQL 脱敏函数](pipeline#711d6fe4)(#670)
- 进程对象和时序指标[新增 `cpu_usage_top` 字段](host_processes#a30fc2c1-1)，以跟 `top` 命令的结果对应(#621)
- eBPF 增加 [HTTP 协议采集](ebpf#905896c5)(#563)
- 主机安装时，eBPF 采集器默认不再会安装（减少二进制分发体积），如需安装[需用特定的安装指令](ebpf#852abae7)(#605)
    - DaemonSet 安装不受影响
- 其它 Bug 修复（#688/#681/#679/#680）

---

## 1.2.12(2022/03/24) {#cl-1.2.12}

本次发布属于迭代发布，更新内容如下：

1. 增加 [DataKit 命令行补全](datakit-tools-how-to#9e4e5d5f)功能(#76)
1. 允许 DataKit [升级到非稳定版](datakit-update#42d8b0e4)(#639)
1. 调整 Remote Pipeline 的在 DataKit 本地的存储，避免不同文件系统差异导致的文件名大小写问题(#649)
1. (Alpha)初步支持 [Kubernetes/Containerd 架构的数据采集](container#b3edf30c)(#402)
1. 修复 Redis 采集器的不合理报错(#671) 
1. OpenTelemetry 采集器字段微调(#672)
1. 修复 [DataKit 自身采集器](self) CPU 计算错误(#664)
1. 修复 RUM 采集器因 IPDB 缺失导致的 IP 关联字段缺失问题(#652)
1. Pipeline 支持调试数据上传至 OSS(#650)
1. DataKit HTTP API 上均会[带上 DataKit 版本号信息](apis#be896a47)
1. [网络拨测](dialtesting)增加 TCP/UDP/ICMP/Websocket 几种协议支持(#519)
1. 修复[主机对象采集器](hostobject)字段超长问题(#669)
1. Pipeline
    - 新增 [decode()](pipeline#837c4e09) 函数(#559)，这样可以避免在日志采集器中去配置编码，可以在 Pipeline 中实现编码转换
    - 修复 Pipeline 导入 pattern 文件可能失败的问题(#666)
    - [add_pattern()](pipeline#89bd3d4e) 增加作用域管理

---

## 1.2.11(2022/03/17) {#cl-1.2.11}

本次发布属于 hotfix 发布，同时包含部分小的修改和调整：

- 修复 Tracing 采集器资源过滤（`close_resource`）的算法问题，将过滤机制下放到 Entry Span 级别，而非之前的 Root Span
- 修复[日志采集器](logging)文件句柄泄露问题(#658)，同时新增配置（`ignore_dead_log`），以忽略不再更新（删除）的文件
- 新增[DataKit 自身指标文档](self)
- DaemonSet 安装时
    - [支持安装 IPDB](datakit-tools-how-to#11f01544)(#659)
    - 支持[设定 HTTP 限流（ENV_REQUEST_RATE_LIMIT）](datakit-daemonset-deploy#00c8a780)(#654)

---

## 1.2.10(2022/03/11) {#cl-1.2.10}

修复 Tracing 相关采集器可能的奔溃问题

---

## 1.2.9(2022/03/10) {#cl-1.2.9}

本次发布属于迭代发布，更新内容如下：

- DataKit 9529 HTTP 服务添加 [API 限流措施](datakit-conf#39e48d64)(#637)
- 统一各种 Tracing 数据的[采样率设置](datakit-tracing#64df2902)(#631)
- 发布 [DataKit 日志采集综述](datakit-logging)
- 支持 [OpenTelemetry 数据接入](opentelemetry)(#609)
- 支持[禁用 Pod 内部部分镜像的日志](container#2a6149d7)(#586)
- 进程对象采集[增加监听端口列表](host_processes#a30fc2c1-1)(#562)
- eBPF 采集器[支持 Kubernetes 字段关联](ebpf#35c97cc9)(#511)

### Breaking Changes {#cl-1.2.9-bc}

- 本次对 Tracing 数据采集做了较大的调整，涉及几个方面的不兼容：

    - [DDtrace](ddtrace) 原有 conf 中配置的 `ignore_resources` 字段需改成 `close_resource`，且字段类型由原来的数组（`[...]`）形式改成了字典数组（`map[string][...]`）形式（可参照 [conf.sample](ddtrace#69995abe) 来配置）
    - DDTrace 原数据中采集的 [tag `type` 字段改成 `source_type`](ddtrace#01b88adb)

---

## 1.2.8(2022/03/04) {#cl-1.2.8}

本次发布属于 hotfix 修复，内容如下：

- DaemonSet 模式部署时， datakit.yaml 添加[污点容忍度配置](datakit-daemonset-deploy#e29e678e)(#635)
- 修复 Remote Pipeline 拉取更新时的 bug(#630)
- 修复 DataKit IO 模块卡死导致的内存泄露(#646)
- 在 Pipeline 中允许修改 `service` 字段(#645)
- 修复 `pod_namespace` 拼写错误
- 修复 logfwd 的一些问题(#640)
- 修复日志采集器在容器环境下采集时多行粘滞问题(#633)

---

## 1.2.7(2022/02/22) {#cl-1.2.7}

本次发布属于迭代发布，内容如下：

- Pipeline
    - Grok 中增加[动态多行 pattern](datakit-pl-how-to#88b72768)，便于处理动态多行切割(#615)
    - 支持中心下发 Pipeline(#524)，这样一来，Pipeline 将有[三种存放路径](pipeline#6ee232b2)
    - DataKit HTTP API 增加 Pipeline 调试接口 [/v1/pipeline/debug](apis#539fb60e)

<!--
- APM 功能调整(#610)
	- 重构现有常见的 Tracing 数据接入
	- 增加 APM 指标计算
	- 新增 [otel(OpenTelemetry)数据接入]()

!!! Delay
-->

- 为减少默认安装包体积，默认安装不再带 IP 地理信息库。RUM 等采集器中，可额外[安装对应的 IP 库](datakit-tools-how-to#ab5cd5ad)
    - 如需安装时就带上 IP 地理信息库，可通过[额外支持的命令行环境变量](datakit-install#f9858758)来实现
- 容器采集器增加 [logfwd 日志接入](logfwd)(#600)
- 为进一步规范数据上传，行协议增加了更多严格的[限制](apis#2fc2526a)(#592)
- [日志采集器](logging)中，放开日志长度限制（`maximum_length`）(#623)
- 优化日志采集过程中的 Monitor 显示(#587)
- 优化安装程序的命令行参数检查(#573)
- 重新调整 DataKit 命令行参数，大部分主要的命令已经支持。另外，**老的命令行参数在一定时间内依然生效**(#499)
    - 可通过 `datakit help` 查看新的命令行参数风格
- 重新实现 [ DataKit Monitor](datakit-monitor)

### 其它 Bug 修复

- 修复 Windows 下安装脚本问题(#617)
- 调整 datakit.yaml 中的 ConfigMap 设定(#603)
- 修复 Git 模式下 Reload 导致部分 HTTP 服务异常的问题(#596)
- 修复安装包 isp 文件丢失问题(#584/#585/#560)
- 修复 Pod annotation 中日志多行匹配不生效的问题(#620)
- 修复 TCP/UDP 日志采集器 _service_ tag 不生效的问题(#610)
- 修复 Oracle 采集器采集不到数据的问题(#625)

### Breaking Changes

- 老版本的 DataKit 如果开启了 RUM 功能，升级上来后，需[重新安装 IP 库](datakit-tools-how-to#ab5cd5ad)，老版本的 IP 库将无法使用。

---

## 1.2.6(2022/01/20)

本次发布属于迭代发布，内容如下：

- 增强 [DataKit API 安全访问控制](rum#b896ec48)，老版本的 DataKit 如果部署了 RUM 功能，建议升级(#578)
- 增加更多 DataKit 内部事件日志上报(#527)
- 查看 [DataKit 运行状态](datakit-tools-how-to#44462aae)不再会超时(#555)

- [容器采集器](container)一些细节问题修复

    - 修复在 Kubernetes 环境主机部署时崩溃问题(#576)
    - 提升 Annotation 采集配置优先级(#553)
    - 容器日志支持多行处理(#552)
    - Kubernetes Node 对象增加 _role_ 字段(#549)
    - [通过 Annotation 标注](kubernetes-prom)的 [Prom 采集器](prom) 会自动增加相关属性（_pod_name/node_name/namespace_）(#522/#443)
    - 其它 Bug 修复

- Pipeline 问题修复

    - 修复日志处理中可能导致的时间乱序问题(#547)
    - 支持 _if/else_ 语句[复杂逻辑关系判断支持](pipeline#1ea7e5aa)

- 修复日志采集器 Windows 中路径问题(#423)
- 完善 DataKit 服务管理，优化交互提示(#535)
- 优化现有 DataKit 文档导出的指标单位(#531)
- 提升工程质量(#515/#528)

---

## 1.2.5(2022/01/19)

- 修复[Log Stream 采集器](logstreaming) Pipeline 配置问题(#569)
- 修复[容器采集器](container)日志错乱的问题(#571)
- 修复 Pipeline 模块更新逻辑的 bug(#572)

---

## 1.2.4(2022/01/12)

- 修复日志 API 接口指标丢失问题(#551)
- 修复 [eBPF](ebpf) 网络流量统计部分丢失问题(#556)
- 修复采集器配置文件中 `$` 字符通配问题(#550)
- Pipeline _if_ 语句支持空值比较，便于 Grok 切割判断(#538)

---

## 1.2.3(2022/01/10)

- 修复 datakit.yaml 格式错误问题(#544)
- 修复 [MySQL 采集器](mysql)选举问题(#543)
- 修复因 Pipeline 不配置导致日志不采集的问题(#546)

---

## 1.2.2(2022/01/07)

- [容器采集器](container)更新：
    - 修复日志处理效率问题(#540)
    - 优化配置文件黑白名单配置(#536)
- Pipeline 模块增加 `datakit -M` 指标暴露(#541)
- [ClickHouse](clickhousev1) 采集器 config-sample 问题修复(#539)
- [Kafka](kafka) 指标采集优化(#534)

---

## 1.2.1(2022/01/05)

- 修复采集器 Pipeline 使用问题(#529)
- 完善[容器采集器](container)数据问题(#532/#530)
    - 修复 short-image 采集问题
    - 完善 k8s 环境下 Deployment/Replica-Set 关联

---

## 1.2.0(2021/12/30) {#cl-1.2.0}

### 采集器更新

- 重构 Kubernetes 云原生采集器，将其整合进[容器采集器](container.md)。原有 Kubernetes 采集器不再生效(#492)
- [Redis 采集器](redis.md)
    - 支持配置 [Redis 用户名](redis.md)(#260)
    - 增加 Latency 以及 Cluster 指标集(#396)
- [Kafka 采集器](kafka.md)增强，支持 topic/broker/consumer/connnetion 等维度的指标(#397)
- 新增 [ClickHouse](clickhousev1.md) 以及 [Flink](flinkv1.md) 采集器(#458/#459)
- [主机对象采集器](hostobject)
    - 支持从 [`ENV_CLOUD_PROVIDER`](hostobject#224e2ccd) 读取云同步配置(#501)
    - 优化磁盘采集，默认不会再采集无效磁盘（比如总大小为 0 的一些磁盘）(#505)
- [日志采集器](logging) 支持接收 TCP/UDP 日志流(#503)
- [Prom 采集器](prom) 支持多 URL 采集(#506)
- 新增 [eBPF](ebpf) 采集器，它集成了 L4-network/DNS/Bash 等 eBPF 数据采集(507)
- [ElasticSearch 采集器](elasticsearch) 增加 [Open Distro](https://opendistro.github.io/for-elasticsearch/){:target="_blank"} 分支的 ElasticSearch 支持(#510)

### Bug 修复

- 修复 [Statsd](statsd)/[Rabbitmq](rabbitmq) 指标问题(#497)
- 修复 [Windows Event](windows_event) 采集数据问题(#521)

### 其它

- [Pipeline](pipeline)
    - 增强 Pipeline 并行处理能力
    - 增加 [`set_tag()`](pipeline#6e8c5285) 函数(#444)
    - 增加 [`drop()`](pipeline#fb024a10) 函数(#498)
- Git 模式
    - 在 DaemonSet 模式下的 Git，支持识别 `ENV_DEFAULT_ENABLED_INPUTS` 并将其生效，非 DaemonSet 模式下，会自动开启 datakit.conf 中默认开启的采集器(#501)
    - 调整 Git 模式下文件夹[存放策略]()(#509)
- 推行新的版本号机制(#484)
    - 新的版本号形式为 1.2.3，此处 `1` 为 major 版本号，`2` 为 minor 版本号，`3` 为 patch 版本号
    - 以 minor 版本号的奇偶性来判定是稳定版（偶数）还是非稳定版（奇数）
    - 同一个 minor 版本号上，会有多个不同的 patch 版本号，主要用于问题修复以及功能调整
    - 新功能预计会发布在非稳定版上，待新功能稳定后，会发布新的稳定版本。如 1.3.x 新功能稳定后，会发布 1.4.0 稳定版，以合并 1.3.x 上的新功能
    - 非稳定版不支持直接升级，比如，不能升级到 1.3.x 这样的版本，只能直接安装非稳定版

### Breaking Changes {cl-1.2.0-break-changes}

**老版本的 DataKit 通过 `datakit --version` 已经无法推送新升级命令**，直接使用如下命令：

- Linux/Mac:

```shell
DK_UPGRADE=1 bash -c "$(curl -L https://static.guance.com/datakit/install.sh)"
```

- Windows

```powershell
$env:DK_UPGRADE="1"; Set-ExecutionPolicy Bypass -scope Process -Force; Import-Module bitstransfer; start-bitstransfer -source https://static.guance.com/datakit/install.ps1 -destination .install.ps1; powershell .install.ps1;
```

---

## 1.1.9-rc7.1(2021/12/22)

- 修复 MySQL 采集器因局部采集失败导致的数据问题。

---

## 1.1.9-rc7(2021/12/16)

- Pipeline 总体进行了较大的重构(#339)：

    - 添加 `if/elif/else` [语法](pipeline#1ea7e5aa)
    - 暂时移除 `expr()/json_all()` 函数
    - 优化时区处理，增加 `adjust_timezone()` 函数
    - 各个 Pipeline 函数做了整体测试加强

- DataKit DaemonSet：

    - Git 配置 DaemonSet [ENV 注入](datakit-daemonset-deploy#00c8a780)(#470)
    - 默认开启采集器移除容器采集器，以避免一些重复的采集问题(#473)

- 其它：
    - DataKit 支持自身事件上报（以日志形式）(#463)
    - [ElasticSearch](elasticsearch) 采集器指标集下增加 `indices_lifecycle_error_count` 指标（注意： 采集该指标，需在 ES [增加 `ilm` 角色](elasticsearch#852abae7)）
    - DataKit 安装完成后自动增加 [cgroup 限制](datakit-conf#4e7ff8f3)
    - 部分跟中心对接的接口升级到了 v2 版本，故对接**非 SAAS 节点**的 DataKit，如果升级到当前版本，其对应的 DataWay 以及 Kodo 也需要升级，否则部分接口会报告 404 错误

### Breaking Changes

处理 json 数据时，如果最顶层是数组，需要使用下标方式进行选择，例如 JSON

```
[
	{"abc": 123},
	{"def": true}
]
```

经过 Pipeline 处理完之后，如果取第一个元素的 `abc` 资源，之前版本做法是：

```
[0].abc
```

当前版本需改为：

```
# 在前面加一个 . 字符
.[0].abc
```

---

## 1.1.9-rc6.1(2021/12/10)

- 修复 ElasticSearch 以及 Kafka 采集报错问题(#486)

---

## 1.1.9-rc6(2021/11/30)

- 针对 Pipeline 做了一点紧急修复：
    - 移除 `json_all()` 函数，这个函数对于异常的 json 有严重的数据问题，故选择禁用之(#457)
    - 修正 `default_time()` 函数时区设置问题(#434)
- 解决 [prom](prom) 采集器在 Kubernetes 环境下 HTTPS 访问问题(#447)
- DataKit DaemonSet 安装的 [yaml 文件](https://static.guance.com/datakit/datakit.yaml){:target="_blank"} 公网可直接下载

---

## 1.1.9-rc5.1(2021/11/26)

- 修复 ddtrace 采集器因脏数据挂掉的问题

---

## 1.1.9-rc5(2021/11/23)

- 增加 [pythond(alpha)](pythond) ，便于用 Python3 编写自定义采集器(#367)
<!-- - 支持 source map 文件处理，便于 RUM 采集器收集 JavaScript 调用栈信息(#267) -->
- [SkyWalking V3](skywalking) 已支持到 8.5.0/8.6.0/8.7.0 三个版本(#385)
- DataKit 初步支持[磁盘数据缓存(alpha)](datakit-conf#caa0869c)(#420)
- DataKit 支持选举状态上报(#427)
- DataKit 支持 scheck 状态上报(#428)
- 调整 DataKit 使用入门文档，新的分类更便于找到具体文档

---

## 1.1.9-rc4.3(2021/11/19)

- 修复容器日志采集器因 pipeline 配置失当无法启动的问题

---

## 1.1.9-rc4.2(2021/11/18)

- 紧急修复(#446)
    - 修复 Kubernetes 模式下 stdout 日志输出 level 异常
    - 修复选举模式下，未选举上的 MySQL 采集器死循环问题
    - DaemonSet 文档补全

---

## 1.1.9-rc4.1(2021/11/16)

- 修复 Kubernetes Pod 采集 namespace 命名空间问题(#439)

---

## 1.1.9-rc4(2021/11/09)

- 支持[通过 Git 来管理](datakit-conf#90362fd0) 各种采集器配置（`datakit.conf` 除外）以及 Pipeline(#366)
- 支持[全离线安装](datakit-offline-install#7f3c40b6)(#421)
<!--
- eBPF-network
    - 增加[DNS 数据采集]()(#418)
    - 增强内核适配性，内核版本要求已降低至 Linux 4.4+(#416) -->
- 增强数据调试功能，采集到的数据支持写入本地文件，同时发送到中心(#415)
- K8s 环境中，默认开启的采集器支持通过环境变量注入 tags，详见各个默认开启的采集器文档(#408)
- DataKit 支持[一键上传日志](datakit-tools-how-to#0b4d9e46)(#405)
<!-- - MySQL 采集器增加[SQL 语句执行性能指标]()(#382) -->
- 修复安装脚本中 root 用户设定的 bug(#430)
- 增强 Kubernetes 采集器：
    - 添加通过 Annotation 配置 [Pod 日志采集](kubernetes-podlogging)(#380)
    - 增加更多 Annotation key，[支持多 IP 情况](kubernetes-prom#b8ba2a9e)(#419)
    - 支持采集 Node IP(#411)
    - 优化 Annotation 在采集器配置中的使用(#380)
- 云同步增加[华为云与微软云支持](hostobject#031406b2)(#265)

---

## 1.1.9-rc3(2021/10/26)

- 优化 [Redis 采集器](redis) DB 配置方式(#395)
- 修复 [Kubernetes](kubernetes) 采集器 tag 取值为空的问题(#409)
- 安装过程修复 Mac M1 芯片支持(#407)
- [eBPF-network](net_ebpf) 修复连接数统计错误问题(#387)
- 日志采集新增[日志数据获取方式](logstreaming)，支持 [Fluentd/Logstash 等数据接入](logstreaming)(#394/#392/#391)
- [ElasticSearch](elasticsearch) 采集器增加更多指标采集(#386)
- APM 增加 [Jaeger 数据](jaeger)接入(#383)
- [Prometheus Remote Write](prom_remote_write)采集器支持数据切割调试
- 优化 [Nginx 代理](proxy#a64f44d8)功能
- DQL 查询结果支持 [CSV 文件导出](datakit-dql-how-to#2368bf1d)

---

## 1.1.9-rc2(2021/10/14)

- 新增[采集器](prom_remote_write)支持 Prometheus Remote Write 将数据同步给 DataKit(#381)
- 新增[Kubernetes Event 数据采集](kubernetes#49edf2c4)(#296)
- 修复 Mac 因安全策略导致安装失败问题(#379)
- [prom 采集器](prom) 调试工具支持从本地文件调试数据切割(#378)
- 修复 [etcd 采集器](etcd)数据问题(#377)
- DataKit Docker 镜像增加 arm64 架构支持(#365)
- 安装阶段新增环境变量 `DK_HOSTNAME` [支持](datakit-install#f9858758)(#334)
- [Apache 采集器](apache) 增加更多指标采集 (#329)
- DataKit API 新增接口 [`/v1/workspace`](apis#2a24dd46) 以获取工作空间信息(#324)
    - 支持 DataKit 通过命令行参数[获取工作空间信息](datakit-tools-how-to#88b4967d)

---

## 1.1.9-rc1.1(2021/10/09)

- 修复 Kubernetes 选举问题(#389)
- 修复 MongoDB 配置兼容性问题

---

## 1.1.9-rc1(2021/09/28)

- 完善 Kubernetes 生态下 [Prometheus 类指标采集](kubernetes-prom)(#368/#347)
- [eBPF-network](net_ebpf) 优化
- 修复 DataKit/DataWay 之间连接数泄露问题(#290)
- 修复容器模式下 DataKit 各种子命令无法执行的问题(#375)
- 修复日志采集器因 Pipeline 错误丢失原始数据的问题(#376)
- 完善 DataKit 端 [DCA](dca) 相关功能，支持在安装阶段[开启 DCA 功能](datakit-install#f9858758)。
- 下线浏览器拨测功能

---

## 1.1.9-rc0(2021/09/23)

- [日志采集器](logging)增加特殊字符（如颜色字符）过滤功能（默认关闭）(#351)
- [完善容器日志采集](container#6a1b31bb)，同步更多现有普通日志采集器功能（多行匹配/日志等级过滤/字符编码等）(#340)
- [主机对象](hostobject)采集器字段微调(#348)
- 新增如下几个采集器
    - [eBPF-network](net_ebpf)(alpha)(#148)
    - [Consul](consul)(#303)
    - [etcd](etcd)(#304)
    - [CoreDNS](coredns)(#305)
- 选举功能已经覆盖到如下采集器：(#288)
    - [Kubernetes](kubernetes)
    - [Prom](prom)
    - [Gitlab](gitlab)
    - [NSQ](nsq)
    - [Apache](apache)
    - [InfluxDB](influxdb)
    - [ElasticSearch](elasticsearch)
    - [MongoDB](mongodb)
    - [MySQL](mysql)
    - [Nginx](nginx)
    - [PostgreSQL](postgresql)
    - [RabbitMQ](rabbitmq)
    - [Redis](redis)
    - [Solr](solr)

<!--
- [DCA](dca) 相关功能完善
	- 独立端口分离(#341)
	- 远程重启功能调整(#345)
	- 白名单功能(#244) -->

---

## 1.1.8-rc3(2021/09/10)

- ddtrace 增加 [resource 过滤](ddtrace#224e2ccd)功能(#328)
- 新增 [NSQ](nsq) 采集器(#312)
- K8s daemonset 部署时，部分采集器支持通过环境变量来变更默认配置，以[CPU 为例](cpu#1b85f981)(#309)
- 初步支持 [SkyWalkingV3](skywalking)(alpha)(#335)

### Bugs

- [RUM](rum) 采集器移除全文字段，减少网络开销(#349)
- [日志采集器](logging)增加对文件 truncate 情况的处理(#271)
- 日志字段切割错误字段兼容(#342)
- 修复[离线下载](datakit-offline-install)时可能出现的 TLS 错误(#330)

### 改进

- 日志采集器一旦配置成功，则触发一条通知日志，表明对应文件的日志采集已经开启(#323)

---

## 1.1.8-rc2.4(2021/08/26)

- 修复安装程序开启云同步导致无法安装的问题

---

## 1.1.8-rc2.3(2021/08/26)

- 修复容器运行时无法启动的问题

---

## 1.1.8-rc2.2(2021/08/26)

- 修复 [hostdir](hostdir) 配置文件不存在问题

---

## 1.1.8-rc2.1(2021/08/25)

- 修复 CPU 温度采集导致的无数据问题
- 修复 statsd 采集器退出崩溃问题(#321)
- 修复代理模式下自动提示的升级命令问题

---

## 1.1.8-rc2(2021/08/24)

- 支持同步 Kubernetes labels 到各种对象上（pod/service/...）(#279)
- `datakit` 指标集增加数据丢弃指标(#286)
- [Kubernetes 集群自定义指标采集](kubernetes-prom) 优化(#283)
- [ElasticSearch](elasticsearch) 采集器完善(#275)
- 新增[主机目录](hostdir)采集器(#264)
- [CPU](cpu) 采集器支持单个 CPU 指标采集(#317)
- [ddtrace](ddtrace) 支持多路由配置(#310)
- [ddtrace](ddtrace#fb3a6e17) 支持自定义业务 tag 提取(#316)
- [主机对象](hostobject)上报的采集器错误，只上报最近 30s(含)以内的错误(#318)
- [DCA 客户端](dca)发布
- 禁用 Windows 下部分命令行帮助(#319)
- 调整 DataKit [安装形式](datakit-install)，[离线安装](datakit-offline-install)方式做了调整(#300)
    - 调整之后，依然兼容之前老的安装方式

### Breaking Changes

- 从环境变量 `ENV_HOSTNAME` 获取主机名的功能已移除（1.1.7-rc8 支持），可通过[主机名覆盖功能](datakit-install#987d5f91) 来实现
- 移除命令选项 `--reload`
- 移除 DataKit API `/reload`，代之以 `/restart`
- 由于调整了命令行选项，之前的查看 monitor 的命令，也需要 sudo 权限运行（因为要读取 datakit.conf 自动获取 DataKit 的配置）

---

## 1.1.8-rc1.1(2021/08/13)

- 修复 `ENV_HTTP_LISTEN` 无效问题，该问题导致容器部署（含 K8s DaemonSet 部署）时，HTTP 服务启动异常。

---

## 1.1.8-rc1(2021/08/10)

- 修复云同步开启时，无法上报主机对象的问题
- 修复 Mac 上新装 DataKit 无法启动的问题
- 修复 Mac/Linux 上非 `root` 用户操作服务「假成功」的问题
- 优化数据上传的性能
- [`proxy`](proxy) 采集器支持全局代理功能，涉及内网环境的安装、更新、数据上传方式的调整
- 日志采集器性能优化
- 文档完善

---

## 1.1.8-rc0(2021/08/03)

- 完善 [Kubernetes](kubernetes) 采集器，增加更多 Kubernetes 对象采集
- 完善[主机名覆盖功能](datakit-install#987d5f91)
- 优化 Pipeline 处理性能（约 15 倍左右，视不同 Pipeline 复杂度而定）
- 加强[行协议数据检查](apis#2fc2526a)
- `system` 采集器，增加 [`conntrack`以及`filefd`](system) 两个指标集
- `datakit.conf` 增加 IO 调参入口，便于用户对 DataKit 网络出口流量做优化（参见下面的 Breaking Changes）
- DataKit 支持[服务卸载和恢复](datakit-service-how-to#9e00a535)
- Windows 平台的服务支持通过[命令行管理](datakit-service-how-to#147762ed)
- DataKit 支持动态获取最新 DataWay 地址，避免默认 DataWay 被 DDos 攻击
- DataKit 日志支持[输出到终端](datakit-daemonset-deploy#00c8a780)（Windows 暂不不支持），便于 k8s 部署时日志查看、采集
- 调整 DataKit 主配置，各个不同配置模块化（详见下面的 Breaking Changes）
- 其它一些 bug 修复，完善现有的各种文档

### Breaking Changes

以下改动，在升级过程中会*自动调整*，这里只是提及具体变更，便于大家理解

- 主配置修改：增加如下几个模块

```toml
[io]
  feed_chan_size                 = 1024  # IO管道缓存大小
  hight_frequency_feed_chan_size = 2048  # 高频IO管道缓存大小
  max_cache_count                = 1024  # 本地缓存最大值，原主配置中 io_cache_count [此数值与max_dynamic_cache_count同时小于等于零将无限使用内存]
  cache_dump_threshold         = 512   # 本地缓存推送后清理剩余缓存阈值 [此数值小于等于零将不清理缓存，如遇网络中断可导致内存大量占用]
  max_dynamic_cache_count      = 1024  # HTTP缓存最大值，[此数值与max_cache_count同时小于等于零将无限使用内存]
  dynamic_cache_dump_threshold = 512   # HTTP缓存推送后清理剩余缓存阈值，[此数值小于等于零将不清理缓存，如遇网络中断可导致内存大量占用]
  flush_interval               = "10s" # 推送时间间隔
  output_file                  = ""    # 输出io数据到本地文件，原主配置中 output_file

[http_api]
	listen          = "localhost:9529" # 原 http_listen
	disable_404page = false            # 原 disable_404page

[logging]
	log           = "/var/log/datakit/log"     # 原 log
	gin_log       = "/var/log/datakit/gin.log" # 原 gin.log
	level         = "info"                     # 原 log_level
	rotate        = 32                         # 原 log_rotate
	disable_color = false                      # 新增配置
```

---

## 1.1.7-rc9.1(2021/07/17)

### 发布说明

- 修复因文件句柄泄露，导致 Windows 平台上重启 DataKit 可能失败的问题

## 1.1.7-rc9(2021/07/15)

### 发布说明

- 安装阶段支持填写云服务商、命名空间以及网卡绑定
- 多命名空间的选举支持
- 新增 [InfluxDB 采集器](influxdb)
- datakit DQL 增加历史命令存储
- 其它一些细节 bug 修复

---

## 1.1.7-rc8(2021/07/09)

### 发布说明

- 支持 MySQL [用户](mysql#15319c6c)以及[表级别](mysql#3343f732)的指标采集
- 调整 monitor 页面展示
    - 采集器配置情况和采集情况分离显示
    - 增加选举、自动更新状态显示
- 支持从 `ENV_HOSTNAME` 获取主机名，以应付原始主机名不可用的问题
- 支持 tag 级别的 [Trace](ddtrace) 过滤
- [容器采集器](container)支持采集容器内进程对象
- 支持通过 [cgroup 控制 DataKit CPU 占用](datakit-conf#4e7ff8f3)（仅 Linux 支持）
- 新增 [IIS 采集器](iis)

### Bug 修复

- 修复云同步脏数据导致的上传问题

---

## 1.1.7-rc7(2021/07/01) {#cl-1.1.7-rc7}

### 发布说明

- DataKit API 支持，且支持 [JSON Body](apis#75f8e5a2)
- 命令行增加功能：

    - [DQL 查询功能](datakit-dql-how-to#cb421e00)
    - [命令行查看 monitor](datakit-tools-how-to#44462aae)
    - [检查采集器配置是否正确](datakit-tools-how-to#519a9e75)

- 日志性能优化（对各个采集器自带的日志采集而言，目前仅针对 nginx/MySQL/Redis 做了适配，后续将适配其它各个自带日志收集的采集器）

- 主机对象采集器，增加 [conntrack](hostobject#2300b531) 和 [filefd](hostobject#697f87e2) 俩类指标
- 应用性能指标采集，支持[采样率设置](ddtrace#c59ce95c)
- K8s 集群 Prometheus 指标采集[通用方案](kubernetes-prom)

### Breaking Changes

- 在 datakit.conf 中配置的 `global_tags` 中，`host` tag 将不生效，此举主要为了避免大家在配置 host 时造成一些误解（即配置了 `host`，但可能跟实际的主机名不同，造成一些数据误解）

---

## 1.1.7-rc6(2021/06/17)

### 发布说明

- 新增[Windows 事件采集器](windows_event)
- 为便于用户部署 [RUM](rum) 公网 DataKit，提供禁用 DataKit 404 页面的选项
- [容器采集器](container)字段有了新的优化，主要涉及 pod 的 restart/ready/state 等字段
- [Kubernetes 采集器](kubernetes) 增加更多指标采集
- 支持在 DataKit 端对日志进行（黑名单）过滤
    - 注意：如果 DataKit 上配置了多个 DataWay 地址，日志过滤功能将不生效。

### Breaking Changes

对于没有语雀文档支持的采集器，在这次发布中，均已移除（各种云采集器，如阿里云监控数据、费用等采集）。如果有对这些采集器有依赖，不建议升级。

---

## 1.1.7-rc5(2021/06/16)

### 问题修复

修复 [DataKit API](apis) `/v1/query/raw` 无法使用的问题。

---

## 1.1.7-rc4(2021/06/11)

### 问题修复

禁用 Docker 采集器，其功能完全由[容器采集器](container) 来实现。

原因：

- Docker 采集器和容器采集器并存的情况下（DataKit 默认安装、升级情况下，会自动启用容器采集器），会导致数据重复
- 现有 Studio 前端、模板视图等尚不支持最新的容器字段，可能导致用户升级上来之后，看不到容器数据。本版本的容器采集器会冗余一份原 Docker 采集器中采集上来的指标，使得 Studio 能正常工作。

> 注意：如果在老版本中，有针对 Docker 的额外配置，建议手动移植到 [容器采集器](container) 中来。它们之间的配置基本上是兼容的。

---

## 1.1.7-rc3(2021/06/10)

### 发布说明

- 新增 [磁盘 S.M.A.R.T 采集器](smart)
- 新增 [硬件 温度采集器](sensors)
- 新增 [Prometheus 采集器](prom)

### 问题修复

- 修正 [Kubernetes 采集器](kubernetes)，支持更多 K8s 对象统计指标收集
- 完善[容器采集器](container)，支持 image/container/pod 过滤
- 修正 [Mongodb 采集器](mongodb)问题
- 修正 MySQL/Redis 采集器可能因为配置缺失导致崩溃的问题
- 修正[离线安装问题](datakit-offline-install)
- 修正部分采集器日志设置问题
- 修正 [SSH](ssh)/[Jenkins](jenkins) 等采集器的数据问题

---

## 1.1.7-rc2(2021/06/07)

### 发布说明

- 新增 [Kubernetes 采集器](kubernetes)
- DataKit 支持 [DaemonSet 方式部署](datakit-daemonset-deploy)
- 新增 [SQL Server 采集器](sqlserver)
- 新增 [PostgreSQL 采集器](postgresql)
- 新增 [statsd 采集器](statsd)，以支持采集从网络上发送过来的 statsd 数据
- [JVM 采集器](jvm) 优先采用 ddtrace + statsd 采集
- 新增[容器采集器](container)，增强对 k8s 节点（Node）采集，以替代原有 [docker 采集器](docker)（原 docker 采集器仍可用）
- [拨测采集器](dialtesting)支持 Headleass 模式
- [Mongodb 采集器](mongodb) 支持采集 Mongodb 自身日志
- DataKit 新增 DQL HTTP [API 接口](apis) `/v1/query/raw`
- 完善部分采集器文档，增加中间件（如 MySQL/Redis/ES 等）日志采集相关文档

---

## 1.1.7-rc1(2021/05/26)

### 发布说明

- 修复 Redis/MySQL 采集器数据异常问题
- MySQL InnoDB 指标重构，具体细节参考 [MySQL 文档](mysql#e370e857)

---

## 1.1.7-rc0(2021/05/20)

### 发布说明

新增采集器：

- [Apache](apache)
- [Cloudprober 接入](cloudprober)
- [Gitlab](gitlab)
- [Jenkins](jenkins)
- [Memcached](memcached)
- [Mongodb](mongodb)
- [SSH](ssh)
- [Solr](solr)
- [Tomcat](tomcat)

新功能相关：

- 网络拨测支持私有节点接入
- Linux 平台默认开启容器对象、日志采集
- CPU 采集器支持温度数据采集
- [MySQL 慢日志支持阿里云 RDS 格式切割](mysql#ee953f78)

其它各种 Bug 修复。

### Breaking Changes

[RUM 采集](rum)中数据类型做了调整，原有数据类型基本已经废弃，需[更新对应 SDK](/dataflux/doc/eqs7v2)。

---

## 1.1.6-rc7(2021/05/19)

### 发布说明

- 修复 Windows 平台安装、升级问题

---

## 1.1.6-rc6(2021/05/19)

### 发布说明

- 修复部分采集器（MySQL/Redis）数据处理过程中， 因缺少指标导致的数据问题
- 其它一些 bug 修复

---

## 1.1.6-rc5(2021/05/18)

### 发布说明

- 修复 HTTP API precision 解析问题，导致部分数据时间戳解析失败

---

## 1.1.6-rc4(2021/05/17)

### 发布说明

- 修复容器日志采集可能崩溃的问题

---

## 1.1.6-rc3(2021/05/13)

### 发布说明

本次发布，有如下更新：

- DataKit 安装/升级后，安装目录变更为

    - Linux/Mac: `/usr/local/datakit`，日志目录为 `/var/log/datakit`
    - Windows: `C:\Program Files\datakit`，日志目录就在安装目录下

- 支持 [`/v1/ping` 接口](apis#50ea0eb5)
- 移除 RUM 采集器，RUM 接口[默认已经支持](apis#f53903a9)
- 新增 monitor 页面：http://localhost:9529/monitor，以替代之前的 /stats 页面。reload 之后自动跳转到 monitor 页面
- 支持命令直接[安装 sec-checker](datakit-tools-how-to#01243fef) 以及[更新 ip-db](datakit-tools-how-to#ab5cd5ad)

---

## 1.1.6-rc2(2021/05/11)

### Bug 修复

- 修复容器部署情况下无法启动的问题

---

## 1.1.6-rc1(2021/05/10)

### 发布说明

本次发布，对 DataKit 的一些细节做了调整：

- DataKit 上支持配置多个 DataWay
- [云关联](hostobject#031406b2)通过对应 meta 接口来实现
- 调整 docker 日志采集的[过滤方式](docker#a487059d)
- [DataKit 支持选举](election)
- 修复拨测历史数据清理问题
- 大量文档[发布到语雀](https://www.yuque.com/dataflux/datakit)
- [DataKit 支持命令行集成 Telegraf](datakit-tools-how-to#d1b3b29b)
- DataKit 单实例运行检测
- DataKit [自动更新功能](datakit-update-crontab)

---

## 1.1.6-rc0(2021/04/30)

### 发布说明

本次发布，对 DataKit 的一些细节做了调整：

- Linux/Mac 安装完后，能直接在任何目录执行 `datakit` 命令，无需切换到 DataKit 安装目录
- Pipeline 增加脱敏函数 `cover()`
- 优化命令行参数，更加便捷
- 主机对象采集，默认过滤虚拟设备（仅 Linux 支持）
- datakit 命令支持 `--start/--stop/--restart/--reload` 几个命令（需 root 权限），更加便于大家管理 DataKit 服务
- 安装/升级完成后，默认开启进程对象采集器（目前默认开启列表为 `cpu/disk/diskio/mem/swap/system/hostobject/net/host_processes`）
- 日志采集器 `tailf` 改名为 `logging`，原有的 `tailf` 名称继续可用
- 支持接入 Security 数据
- 移除 Telegraf 安装集成。如果需要 Telegraf 功能，可查看 :9529/man 页面，有专门针对 Telegraf 安装使用的文档
- 增加 datakit-how-to 文档，便于大家初步入门（:9529/man 页面可看到）
- 其它一些采集器的指标采集调整

---

## v1.1.5-rc2(2021/04/22)

### Bug 修复

- 修复 Windows 上 `--version` 命令请求线上版本信息的地址错误
- 调整华为云监控数据采集配置，放出更多可配置信息，便于实时调整
- 调整 Nginx 错误日志（error.log）切割脚本，同时增加默认日志等级的归类

---

## v1.1.5-rc1(2021/04/21)

### Bug 修复

- 修复 tailf 采集器配置文件兼容性问题，该问题导致 tailf 采集器无法运行

---

## v1.1.5-rc0(2021/04/20)

### 发布说明

本次发布，对采集器做了较大的调整。

### Breaking Changes

涉及的采集器列表如下：

| 采集器          | 说明                                                                                                                                                                                      |
| --------------- | ----------------------------------------------------------------------------------------------------------------------------------------------------------------------------------------- |
| `cpu`           | DataKit 内置 CPU 采集器，移除 Telegraf CPU 采集器，配置文件保持兼容。另外，Mac 平台暂不支持 CPU 采集，后续会补上                                                                          |
| `disk`          | DataKit 内置磁盘采集器                                                                                                                                                                    |
| `docker`        | 重新开发了 docker 采集器，同时支持容器对象、容器日志以及容器指标采集（额外增加对 K8s 容器采集）                                                                                           |
| `elasticsearch` | DataKit 内置 ES 采集器，同时移除 Telegraf 中的 ES 采集器。另外，可在该采集器中直接配置采集 ES 日志                                                                                        |
| `jvm`           | DataKit 内置 JVM 采集器                                                                                                                                                                   |
| `kafka`         | DataKit 内置 Kafka 指标采集器，可在该采集器中直接采集 Kafka 日志                                                                                                                          |
| `mem`           | DataKit 内置内存采集器，移除 Telegraf 内存采集器，配置文件保持兼容                                                                                                                        |
| `mysql`         | DataKit 内置 MySQL 采集器，移除 Telegraf MySQL 采集器。可在该采集器中直接采集 MySQL 日志                                                                                                  |
| `net`           | DataKit 内置网络采集器，移除 Telegraf 网络采集器。在 Linux 上，对于虚拟网卡设备，默认不再采集（需手动开启）                                                                               |
| `nginx`         | DataKit 内置 Nginx 采集器，移除 Telegraf Ngxin 采集器。可在该采集器中直接采集 Nginx 日志                                                                                                  |
| `oracle`        | DataKit 内置 Oracle 采集器。可在该采集器中直接采集 Oracle 日志                                                                                                                            |
| `rabbitmq`      | DataKit 内置 RabbitMQ 采集器。可在该采集器中直接采集 RabbitMQ 日志                                                                                                                        |
| `redis`         | DataKit 内置 Redis 采集器。可在该采集器中直接采集 Redis 日志                                                                                                                              |
| `swap`          | DataKit 内置内存 swap 采集器                                                                                                                                                              |
| `system`        | DataKit 内置 system 采集器，移除 Telegraf system 采集器。内置的 system 采集器新增三个指标： `load1_per_core/load5_per_core/load15_per_core`，便于客户端直接显示单核平均负载，无需额外计算 |

以上采集器的更新，非主机类型的采集器，绝大部分涉均有指标集、指标名的更新，具体参考各个采集器文档。

其它兼容性问题：

- 出于安全考虑，采集器不再默认绑定所有网卡，默认绑定在 `localhost:9529` 上。原来绑定的 `0.0.0.0:9529` 已失效（字段 `http_server_addr` 也已弃用），可手动修改 `http_listen`，将其设定成 `http_listen = "0.0.0.0:9529"`（此处端口可变更）
- 某些中间件（如 MySQL/Nginx/Docker 等）已经集成了对应的日志采集，它们的日志采集可以直接在对应的采集器中配置，无需额外用 `tailf` 来采集了（但 `tailf` 仍然可以单独采集这些日志）
- 以下采集器，将不再有效，请用上面内置的采集器来采集
    - `dockerlog`：已集成到 docker 采集器
    - `docker_containers`：已集成到 docker 采集器
    - `mysqlMonitor`：以集成到 mysql 采集器

### 新增特性

- 拨测采集器（`dialtesting`）：支持中心化任务下发，在 Studio 主页，有单独的拨测入口，可创建拨测任务来试用
- 所有采集器的配置项中，支持配置环境变量，如 `host="$K8S_HOST"`，便于容器环境的部署
- http://localhost:9529/stats 新增更多采集器运行信息统计，包括采集频率（`frequency`）、每次上报数据条数（`avg_size`）、每次采集消耗（`avg_collect_cost`）等。部分采集器可能某些字段没有，这个不影响，因为每个采集器的采集方式不同
- http://localhost:9529/reload 可用于重新加载采集器，比如修改了配置文件后，可以直接 `curl http://localhost:9529/reload` 即可，这种形式不会重启服务，类似 Nginx 中的 `-s reload` 功能。当然也能在浏览器上直接访问该 reload 地址，reload 成功后，会自动跳转到 stats 页面
- 支持在 http://localhost:9529/man 页面浏览 DataKit 文档（只有此次新改的采集器文档集成过来了，其它采集器文档需在原来的帮助中心查看）。默认情况下不支持远程查看 DataKit 文档，可在终端查看（仅 Mac/Linux 支持）：

```shell
	# 进入采集器安装目录，输入采集器名字（通过 `Tab` 键选择自动补全）即可查看文档
	$ ./datakit -cmd -man
	man > nginx
	(显示 Nginx 采集文档)
	man > mysql
	(显示 MySQL 采集文档)
	man > Q               # 输入 Q 或 exit 退出
```

---

## v1.1.4-rc2(2021/04/07)

### Bug 修复

- 修复阿里云监控数据采集器（`aliyuncms`）频繁采集导致部分其它采集器卡死的问题。

---

## v1.1.4-rc1(2021/03/25)

### 改进

- 进程采集器 `message` 字段增加更多信息，便于全文搜索
- 主机对象采集器支持自定义 tag，便于云属性同步

---

## v1.1.4-rc0(2021/03/25)

### 新增功能

- 增加文件采集器、拨测采集器以及 HTTP 报文采集器
- 内置支持 ActiveMQ/Kafka/RabbitMQ/gin（Gin HTTP 访问日志）/Zap（第三方日志框架）日志切割

### 改进

- 丰富 `http://localhost:9529/stats` 页面统计信息，增加诸如采集频率（`n/min`），每次采集的数据量大小等
- DataKit 本身增加一定的缓存空间（重启即失效），避免偶然的网络原因导致数据丢失
- 改进 Pipeline 日期转换函数，提升准确性。另外增加了更多 Pipeline 函数（`parse_duration()/parse_date()`）
- trace 数据增加更多业务字段（`project/env/version/http_method/http_status_code`）
- 其它采集器各种细节改进

---

## v1.1.3-rc4(2021/03/16)

### Bug 修复

- 进程采集器：修复用户名缺失导致显示空白的问题，对用户名获取失败的进程，以 `nobody` 当做其用户名。

---

## v1.1.3-rc3(2021/03/04)

### Bug 修复

- 修复进程采集器部分空字段（进程用户以及进程命令缺失）问题
- 修复 kubernetes 采集器内存占用率计算可能 panic 的问题

<!--
### 新增功能
- `http://datakit:9529/reload` 会自动跳转到 `http://datakit:9529/stats`，便于查看 reload 后 datakit 的运行情况
- `http://datakit:9529/reload` 页面增加每分钟采集频率（`frequency`）以及每次采集的数据量大小统计
- `kubernetes` 指标采集器增加 node 的内存使用率（`mem_usage_percent`）采集 -->

---

## v1.1.3-rc2(2021/03/01)

### Bug 修复

- 修复进程对象采集器 `name` 字段命名问题，以 `hostname + pid` 来命名 `name` 字段
- 修正华为云对象采集器 pipeline 问题
- 修复 Nginx/MySQL/Redis 日志采集器升级后的兼容性问题

---

## v1.1.3-rc1(2021/02/26)

### 新增功能

- 增加内置 Redis/Nginx
- 完善 MySQL 慢查询日志分析

### 功能改进

- 进程采集器由于单次采集耗时过长，对采集器的采集频率做了最小值（30s）限制
- 采集器配置文件名称不再严格限制，任何形如 `xxx.conf` 的文件，都是合法的文件命名
- 更新版本提示判断，如果 git 提交码跟线上不一致，也会提示更新
- 容器对象采集器（`docker_containers`），增加内存/CPU 占比字段（`mem_usage_percent/cpu_usage`）
- K8s 指标采集器（`kubernetes`），增加 CPU 占比字段（`cpu_usage`）
- Tracing 数据采集完善对 service type 处理
- 部分采集器支持自定义写入日志或者指标（默认指标）

### Bug 修复

- 修复 Mac 平台上，进程采集器获取默认用户名无效的问题
- 修正容器对象采集器，获取不到*已退出容器*的问题
- 其它一些细节 bug 修复

### Breaking Changes

- 对于某些采集器，如果原始指标中带有 `uint64` 类型的字段，新版本会导致字段不兼容，应该删掉原有指标集，避免类型冲突

    - 原来对于 uint64 的处理，将其自动转成了 string，这会导致使用过程中困扰。实际上可以更为精确的控制这个整数移除的问题
    - 对于超过 max-int64 的 uint 整数，采集器会丢弃这样的指标，因为目前 influx1.7 不支持 uint64 的指标

- 移除部分原 dkctrl 命令执行功能，配置管理功能后续不再依赖该方式实现

---

## v1.1.2(2021/02/03)

### 功能改进

- 容器安装时，必须注入 `ENV_UUID` 环境变量
- 从旧版本升级后，会自动开启主机采集器（原 datakit.conf 会备份一个）
- 添加缓存功能，当出现网络抖动的情况下，不至于丢失采集到的数据（当长时间网络瘫痪的情况下，数据还是会丢失）
- 所有使用 tailf 采集的日志，必须在 pipeline 中用 `time` 字段来指定切割出来的时间字段，否则日志存入时间字段会跟日志实际时间有出入

### Bug 修复

- 修复 zipkin 中时间单位问题
- 主机对象出采集器中添加 `state` 字段

---

## v1.1.1(2021/02/01)

### Bug 修复

- 修复 mysqlmonitor 采集器 status/variable 字段均为 string 类型的问题。回退至原始字段类型。同时对 int64 溢出问题做了保护。
- 更改进程采集器部分字段命名，使其跟主机采集器命名一致

---

## v1.1.0(2021/01/29)

### 发布说明

本版本主要涉及部分采集器的 bug 修复以及 datakit 主配置的调整。

### Breaking Changes

- 采用新的版本号机制，原来形如 `v1.0.0-2002-g1fe9f870` 这样的版本号将不再使用，改用 `v1.2.3` 这样的版本号
- 原 DataKit 顶层目录的 `datakit.conf` 配置移入 `conf.d` 目录
- 原 `network/net.conf` 移入 `host/net.conf`
- 原 `pattern` 目录转移到 `pipeline` 目录下
- 原 grok 中内置的 pattern，如 `%{space}` 等，都改成大写形式 `%{SPACE}`。**之前写好的 grok 需全量替换**
- 移除 `datakit.conf` 中 `uuid` 字段，单独用 `.id` 文件存放，便于统一 DataKit 所有配置文件
- 移除 ansible 采集器事件数据上报

### Bug 修复

- 修复 `prom`、`oraclemonitor` 采集不到数据的问题
- `self` 采集器将主机名字段 hostname 改名成 host，并置于 tag 上
- 修复 `mysqlMonitor` 同时采集 MySQL 和 MariaDB 类型冲突问题
- 修复 Skywalking 采集器日志不切分导致磁盘爆满问题

### 特性

- 新增采集器/主机黑白名单功能（暂不支持正则）
- 重构主机、进程、容器等对象采集器采集器
- 新增 pipeline/grok 调试工具
- `-version` 参数除了能看当前版本，还将提示线上新版本信息以及更新命令
- 支持 DDTrace 数据接入
- `tailf` 采集器新日志匹配改成正向匹配
- 其它一些细节问题修复
- 支持 Mac 平台的 CPU 数据采集<|MERGE_RESOLUTION|>--- conflicted
+++ resolved
@@ -28,10 +28,8 @@
 - 修复 MySQL 采集器采集 PolarDB 时因报错中断采集的问题(#1147)
 - 修复 git 模式下，部分默认开启的采集器不工作的问题(#1154)
 - 修复 Kafka 指标集缺失问题(#1170)
-<<<<<<< HEAD
-=======
 - 修复拨测采集器数据上传错误问题(#1175)
->>>>>>> c964363f
+- 修复 statsd 采集器日志问题(#1164)
 
 ### 优化 {#cl-1.4.17-opt}
 
