--- conflicted
+++ resolved
@@ -15,13 +15,10 @@
 
 ### Breaking Changes
 
-<<<<<<< HEAD
 - 非容器环境运行时，从环境变量 `ENV_HOSTNAME` 获取主机名的功能已移除（1.1.7-rc8 支持），可通过[主机名覆盖功能](datakit-install#987d5f91) 来实现
-=======
 - 从环境变量 `ENV_HOSTNAME` 获取主机名的功能已移除（1.1.7-rc8 支持），可通过[主机名覆盖功能](datakit-install#987d5f91) 来实现
-= 移除命令选项 `--reload`
+- 移除命令选项 `--reload`
 - 移除 DataKit API `/reload`，代之以 `/restart`
->>>>>>> e350fd59
 
 ## 1.1.8-rc1.1(2021/08/13)
 
