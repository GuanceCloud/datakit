--- conflicted
+++ resolved
@@ -2,8 +2,6 @@
 
 # DataKit 版本历史
 
-<<<<<<< HEAD
-=======
 ## 1.2.1(2022/01/05)
 
 - 完善 [Kafka](kafka) 采集器文档以及指标采集优化(#534)
@@ -58,7 +56,6 @@
 
 ---
 
->>>>>>> 5fd702bd
 ## 1.1.9-rc7.1(2021/12/22)
 
 - 修复 MySQL 采集器因局部采集失败导致的数据问题。
