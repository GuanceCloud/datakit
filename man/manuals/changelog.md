# DataKit 版本历史
---

<!--
[:octicons-tag-24: Version-1.4.6](changelog.md#cl-1.4.6) ·
[:octicons-beaker-24: Experimental](index.md#experimental)
-->

<<<<<<< HEAD
## 1.4.11(2022/08/18) {#cl-1.4.11}
=======
## 1.4.12(2022/08/26) {#cl-1.4.12}

本次发布属于 Hotfix 发布，主要有如下更新：

- 调整 Windows 下 CPU 采集的取值，以跟 Windows 进程监视器上的数值保持一致(#1002)
- 调整发送 dataway 时的加锁行为，该行为可能导致数据发送变慢的问题
- 日志采集：
    - io 行为默认改成阻塞形式
    - 默认开启多行识别
    - 调整文件 rotate 尾部采集策略，避免可能出现的巨大数据包(#1072)
    - 调整环境变量相关的文档说明(#1071)
    - 日志的行协议中增加 `log_read_time` 字段，用来记录采集时的 Unix 时间戳(#1077)

### Breaking Changes

- 移除 io 模块的全局阻塞（`blocking_mode`）以及按数据分类（`blocking_categories`）来设置阻塞的功能（默认都不开启）。**这个选项如果被人为打开，在新版本中，将不再生效**。

---

## 1.4.11(2022/08/17) {#cl-1.4.11}
>>>>>>> fa29bc78

### 新功能 {#cl-1.4.11-newfeature}

- Pipeline 中新增 [reftable 功能](datakit-refer-table.md)(#967)
- DataKit 9529 HTTP [支持绑定到 domain socket](datakit-conf.md#uds)(#925)
    - 对应的 [eBPF 采集](../integrations/ebpf.md) 和 [Oracle 采集](../integrations/oracle.md)，其配置方式也需做对应变更。
- RUM sourcemap 增加 Android R8 支持(#1040)
- CRD 增加日志配置支持(#1000)
    - [完整示例](../integrations/kubernetes-crd.md#example)

### 优化 {#cl-1.4.11-optimize}

- 优化[容器采集器](../integrations/container.md)文档
- 新增 [常见 Tag](common-tags.md) 文档(#839)
- 优化[选举的配置](election.md#config)和一些相关的命名(#1026)
- 选举类采集器在 DataKit 开启选举的情况下，仍然支持在特定的采集器上关闭选举功能(#927)
- 支持指定数据类型的 [io block 配置](datakit-daemonset-deploy.md#env-io)(#1021)
- DDTrace 采集器的采样增加 meta 信息识别(#927)
- DataKit 自身指标集增加 9529 [HTTP 请求相关指标](../integrations/self.md#datakit_http)(#944)
- 优化 [Zipkin 采集](../integrations/zipkin.md)的内存使用(#1013)
- DDTrace 采集器在[开启磁盘缓存](../integrations/ddtrace.md#disk-cache)后，默认变成阻塞式 IO feed(#1038)
- [eBPF](../integrations/ebpf.md#measurements) 增加进程名（`process_name`）字段(#1045)
- [DCA](dca.md) 新版本发布
- 日志类 HTTP 数据写入（logstreaming/Jaeger/OpenTelemetry/Zipkin）均增加队列支持(#971)
- 日志采集增加自动多行支持(#1024)

### Bug 修复 {#cl-1.4.11-bugs}

- 修复 [MySQL 采集器](../integrations/mysql.md) 连接泄露问题(#1041)
- 修复 Pipeline Json 取值问题(#1036)
- 修复 macOS 上 ulimit 设置无效问题(#1032)
- 修复 sinker-Dataway 在 Kubernetes 中无效问题(#1031)
- 修复 [HTTP 数据写入类接口](apis.md#api-v1-write)数据校验问题(#1046)
- 修复 eBPF 采集器因内核变更后结构体偏移计算失败问题(#1049)
- 修复 DDTrace close-resource 问题(#1035)

---

## 1.4.10(2022/08/05) {#cl-1.4.10}
本次发布属于迭代发布，主要有如下更新：

- 部分数据类型发送失败后，支持缓存到磁盘，延后再发送(#945)
- 支持通过不同的 dataway 地址，将满足条件的数据发送到不同的工作空间(#896)
- Sourcemap 增加 Android 和 iOS 支持(#886)

- 容器采集器相关更新：
    - 修复 Kubernetes 中 Node 主机操作系统信息采集错误(#950)
    - Kubernetes 中 Prom 采集不再自动追加 pod 相关信息，避免时间线暴增(#965)
    - Pod 对象中追加对应 yaml 信息(#969) 

- Pipeline 相关更新：
    - 优化 Pipeline 执行步骤(#1007)
    - [grok()](pipeline.md#fn-grok) 和 [json()](pipeline.md#fn-json) 函数默认执行 trim-space 操作(#1001)

- DDTrace 相关更新：
    - 修复潜在的 goroutine 泄露问题(#1008)
    - 支持配置磁盘缓存来缓解内存占用问题(#1014)

- 其它 Bug 修复：
    - 优化行协议构造(#1016)
    - 日志采集中，移除定期清理尾部数据功能，以缓解可能导致的日志截断问题(#1012)

### Breaking Changes {cl-1.4.10-break-changes}

由于 RUM 中新增了 Sourcemap 支持，有了更多的配置选项，故 RUM 采集器不再默认开启，需[手动开启](../integrations/rum.md#config)。

---

## 1.4.9(2022/07/26) {#cl-1.4.9}

本次发布属于 Hotfix 发布，主要有如下更新：

- eBPF httpflow 增加 Linux 4.5 及以上内核版本支持(#985)
- 修复 external 类采集器选举模式下的问题(#976/#946)
- 修复容器采集器导致的奔溃问题(#956/#979/#980)
- 修复 Redis slowlog 采集问题(#986)

--- 

## 1.4.8(2022/07/21) {#cl-1.4.8}

本次发布属于迭代发布，主要有如下更新：

- prom 采集器的内置超时改为 3 秒(#958)

- 日志相关问题修复：
    - 添加日志采集的 `log_read_offset` 字段(#905)
    - 修复日志文件在 rotate 后没有正确读取尾部遗留内容的问题(#936)

- 容器采集相关问题修复：
    - 修复对环境变量 `NODE_NAME` 的不兼容问题(#957)
    - k8s 自动发现的 prom 采集器改为串行式的分散采集，每个 k8s node 只采集自己机器上的 prom 指标(#811/#957)
    - 添加日志 source 和多行的的[映射配置](../integrations/container.md#env-config)(#937)
    - 修复容器日志替换 source 后还使用之前的 multiline 和 pipeline 的 bug(#934/#923)
    - 修正容器日志，设置文件活跃时长是 12 小时(#930)
    - 优化 docker 容器日志的 image 字段(#929)
    - 优化 k8s pod 对象的 host 字段(#924)
    - 修复容器指标和对象采集没有添加 host tag 的问题(#962)

- eBPF 相关：
    - 修复 uprobe event name 命名冲突问题
    - 增加更多[环境变量配置](../integrations/ebpf.md#config)，便于 k8s 环境的部署 

- 优化 APM 数据接收接口的数据处理，缓解卡死客户端以及内存占用问题(#902)

- SQLServer 采集器修复：
    - 恢复 TLS1.0 支持(#909)
    - 支持通过 instance 采集过滤，以减少时间线消耗(#931)

- Pipeline 函数 `adjust_timezone()` 有所调整(#917)
- [IO 模块优化](datakit-conf.md#io-tuning)，提高整体数据处理能力，保持内存消耗的相对可控(#912)
- Monitor 更新：
    - 修复繁忙时 Monitor 可能导致的长时间卡顿(#933)
    - 优化 Monitor 展示，增加 IO 模块的信息展示，便于用于调整 IO 模块参数
- 修复 Redis 奔溃问题(#935)
- 去掉部分繁杂的冗余日志(#939)
- 修复选举类采集器在非选举模式下不追加主机 tag 的问题(#968)

---

## 1.4.7(2022/07/11) {#cl-1.4.7}

本次发布属于 Hotfix 发布，主要修复如下问题

- 选举有关
    - 修复 `election_namespace` 设置错误的问题(#915)
    - `enable_election_namespace` 这个 tag 的设置默认关闭，需[手动开启](election.md#config)
    - datakit.conf 中 `namespace` 字段将被弃用（仍然可用），改名为 `election_namespace`

- 修复采集器堵塞问题(#916)
    - DataKit 移除调用中心的心跳接口
    - DataKit 移除调用中心的 Dataway 列表接口

- [容器采集器](../integrations/container.md)支持通过额外的配置（`ENV_INPUT_CONTAINER_LOGGING_EXTRA_SOURCE_MAP`）来修改 sidecar 容器的日志来源（`source`） 字段(#903)
- 修复黑名单在 Monitor 上的展示问题(#904)

---

## 1.4.6(2022/07/07) {#cl-1.4.6}

- 调整[全局 tag](datakit-conf.md#set-global-tag) 的行为，避免选举类采集的 tag 分裂(#870)
- [SQLServer 采集器](../integrations/sqlserver.md)增加选举支持(#882)
- [行协议过滤器](datakit-filter.md)支持所有数据类型(#855) 
- 9529 HTTP 服务增加[超时机制](datakit-conf.md#http-other-settings)(#900)
- MySQL
    - [dbm 指标集名字](../integrations/mysql.md#logging)调整(#898)
    - `service` 字段冲突问题(#895) 
- [容器对象](../integrations/container.md#docker_containers)增加字段 `container_runtime_name` 以区分不同层次的容器名(#891)
- Redis 调整 [slowlog 采集](../integrations/redis.md#redis_slowlog)，将其数据改为日志存储(#885) 
- 优化 [TDEngine 采集](../integrations/tdengine.md)(#877)
- 完善 Containerd 日志采集，支持默认格式的日志自动解析(#869)
- [Pipeline](pipeline.md) 增加 [Profiling 类数据](../integrations/profile.md)支持(#866)
- 容器/Pod 日志采集支持在 Label/Annotation 上[额外追加 tag](../integrations/container.md#logging-with-annotation-or-label)(#861)
- 修复 [Jenkins CI](../integrations/jenkins.md#jenkins_pipeline) 数据采集的时间精度问题(#860)
- 修复 Tracing resource-type 值不统一的问题(#856)
- eBPF 增加 [HTTPS 支持](../integrations/ebpf.md#https)(#782)
- 修复日志采集器可能的奔溃问题(#893)
- 修复 prom 采集器泄露问题(#880)
- 支持通过[环境变量配置 io 磁盘缓存](datakit-conf.md#using-cache)(#906)
- 增加 [Kubernetes CRD](../integrations/kubernetes-crd.md) 支持(#726)
- 其它 bug 修复(#901/#899)

---

## 1.4.5(2022/06/29) {#cl-1.4.5}

本次发布属于 Hotfix 发布，主要修复日志采集器因同名文件快速删除并新建而导致采集中断问题(#883)

如果大家有计划任务在定期打包日志，可能会触发这个 Bug，**建议升级**。

---

## 1.4.4(2022/06/27) {#cl-1.4.4}

本次发布属于 Hotfix 发布，主要更新如下内容：

- 修复日志采集因 pos 处理不当导的不采集问题，该问题自 1.4.2 引入，**建议升级** (#873)
- 修复 TDEngine 可能导致的 crash 问题
- 优化 eBPF 数据发送流程，避免积攒过多消耗太多内存导致 OOM(#871)
- 修复采集器文档错误

---

## 1.4.3(2022/06/22) {#cl-1.4.3}

本次发布属于迭代发布，主要更新如下内容：

- gitrepo 支持无密码模式(#845)
- prom 采集器
    - 支持日志模式采集(#844)
    - 支持配置 HTTP 请求头(#832)
- 支持超 16KB 长度的容器日志采集(#836)
- 支持 TDEngine 采集器(810)
- Pipeline
    - 支持 XML 解析(#804)
    - 远程调试支持多类数据类型(#833)
    - 支持 Pipeline 通过 `use()` 函数调用外部 Pipeline 脚本(#824)
- 新增 IP 库（MaxMindIP）支持(#799)
- 新增 DDTrace Profiling 集成(#656)
- Containerd 日志采集支持通过 image 和 K8s Annotation 配置过滤规则(#849)
- 文档库整体切换到 MkDocs(#745)
- 其它杂项(#822)

### Bug 修复 {#cl-1.4.3-bugfix}

- 修复 socket 采集器奔溃问题(#858)
- 修复部分采集器配置中空 tags 配置导致的奔溃问题(#852)
- 修复 ipdb 更新命令问题(#854)
- Kubernetes Pod 日志和对象上增加 `pod_ip` 字段(848)
- DDTrace 采集器恢复识别 trace SDK 上的采样设定(#834)
- 修复 DaemonSet 模式下，外部采集器（eBPF/Oracle）上的 `host` 字段可能跟 DataKit 自身不一致的问题(#843)
- 修复 stdout 多行日志采集问题(#859)
---

## 1.4.2(2022/06/16) {#cl-1.4.2}

本次发布属于迭代发布，主要更新如下内容：

- 日志采集支持记录采集位置，避免因为 DataKit 重启等情况导致的数据漏采(#812)
- 调整 Pipeline 在处理不同类数据时的设定(#806)
- 支持接收 SkyWalking 指标数据(#780)
- 优化日志黑名单调试功能：
    - 在 Monitor 中会展示被过滤掉的点数(#827)
    - 在 datakit/data 目录下会增加一个 *.pull* 文件，用来记录拉取到的过滤器
- Monitor 中增加 DataKit 打开文件数显示(#828)
- DataKit 编译器升级到 Golang 1.18.3(#674)

### Bug 修复

- 修复 `ENV_K8S_NODE_NAME` 未全局生效的问题(#840)
- 修复日志采集器中文件描述符泄露问题，**强烈推荐升级**(#838)
- 修复 Pipeline `group_in` 问题(#826)
- 修复 ElasticSearch 采集器配置的 `http_timeout` 解析问题(#821)
- 修复 DCA API 问题(#747)
- 修复 `dev_null` DataWay 设置无效问题(#842)

----

## 1.4.1(2022/06/07)

本次发布属于迭代发布，主要更新如下内容：

- 修复 toml 配置文件兼容性问题(#195)
- 增加 [TCP/UDP 端口检测](socket)采集器(#743)
- DataKit 跟 DataWay 之间增加 DNS 检测，支持 DataWay DNS 动态切换(#758)
- [eBPF](ebpf) L4/L7 流量数据增加 k8s deployment name 字段(#793)
- 优化 [OpenTelemetry](opentelemetry) 指标数据(#794)
- [ElasticSearch](elasticsearch) 增加 AWS OpenSearch 支持(#797)
- [行协议限制](apis#2fc2526a)中，字符串长度限制放宽到 32MB(#801)
- [prom](prom) 采集器增加额外配置，支持忽略指定的 tag=value 的匹配，以减少不必要的时序时间线(#808)
- Sink 增加 Jaeger 支持(#813)
- Kubernetes 相关的[指标](container#7e687515)采集，默认全部关闭，以避免时间线暴增问题(#807)
- [DataKit Monitor](monitor)增加动态发现（比如 prom）的采集器列表刷新(#711)

### Bug 修复
- 修复默认 Pipeline 加载问题(#796)
- 修复 Pipeline 中关于日志 status 的处理(#800)
- 修复 [Filebeat](beats_output) 奔溃问题(#805)
- 修复 [logstreaming](logstreaming) 导致的脏数据问题(#802)

----

## 1.4.0(2022/05/26)

本次发布属于迭代发布， 次版本号进入 1.4 序列。主要更新如下内容：

- Pipeline 做了很大调整(#761)
    - 所有数据类型，均可通过配置 Pipeline 来额外处理数据(#761/#739)
    - [grok()](pipeline#965ead3c) 支持直接将字段提取为指定类型，无需再额外通过 `cast()` 函数进行类型转换(#760)
    - Pipeline 增加[多行字符串支持](pipeline#3ab24547)，对于很长的字符串（比如 grok 中的正则切割），可以通过将它们写成多行，提升了可读性(#744)
    - 每个 Pipeline 的运行情况，通过 datakit monitor -V 可直接查看(#701)
- 增加 Kubernetes [Pod 对象](container#23ae0855-1) CPU/内存指标(#770)
- Helm 增加更多 Kubernetes 版本安装适配(#783)
- 优化 [OpenTelemetry](opentelemetry)，HTTP 协议增加 JSON 支持(#781)
- DataKit 在自动纠错行协议时，对纠错行为增加了日志记录，便于调试数据问题(#777)
- 移除时序类数据中的所有字符串指标(#773)
- 在 DaemonSet 安装中，如果配置了[选举](election)的命名空间，对参与选举的采集器，其数据上均会新增特定的 tag（`election_namespace`）(#743)
- CI 可观测，增加 [Jenkins](jenkins) 支持(#729)

### Bug 修复

- 修复 monitor 中 DataWay 统计错误(#785)
- 修复日志采集器相关 bug(#783)
    - 有一定概率，日志采集会导致脏数据串流的情况
    - 在文件日志采集的场景下（磁盘文件/容器日志/logfwd），修复被采集日志因为 truncate/rename/remove 等因素导致的采集不稳定问题（丢失数据）
- 其它 Bug 修复(#790)

----

## 1.2.20(2022/05/22) {#cl-1.2.20}

本次发布属于 hotfix 发布，主要修复如下问题：

- 日志采集功能优化(#775)
    - 去掉 32KB 限制（保留 32MB 最大限制）(#776)
    - 修复可能丢失头部日志的问题
    - 对于新创建的日志，默认从头开始采集（主要是容器类日志，磁盘文件类日志目前无法判定是否是新创建的日志）
    - 优化 Docker 日志处理，不再依赖 Docker 日志 API

- 修复 Pipeline 中的 [decode](pipeline#837c4e09) 函数问题(#769)
- OpenTelemetry gRPC 方式支持 gzip(#774)
- 修复 [filebeat](beats_output) 采集器不能设置 service 的问题(#767)

### Breaking changes

对于 Docker 类容器日志的采集，需要将宿主机（Node）的 */varl/lib* 路径挂载到 DataKit 里面（因为 Docker 日志默认落在宿主机的 */var/lib/* 下面），在 *datakit.yaml* 中，`volumeMounts` 和 `volumes` 中新增如下配置：

```yaml
volumeMounts:
- mountPath: /var/lib
  name: lib

# 省略其它部分...

volumes:
- hostPath:
    path: /var/lib
  name: lib
```

----

## 1.2.19(2022/05/12) {#cl-1.2.19}

本次发布属于迭代发布，主要更新如下内容：

- eBPF 增加 arm64 支持(#662)
- 行协议构造支持自动纠错(#710)
- DataKit 主配置增加示例配置(#715)
- [Prometheus Remote Write](prom_remote_write) 支持 tag 重命名(#731)
- 修复 DCA 客户端获取工作空间不全的问题(#747)
- 合并社区版 DataKit 已有的功能，主要包含 Sinker 功能以及 [filebeat](beats_output) 采集器(#754)
- 调整容器日志采集，DataKit 直接支持 containerd 下容器 stdout/stderr 日志采集(#756)
- 修复 ElasticSearch 采集器超时问题(#762)
- 修复安装程序检查过于严格的问题(#763)
- 调整 DaemonSet 模式下主机名获取策略(#648)
- Trace 采集器支持通过服务名（`service`）通配来过滤资源（`resource`）(#759)
- 其它一些细节问题修复

----

## 1.2.18(2022/05/06)

本次发布属于 hotfix 发布，主要修复如下问题：

- [进程采集器](host_processes)的过滤功能仅作用于指标采集，对象采集不受影响(#740)
- 缓解 DataKit 发送 DataWay 超时问题(#741)
- [Gitlab 采集器](gitlab) 稍作调整(#742)
- 修复日志采集截断的问题(#749)
- 修复各种 trace 采集器 reload 后部分配置不生效的问题(#750)

----

## 1.2.17(2022/04/27)

本次发布属于迭代发布，主要涉及如下几个方面：

- [容器采集器](container#7e687515)增加更多指标（`kube_` 开头）采集(#668)
- DDTrace 和 OpenTelemetry 采集器支持通过 HTTP Status Code（`omit_err_status`）来过滤部分错误的 trace
- 修复几个 Trace 采集器（DDtrace/OpenTelemetry/Zipkin/SkyWalking/Jaeger）在 git 模式下配置 reload 不生效的问题(#725)
- 修复 Gitlab 采集器不能 tag 导致的奔溃问题(#730)
- 修复 Kubernetes 下 eBPF 采集器对 Pod 标签（tag）不更新的问题(#736)
- [prom 采集器](prom) 支持 [Tag 重命名](prom#e42139cb)(#719)
- 完善部分文档描述

----

## 1.2.16(2022/04/24)

本次发布属于 hotfix 修复，主要涉及如下几个方面(#728)：

- 修复安装程序可能的报错导致无法继续安装/升级，目前选择容忍部分情况的服务操作错误
- 修复 Windows 安装脚本的拼写错误，该错误导致 32 位安装程序下载失败
- 调整 Monitor 关于选举情况的展示
- 开启选举的情况下，修复 MongoDB 死循环导致无法采集的问题

----

## 1.2.15(2022/04/21)

本次发布属于迭代发布，含大量问题修复：

- Pipeline 模块修复 Grok 中[动态多行 pattern](datakit-pl-how-to#88b72768) 问题(#720)
- 移除掉一些不必要的 DataKit 事件日志上报(#704)
- 修复升级程序可能导致的升级失败问题(#699)
- DaemonSet 增加[开启 pprof 环境变量](datakit-daemonset-deploy#cc08ec8c)配置(#697)
- DaemonSet 中所有[默认开启采集器](datakit-input-conf#764ffbc2)各个配置均支持通过环境变量配置(#693)
- Tracing 采集器初步支持 Pipeline 数据处理(#675)
    - [DDtrace 配置示例](ddtrace#69995abe)
- 拨测采集器增加失败任务退出机制(#54)
- 优化 [Helm 安装](datakit-daemonset-deploy#e4d3facf)(#695)
- 日志新增 `unknown` 等级（status），对于未指定等级的日志均为 `unknown`(#685)
- 容器采集器大量修复
    - 修复 cluster 字段命名问题(#542)
    - 对象 `kubernetes_clusters` 这个指标集改名为 `kubernetes_cluster_roles`
    - 原 `kubernetes.cluster` 这个 count 改名为 `kubernetes.cluster_role`
    - 修复 namespace 字段命名问题(#724)
    - 容器日志采集中，如果 Pod Annotation 不指定日志 `source`，那么 DataKit 将按照[此优先级来推导日志来源](container#6de978c3)(#708/#723)
    - 对象上报不再受 32KB 字长限制（因 Annotation 内容超 32KB）(#709)
    - 所有 Kubernetes 对象均删除 `annotation` 这一 field
    - 修复 prom 采集器不会随 Pod 退出而停止的问题(#716)
- 其它问题修复(#721)

---

## 1.2.14(2022/04/12)

本次发布属于 hotfix 发布，同时包含部分小的修改和调整：

- 修复日志采集器的 monitor 展示问题以及部分出错日志等级调整(#706)
- 修复拨测采集器内存泄露问题(#702)
- 修复主机进程采集器奔溃问题(#700)
- 日志采集器采集选项 `ignore_dead_log = '10m'` 默认开启(#698)
- 优化 Git 管理的配置同步逻辑(#696)
- eBPF 修复 netflow 中错误的 ip 协议字段(#694)
- 丰富 Gitlab 采集器字段

---

## 1.2.13(2022/04/08)

本次发布属于迭代发布，更新内容如下：

- 增加宿主机运行时的[内存限制](datakit-conf#4e7ff8f3)(#641)
    - 安装阶段即支持[内存限制配置](datakit-install#03be369a)
- CPU 采集器增加 [load5s 指标](cpu#13e60209)(#606)
- 完善 datakit.yaml 示例(#678)
- 支持主机安装时通过 [cgroup 限制内存](datakit-conf#4e7ff8f3)使用(#641)
- 完善日志黑名单功能，新增 contain/notcontain 判定规则(#665)
    - 支持在 datakit.conf 中[配置日志/对象/Tracing/时序指标这几类黑名单](datakit-filter#045b45e3)
    - 注意：升级该版本，要求 DataWay 升级到 1.2.1+
- 进一步完善 [containerd 下的容器采集](container)(#402)
- 调整 monitor 布局，增加黑名单过滤情况展示(#634)
- DaemonSet 安装增加 [Helm 支持](datakit-daemonset-deploy)(#653)
    - 新增 [DaemonSet 安装最佳实践](datakit-daemonset-bp)(#673)
- 完善 [Gitlab 采集器](gitlab)(#661)
- 增加 [ulimit 配置项](datakit-conf#8f9f4364)用于配置文件打开数限制(#667)
- Pipeline [脱敏函数](pipeline#52a4c41c)有更新，新增 [SQL 脱敏函数](pipeline#711d6fe4)(#670)
- 进程对象和时序指标[新增 `cpu_usage_top` 字段](host_processes#a30fc2c1-1)，以跟 `top` 命令的结果对应(#621)
- eBPF 增加 [HTTP 协议采集](ebpf#905896c5)(#563)
- 主机安装时，eBPF 采集器默认不再会安装（减少二进制分发体积），如需安装[需用特定的安装指令](ebpf#852abae7)(#605)
    - DaemonSet 安装不受影响
- 其它 Bug 修复（#688/#681/#679/#680）

---

## 1.2.12(2022/03/24)

本次发布属于迭代发布，更新内容如下：

1. 增加 [DataKit 命令行补全](datakit-tools-how-to#9e4e5d5f)功能(#76)
1. 允许 DataKit [升级到非稳定版](datakit-update#42d8b0e4)(#639)
1. 调整 Remote Pipeline 的在 DataKit 本地的存储，避免不同文件系统差异导致的文件名大小写问题(#649)
1. (Alpha)初步支持 [Kubernetes/Containerd 架构的数据采集](container#b3edf30c)(#402)
1. 修复 Redis 采集器的不合理报错(#671) 
1. OpenTelemetry 采集器字段微调(#672)
1. 修复 [DataKit 自身采集器](self) CPU 计算错误(#664)
1. 修复 RUM 采集器因 IPDB 缺失导致的 IP 关联字段缺失问题(#652)
1. Pipeline 支持调试数据上传至 OSS(#650)
1. DataKit HTTP API 上均会[带上 DataKit 版本号信息](apis#be896a47)
1. [网络拨测](dialtesting)增加 TCP/UDP/ICMP/Websocket 几种协议支持(#519)
1. 修复[主机对象采集器](hostobject)字段超长问题(#669)
1. Pipeline
    - 新增 [decode()](pipeline#837c4e09) 函数(#559)，这样可以避免在日志采集器中去配置编码，可以在 Pipeline 中实现编码转换
    - 修复 Pipeline 导入 pattern 文件可能失败的问题(#666)
    - [add_pattern()](pipeline#89bd3d4e) 增加作用域管理

---

## 1.2.11(2022/03/17)

本次发布属于 hotfix 发布，同时包含部分小的修改和调整：

- 修复 Tracing 采集器资源过滤（`close_resource`）的算法问题，将过滤机制下放到 Entry Span 级别，而非之前的 Root Span
- 修复[日志采集器](logging)文件句柄泄露问题(#658)，同时新增配置（`ignore_dead_log`），以忽略不再更新（删除）的文件
- 新增[DataKit 自身指标文档](self)
- DaemonSet 安装时
    - [支持安装 IPDB](datakit-tools-how-to#11f01544)(#659)
    - 支持[设定 HTTP 限流（ENV_REQUEST_RATE_LIMIT）](datakit-daemonset-deploy#00c8a780)(#654)

---

## 1.2.10(2022/03/11)

修复 Tracing 相关采集器可能的奔溃问题

---

## 1.2.9(2022/03/10)

本次发布属于迭代发布，更新内容如下：

- DataKit 9529 HTTP 服务添加 [API 限流措施](datakit-conf#39e48d64)(#637)
- 统一各种 Tracing 数据的[采样率设置](datakit-tracing#64df2902)(#631)
- 发布 [DataKit 日志采集综述](datakit-logging)
- 支持 [OpenTelemetry 数据接入](opentelemetry)(#609)
- 支持[禁用 Pod 内部部分镜像的日志](container#2a6149d7)(#586)
- 进程对象采集[增加监听端口列表](host_processes#a30fc2c1-1)(#562)
- eBPF 采集器[支持 Kubernetes 字段关联](ebpf#35c97cc9)(#511)

### Breaking Changes

- 本次对 Tracing 数据采集做了较大的调整，涉及几个方面的不兼容：

    - [DDtrace](ddtrace) 原有 conf 中配置的 `ignore_resources` 字段需改成 `close_resource`，且字段类型由原来的数组（`[...]`）形式改成了字典数组（`map[string][...]`）形式（可参照 [conf.sample](ddtrace#69995abe) 来配置）
    - DDTrace 原数据中采集的 [tag `type` 字段改成 `source_type`](ddtrace#01b88adb)

---

## 1.2.8(2022/03/04) {#cl-1.2.8}

本次发布属于 hotfix 修复，内容如下：

- DaemonSet 模式部署时， datakit.yaml 添加[污点容忍度配置](datakit-daemonset-deploy#e29e678e)(#635)
- 修复 Remote Pipeline 拉取更新时的 bug(#630)
- 修复 DataKit IO 模块卡死导致的内存泄露(#646)
- 在 Pipeline 中允许修改 `service` 字段(#645)
- 修复 `pod_namespace` 拼写错误
- 修复 logfwd 的一些问题(#640)
- 修复日志采集器在容器环境下采集时多行粘滞问题(#633)

---

## 1.2.7(2022/02/22) {#cl-1.2.7}

本次发布属于迭代发布，内容如下：

- Pipeline
    - Grok 中增加[动态多行 pattern](datakit-pl-how-to#88b72768)，便于处理动态多行切割(#615)
    - 支持中心下发 Pipeline(#524)，这样一来，Pipeline 将有[三种存放路径](pipeline#6ee232b2)
    - DataKit HTTP API 增加 Pipeline 调试接口 [/v1/pipeline/debug](apis#539fb60e)

<!--
- APM 功能调整(#610)
	- 重构现有常见的 Tracing 数据接入
	- 增加 APM 指标计算
	- 新增 [otel(OpenTelemetry)数据接入]()

!!! Delay
-->

- 为减少默认安装包体积，默认安装不再带 IP 地理信息库。RUM 等采集器中，可额外[安装对应的 IP 库](datakit-tools-how-to#ab5cd5ad)
    - 如需安装时就带上 IP 地理信息库，可通过[额外支持的命令行环境变量](datakit-install#f9858758)来实现
- 容器采集器增加 [logfwd 日志接入](logfwd)(#600)
- 为进一步规范数据上传，行协议增加了更多严格的[限制](apis#2fc2526a)(#592)
- [日志采集器](logging)中，放开日志长度限制（`maximum_length`）(#623)
- 优化日志采集过程中的 Monitor 显示(#587)
- 优化安装程序的命令行参数检查(#573)
- 重新调整 DataKit 命令行参数，大部分主要的命令已经支持。另外，**老的命令行参数在一定时间内依然生效**(#499)
    - 可通过 `datakit help` 查看新的命令行参数风格
- 重新实现 [ DataKit Monitor](datakit-monitor)

### 其它 Bug 修复

- 修复 Windows 下安装脚本问题(#617)
- 调整 datakit.yaml 中的 ConfigMap 设定(#603)
- 修复 Git 模式下 Reload 导致部分 HTTP 服务异常的问题(#596)
- 修复安装包 isp 文件丢失问题(#584/#585/#560)
- 修复 Pod annotation 中日志多行匹配不生效的问题(#620)
- 修复 TCP/UDP 日志采集器 _service_ tag 不生效的问题(#610)
- 修复 Oracle 采集器采集不到数据的问题(#625)

### Breaking Changes

- 老版本的 DataKit 如果开启了 RUM 功能，升级上来后，需[重新安装 IP 库](datakit-tools-how-to#ab5cd5ad)，老版本的 IP 库将无法使用。

---

## 1.2.6(2022/01/20)

本次发布属于迭代发布，内容如下：

- 增强 [DataKit API 安全访问控制](rum#b896ec48)，老版本的 DataKit 如果部署了 RUM 功能，建议升级(#578)
- 增加更多 DataKit 内部事件日志上报(#527)
- 查看 [DataKit 运行状态](datakit-tools-how-to#44462aae)不再会超时(#555)

- [容器采集器](container)一些细节问题修复

    - 修复在 Kubernetes 环境主机部署时崩溃问题(#576)
    - 提升 Annotation 采集配置优先级(#553)
    - 容器日志支持多行处理(#552)
    - Kubernetes Node 对象增加 _role_ 字段(#549)
    - [通过 Annotation 标注](kubernetes-prom)的 [Prom 采集器](prom) 会自动增加相关属性（_pod_name/node_name/namespace_）(#522/#443)
    - 其它 Bug 修复

- Pipeline 问题修复

    - 修复日志处理中可能导致的时间乱序问题(#547)
    - 支持 _if/else_ 语句[复杂逻辑关系判断支持](pipeline#1ea7e5aa)

- 修复日志采集器 Windows 中路径问题(#423)
- 完善 DataKit 服务管理，优化交互提示(#535)
- 优化现有 DataKit 文档导出的指标单位(#531)
- 提升工程质量(#515/#528)

---

## 1.2.5(2022/01/19)

- 修复[Log Stream 采集器](logstreaming) Pipeline 配置问题(#569)
- 修复[容器采集器](container)日志错乱的问题(#571)
- 修复 Pipeline 模块更新逻辑的 bug(#572)

---

## 1.2.4(2022/01/12)

- 修复日志 API 接口指标丢失问题(#551)
- 修复 [eBPF](ebpf) 网络流量统计部分丢失问题(#556)
- 修复采集器配置文件中 `$` 字符通配问题(#550)
- Pipeline _if_ 语句支持空值比较，便于 Grok 切割判断(#538)

---

## 1.2.3(2022/01/10)

- 修复 datakit.yaml 格式错误问题(#544)
- 修复 [MySQL 采集器](mysql)选举问题(#543)
- 修复因 Pipeline 不配置导致日志不采集的问题(#546)

---

## 1.2.2(2022/01/07)

- [容器采集器](container)更新：
    - 修复日志处理效率问题(#540)
    - 优化配置文件黑白名单配置(#536)
- Pipeline 模块增加 `datakit -M` 指标暴露(#541)
- [ClickHouse](clickhousev1) 采集器 config-sample 问题修复(#539)
- [Kafka](kafka) 指标采集优化(#534)

---

## 1.2.1(2022/01/05)

- 修复采集器 Pipeline 使用问题(#529)
- 完善[容器采集器](container)数据问题(#532/#530)
    - 修复 short-image 采集问题
    - 完善 k8s 环境下 Deployment/Replica-Set 关联

---

## 1.2.0(2021/12/30) {#cl-1.2.0}

### 采集器更新

- 重构 Kubernetes 云原生采集器，将其整合进[容器采集器](../integrations/container.md)。原有 Kubernetes 采集器不再生效(#492)
- [Redis 采集器](../integrations/redis.md)
    - 支持配置 [Redis 用户名](../integrations/redis.md)(#260)
    - 增加 Latency 以及 Cluster 指标集(#396)
- [Kafka 采集器](../integrations/kafka.md)增强，支持 topic/broker/consumer/connnetion 等维度的指标(#397)
- 新增 [ClickHouse](../integrations/clickhousev1.md) 以及 [Flink](../integrations/flinkv1.md) 采集器(#458/#459)
- [主机对象采集器](hostobject)
    - 支持从 [`ENV_CLOUD_PROVIDER`](hostobject#224e2ccd) 读取云同步配置(#501)
    - 优化磁盘采集，默认不会再采集无效磁盘（比如总大小为 0 的一些磁盘）(#505)
- [日志采集器](logging) 支持接收 TCP/UDP 日志流(#503)
- [Prom 采集器](prom) 支持多 URL 采集(#506)
- 新增 [eBPF](ebpf) 采集器，它集成了 L4-network/DNS/Bash 等 eBPF 数据采集(507)
- [ElasticSearch 采集器](elasticsearch) 增加 [Open Distro](https://opendistro.github.io/for-elasticsearch/){:target="_blank"} 分支的 ElasticSearch 支持(#510)

### Bug 修复

- 修复 [Statsd](statsd)/[Rabbitmq](rabbitmq) 指标问题(#497)
- 修复 [Windows Event](windows_event) 采集数据问题(#521)

### 其它

- [Pipeline](pipeline)
    - 增强 Pipeline 并行处理能力
    - 增加 [`set_tag()`](pipeline#6e8c5285) 函数(#444)
    - 增加 [`drop()`](pipeline#fb024a10) 函数(#498)
- Git 模式
    - 在 DaemonSet 模式下的 Git，支持识别 `ENV_DEFAULT_ENABLED_INPUTS` 并将其生效，非 DaemonSet 模式下，会自动开启 datakit.conf 中默认开启的采集器(#501)
    - 调整 Git 模式下文件夹[存放策略]()(#509)
- 推行新的版本号机制(#484)
    - 新的版本号形式为 1.2.3，此处 `1` 为 major 版本号，`2` 为 minor 版本号，`3` 为 patch 版本号
    - 以 minor 版本号的奇偶性来判定是稳定版（偶数）还是非稳定版（奇数）
    - 同一个 minor 版本号上，会有多个不同的 patch 版本号，主要用于问题修复以及功能调整
    - 新功能预计会发布在非稳定版上，待新功能稳定后，会发布新的稳定版本。如 1.3.x 新功能稳定后，会发布 1.4.0 稳定版，以合并 1.3.x 上的新功能
    - 非稳定版不支持直接升级，比如，不能升级到 1.3.x 这样的版本，只能直接安装非稳定版

### Breaking Changes {cl-1.2.0-break-changes}

**老版本的 DataKit 通过 `datakit --version` 已经无法推送新升级命令**，直接使用如下命令：

- Linux/Mac:

```shell
DK_UPGRADE=1 bash -c "$(curl -L https://static.guance.com/datakit/install.sh)"
```

- Windows

```powershell
$env:DK_UPGRADE="1"; Set-ExecutionPolicy Bypass -scope Process -Force; Import-Module bitstransfer; start-bitstransfer -source https://static.guance.com/datakit/install.ps1 -destination .install.ps1; powershell .install.ps1;
```

---

## 1.1.9-rc7.1(2021/12/22)

- 修复 MySQL 采集器因局部采集失败导致的数据问题。

---

## 1.1.9-rc7(2021/12/16)

- Pipeline 总体进行了较大的重构(#339)：

    - 添加 `if/elif/else` [语法](pipeline#1ea7e5aa)
    - 暂时移除 `expr()/json_all()` 函数
    - 优化时区处理，增加 `adjust_timezone()` 函数
    - 各个 Pipeline 函数做了整体测试加强

- DataKit DaemonSet：

    - Git 配置 DaemonSet [ENV 注入](datakit-daemonset-deploy#00c8a780)(#470)
    - 默认开启采集器移除容器采集器，以避免一些重复的采集问题(#473)

- 其它：
    - DataKit 支持自身事件上报（以日志形式）(#463)
    - [ElasticSearch](elasticsearch) 采集器指标集下增加 `indices_lifecycle_error_count` 指标（注意： 采集该指标，需在 ES [增加 `ilm` 角色](elasticsearch#852abae7)）
    - DataKit 安装完成后自动增加 [cgroup 限制](datakit-conf#4e7ff8f3)
    - 部分跟中心对接的接口升级到了 v2 版本，故对接**非 SAAS 节点**的 DataKit，如果升级到当前版本，其对应的 DataWay 以及 Kodo 也需要升级，否则部分接口会报告 404 错误

### Breaking Changes

处理 json 数据时，如果最顶层是数组，需要使用下标方式进行选择，例如 JSON

```
[
	{"abc": 123},
	{"def": true}
]
```

经过 Pipeline 处理完之后，如果取第一个元素的 `abc` 资源，之前版本做法是：

```
[0].abc
```

当前版本需改为：

```
# 在前面加一个 . 字符
.[0].abc
```

---

## 1.1.9-rc6.1(2021/12/10)

- 修复 ElasticSearch 以及 Kafka 采集报错问题(#486)

---

## 1.1.9-rc6(2021/11/30)

- 针对 Pipeline 做了一点紧急修复：
    - 移除 `json_all()` 函数，这个函数对于异常的 json 有严重的数据问题，故选择禁用之(#457)
    - 修正 `default_time()` 函数时区设置问题(#434)
- 解决 [prom](prom) 采集器在 Kubernetes 环境下 HTTPS 访问问题(#447)
- DataKit DaemonSet 安装的 [yaml 文件](https://static.guance.com/datakit/datakit.yaml){:target="_blank"} 公网可直接下载

---

## 1.1.9-rc5.1(2021/11/26)

- 修复 ddtrace 采集器因脏数据挂掉的问题

---

## 1.1.9-rc5(2021/11/23)

- 增加 [pythond(alpha)](pythond) ，便于用 Python3 编写自定义采集器(#367)
<!-- - 支持 source map 文件处理，便于 RUM 采集器收集 JavaScript 调用栈信息(#267) -->
- [SkyWalking V3](skywalking) 已支持到 8.5.0/8.6.0/8.7.0 三个版本(#385)
- DataKit 初步支持[磁盘数据缓存(alpha)](datakit-conf#caa0869c)(#420)
- DataKit 支持选举状态上报(#427)
- DataKit 支持 scheck 状态上报(#428)
- 调整 DataKit 使用入门文档，新的分类更便于找到具体文档

---

## 1.1.9-rc4.3(2021/11/19)

- 修复容器日志采集器因 pipeline 配置失当无法启动的问题

---

## 1.1.9-rc4.2(2021/11/18)

- 紧急修复(#446)
    - 修复 Kubernetes 模式下 stdout 日志输出 level 异常
    - 修复选举模式下，未选举上的 MySQL 采集器死循环问题
    - DaemonSet 文档补全

---

## 1.1.9-rc4.1(2021/11/16)

- 修复 Kubernetes Pod 采集 namespace 命名空间问题(#439)

---

## 1.1.9-rc4(2021/11/09)

- 支持[通过 Git 来管理](datakit-conf#90362fd0) 各种采集器配置（`datakit.conf` 除外）以及 Pipeline(#366)
- 支持[全离线安装](datakit-offline-install#7f3c40b6)(#421)
<!--
- eBPF-network
    - 增加[DNS 数据采集]()(#418)
    - 增强内核适配性，内核版本要求已降低至 Linux 4.4+(#416) -->
- 增强数据调试功能，采集到的数据支持写入本地文件，同时发送到中心(#415)
- K8s 环境中，默认开启的采集器支持通过环境变量注入 tags，详见各个默认开启的采集器文档(#408)
- DataKit 支持[一键上传日志](datakit-tools-how-to#0b4d9e46)(#405)
<!-- - MySQL 采集器增加[SQL 语句执行性能指标]()(#382) -->
- 修复安装脚本中 root 用户设定的 bug(#430)
- 增强 Kubernetes 采集器：
    - 添加通过 Annotation 配置 [Pod 日志采集](kubernetes-podlogging)(#380)
    - 增加更多 Annotation key，[支持多 IP 情况](kubernetes-prom#b8ba2a9e)(#419)
    - 支持采集 Node IP(#411)
    - 优化 Annotation 在采集器配置中的使用(#380)
- 云同步增加[华为云与微软云支持](hostobject#031406b2)(#265)

---

## 1.1.9-rc3(2021/10/26)

- 优化 [Redis 采集器](redis) DB 配置方式(#395)
- 修复 [Kubernetes](kubernetes) 采集器 tag 取值为空的问题(#409)
- 安装过程修复 Mac M1 芯片支持(#407)
- [eBPF-network](net_ebpf) 修复连接数统计错误问题(#387)
- 日志采集新增[日志数据获取方式](logstreaming)，支持 [Fluentd/Logstash 等数据接入](logstreaming)(#394/#392/#391)
- [ElasticSearch](elasticsearch) 采集器增加更多指标采集(#386)
- APM 增加 [Jaeger 数据](jaeger)接入(#383)
- [Prometheus Remote Write](prom_remote_write)采集器支持数据切割调试
- 优化 [Nginx 代理](proxy#a64f44d8)功能
- DQL 查询结果支持 [CSV 文件导出](datakit-dql-how-to#2368bf1d)

---

## 1.1.9-rc2(2021/10/14)

- 新增[采集器](prom_remote_write)支持 Prometheus Remote Write 将数据同步给 DataKit(#381)
- 新增[Kubernetes Event 数据采集](kubernetes#49edf2c4)(#296)
- 修复 Mac 因安全策略导致安装失败问题(#379)
- [prom 采集器](prom) 调试工具支持从本地文件调试数据切割(#378)
- 修复 [etcd 采集器](etcd)数据问题(#377)
- DataKit Docker 镜像增加 arm64 架构支持(#365)
- 安装阶段新增环境变量 `DK_HOSTNAME` [支持](datakit-install#f9858758)(#334)
- [Apache 采集器](apache) 增加更多指标采集 (#329)
- DataKit API 新增接口 [`/v1/workspace`](apis#2a24dd46) 以获取工作空间信息(#324)
    - 支持 DataKit 通过命令行参数[获取工作空间信息](datakit-tools-how-to#88b4967d)

---

## 1.1.9-rc1.1(2021/10/09)

- 修复 Kubernetes 选举问题(#389)
- 修复 MongoDB 配置兼容性问题

---

## 1.1.9-rc1(2021/09/28)

- 完善 Kubernetes 生态下 [Prometheus 类指标采集](kubernetes-prom)(#368/#347)
- [eBPF-network](net_ebpf) 优化
- 修复 DataKit/DataWay 之间连接数泄露问题(#290)
- 修复容器模式下 DataKit 各种子命令无法执行的问题(#375)
- 修复日志采集器因 Pipeline 错误丢失原始数据的问题(#376)
- 完善 DataKit 端 [DCA](dca) 相关功能，支持在安装阶段[开启 DCA 功能](datakit-install#f9858758)。
- 下线浏览器拨测功能

---

## 1.1.9-rc0(2021/09/23)

- [日志采集器](logging)增加特殊字符（如颜色字符）过滤功能（默认关闭）(#351)
- [完善容器日志采集](container#6a1b31bb)，同步更多现有普通日志采集器功能（多行匹配/日志等级过滤/字符编码等）(#340)
- [主机对象](hostobject)采集器字段微调(#348)
- 新增如下几个采集器
    - [eBPF-network](net_ebpf)(alpha)(#148)
    - [Consul](consul)(#303)
    - [etcd](etcd)(#304)
    - [CoreDNS](coredns)(#305)
- 选举功能已经覆盖到如下采集器：(#288)
    - [Kubernetes](kubernetes)
    - [Prom](prom)
    - [Gitlab](gitlab)
    - [NSQ](nsq)
    - [Apache](apache)
    - [InfluxDB](influxdb)
    - [ElasticSearch](elasticsearch)
    - [MongoDB](mongodb)
    - [MySQL](mysql)
    - [Nginx](nginx)
    - [PostgreSQL](postgresql)
    - [RabbitMQ](rabbitmq)
    - [Redis](redis)
    - [Solr](solr)

<!--
- [DCA](dca) 相关功能完善
	- 独立端口分离(#341)
	- 远程重启功能调整(#345)
	- 白名单功能(#244) -->

---

## 1.1.8-rc3(2021/09/10)

- ddtrace 增加 [resource 过滤](ddtrace#224e2ccd)功能(#328)
- 新增 [NSQ](nsq) 采集器(#312)
- K8s daemonset 部署时，部分采集器支持通过环境变量来变更默认配置，以[CPU 为例](cpu#1b85f981)(#309)
- 初步支持 [SkyWalkingV3](skywalking)(alpha)(#335)

### Bugs

- [RUM](rum) 采集器移除全文字段，减少网络开销(#349)
- [日志采集器](logging)增加对文件 truncate 情况的处理(#271)
- 日志字段切割错误字段兼容(#342)
- 修复[离线下载](datakit-offline-install)时可能出现的 TLS 错误(#330)

### 改进

- 日志采集器一旦配置成功，则触发一条通知日志，表明对应文件的日志采集已经开启(#323)

---

## 1.1.8-rc2.4(2021/08/26)

- 修复安装程序开启云同步导致无法安装的问题

---

## 1.1.8-rc2.3(2021/08/26)

- 修复容器运行时无法启动的问题

---

## 1.1.8-rc2.2(2021/08/26)

- 修复 [hostdir](hostdir) 配置文件不存在问题

---

## 1.1.8-rc2.1(2021/08/25)

- 修复 CPU 温度采集导致的无数据问题
- 修复 statsd 采集器退出崩溃问题(#321)
- 修复代理模式下自动提示的升级命令问题

---

## 1.1.8-rc2(2021/08/24)

- 支持同步 Kubernetes labels 到各种对象上（pod/service/...）(#279)
- `datakit` 指标集增加数据丢弃指标(#286)
- [Kubernetes 集群自定义指标采集](kubernetes-prom) 优化(#283)
- [ElasticSearch](elasticsearch) 采集器完善(#275)
- 新增[主机目录](hostdir)采集器(#264)
- [CPU](cpu) 采集器支持单个 CPU 指标采集(#317)
- [ddtrace](ddtrace) 支持多路由配置(#310)
- [ddtrace](ddtrace#fb3a6e17) 支持自定义业务 tag 提取(#316)
- [主机对象](hostobject)上报的采集器错误，只上报最近 30s(含)以内的错误(#318)
- [DCA 客户端](dca)发布
- 禁用 Windows 下部分命令行帮助(#319)
- 调整 DataKit [安装形式](datakit-install)，[离线安装](datakit-offline-install)方式做了调整(#300)
    - 调整之后，依然兼容之前老的安装方式

### Breaking Changes

- 从环境变量 `ENV_HOSTNAME` 获取主机名的功能已移除（1.1.7-rc8 支持），可通过[主机名覆盖功能](datakit-install#987d5f91) 来实现
- 移除命令选项 `--reload`
- 移除 DataKit API `/reload`，代之以 `/restart`
- 由于调整了命令行选项，之前的查看 monitor 的命令，也需要 sudo 权限运行（因为要读取 datakit.conf 自动获取 DataKit 的配置）

---

## 1.1.8-rc1.1(2021/08/13)

- 修复 `ENV_HTTP_LISTEN` 无效问题，该问题导致容器部署（含 K8s DaemonSet 部署）时，HTTP 服务启动异常。

---

## 1.1.8-rc1(2021/08/10)

- 修复云同步开启时，无法上报主机对象的问题
- 修复 Mac 上新装 DataKit 无法启动的问题
- 修复 Mac/Linux 上非 `root` 用户操作服务「假成功」的问题
- 优化数据上传的性能
- [`proxy`](proxy) 采集器支持全局代理功能，涉及内网环境的安装、更新、数据上传方式的调整
- 日志采集器性能优化
- 文档完善

---

## 1.1.8-rc0(2021/08/03)

- 完善 [Kubernetes](kubernetes) 采集器，增加更多 Kubernetes 对象采集
- 完善[主机名覆盖功能](datakit-install#987d5f91)
- 优化 Pipeline 处理性能（约 15 倍左右，视不同 Pipeline 复杂度而定）
- 加强[行协议数据检查](apis#2fc2526a)
- `system` 采集器，增加 [`conntrack`以及`filefd`](system) 两个指标集
- `datakit.conf` 增加 IO 调参入口，便于用户对 DataKit 网络出口流量做优化（参见下面的 Breaking Changes）
- DataKit 支持[服务卸载和恢复](datakit-service-how-to#9e00a535)
- Windows 平台的服务支持通过[命令行管理](datakit-service-how-to#147762ed)
- DataKit 支持动态获取最新 DataWay 地址，避免默认 DataWay 被 DDos 攻击
- DataKit 日志支持[输出到终端](datakit-daemonset-deploy#00c8a780)（Windows 暂不不支持），便于 k8s 部署时日志查看、采集
- 调整 DataKit 主配置，各个不同配置模块化（详见下面的 Breaking Changes）
- 其它一些 bug 修复，完善现有的各种文档

### Breaking Changes

以下改动，在升级过程中会*自动调整*，这里只是提及具体变更，便于大家理解

- 主配置修改：增加如下几个模块

```toml
[io]
  feed_chan_size                 = 1024  # IO管道缓存大小
  hight_frequency_feed_chan_size = 2048  # 高频IO管道缓存大小
  max_cache_count                = 1024  # 本地缓存最大值，原主配置中 io_cache_count [此数值与max_dynamic_cache_count同时小于等于零将无限使用内存]
  cache_dump_threshold         = 512   # 本地缓存推送后清理剩余缓存阈值 [此数值小于等于零将不清理缓存，如遇网络中断可导致内存大量占用]
  max_dynamic_cache_count      = 1024  # HTTP缓存最大值，[此数值与max_cache_count同时小于等于零将无限使用内存]
  dynamic_cache_dump_threshold = 512   # HTTP缓存推送后清理剩余缓存阈值，[此数值小于等于零将不清理缓存，如遇网络中断可导致内存大量占用]
  flush_interval               = "10s" # 推送时间间隔
  output_file                  = ""    # 输出io数据到本地文件，原主配置中 output_file

[http_api]
	listen          = "localhost:9529" # 原 http_listen
	disable_404page = false            # 原 disable_404page

[logging]
	log           = "/var/log/datakit/log"     # 原 log
	gin_log       = "/var/log/datakit/gin.log" # 原 gin.log
	level         = "info"                     # 原 log_level
	rotate        = 32                         # 原 log_rotate
	disable_color = false                      # 新增配置
```

---

## 1.1.7-rc9.1(2021/07/17)

### 发布说明

- 修复因文件句柄泄露，导致 Windows 平台上重启 DataKit 可能失败的问题

## 1.1.7-rc9(2021/07/15)

### 发布说明

- 安装阶段支持填写云服务商、命名空间以及网卡绑定
- 多命名空间的选举支持
- 新增 [InfluxDB 采集器](influxdb)
- datakit DQL 增加历史命令存储
- 其它一些细节 bug 修复

---

## 1.1.7-rc8(2021/07/09)

### 发布说明

- 支持 MySQL [用户](mysql#15319c6c)以及[表级别](mysql#3343f732)的指标采集
- 调整 monitor 页面展示
    - 采集器配置情况和采集情况分离显示
    - 增加选举、自动更新状态显示
- 支持从 `ENV_HOSTNAME` 获取主机名，以应付原始主机名不可用的问题
- 支持 tag 级别的 [Trace](ddtrace) 过滤
- [容器采集器](container)支持采集容器内进程对象
- 支持通过 [cgroup 控制 DataKit CPU 占用](datakit-conf#4e7ff8f3)（仅 Linux 支持）
- 新增 [IIS 采集器](iis)

### Bug 修复

- 修复云同步脏数据导致的上传问题

---

## 1.1.7-rc7(2021/07/01) {#cl-1.1.7-rc7}

### 发布说明

- DataKit API 支持，且支持 [JSON Body](apis#75f8e5a2)
- 命令行增加功能：

    - [DQL 查询功能](datakit-dql-how-to#cb421e00)
    - [命令行查看 monitor](datakit-tools-how-to#44462aae)
    - [检查采集器配置是否正确](datakit-tools-how-to#519a9e75)

- 日志性能优化（对各个采集器自带的日志采集而言，目前仅针对 nginx/MySQL/Redis 做了适配，后续将适配其它各个自带日志收集的采集器）

- 主机对象采集器，增加 [conntrack](hostobject#2300b531) 和 [filefd](hostobject#697f87e2) 俩类指标
- 应用性能指标采集，支持[采样率设置](ddtrace#c59ce95c)
- K8s 集群 Prometheus 指标采集[通用方案](kubernetes-prom)

### Breaking Changes

- 在 datakit.conf 中配置的 `global_tags` 中，`host` tag 将不生效，此举主要为了避免大家在配置 host 时造成一些误解（即配置了 `host`，但可能跟实际的主机名不同，造成一些数据误解）

---

## 1.1.7-rc6(2021/06/17)

### 发布说明

- 新增[Windows 事件采集器](windows_event)
- 为便于用户部署 [RUM](rum) 公网 DataKit，提供禁用 DataKit 404 页面的选项
- [容器采集器](container)字段有了新的优化，主要涉及 pod 的 restart/ready/state 等字段
- [Kubernetes 采集器](kubernetes) 增加更多指标采集
- 支持在 DataKit 端对日志进行（黑名单）过滤
    - 注意：如果 DataKit 上配置了多个 DataWay 地址，日志过滤功能将不生效。

### Breaking Changes

对于没有语雀文档支持的采集器，在这次发布中，均已移除（各种云采集器，如阿里云监控数据、费用等采集）。如果有对这些采集器有依赖，不建议升级。

---

## 1.1.7-rc5(2021/06/16)

### 问题修复

修复 [DataKit API](apis) `/v1/query/raw` 无法使用的问题。

---

## 1.1.7-rc4(2021/06/11)

### 问题修复

禁用 Docker 采集器，其功能完全由[容器采集器](container) 来实现。

原因：

- Docker 采集器和容器采集器并存的情况下（DataKit 默认安装、升级情况下，会自动启用容器采集器），会导致数据重复
- 现有 Studio 前端、模板视图等尚不支持最新的容器字段，可能导致用户升级上来之后，看不到容器数据。本版本的容器采集器会冗余一份原 Docker 采集器中采集上来的指标，使得 Studio 能正常工作。

> 注意：如果在老版本中，有针对 Docker 的额外配置，建议手动移植到 [容器采集器](container) 中来。它们之间的配置基本上是兼容的。

---

## 1.1.7-rc3(2021/06/10)

### 发布说明

- 新增 [磁盘 S.M.A.R.T 采集器](smart)
- 新增 [硬件 温度采集器](sensors)
- 新增 [Prometheus 采集器](prom)

### 问题修复

- 修正 [Kubernetes 采集器](kubernetes)，支持更多 K8s 对象统计指标收集
- 完善[容器采集器](container)，支持 image/container/pod 过滤
- 修正 [Mongodb 采集器](mongodb)问题
- 修正 MySQL/Redis 采集器可能因为配置缺失导致崩溃的问题
- 修正[离线安装问题](datakit-offline-install)
- 修正部分采集器日志设置问题
- 修正 [SSH](ssh)/[Jenkins](jenkins) 等采集器的数据问题

---

## 1.1.7-rc2(2021/06/07)

### 发布说明

- 新增 [Kubernetes 采集器](kubernetes)
- DataKit 支持 [DaemonSet 方式部署](datakit-daemonset-deploy)
- 新增 [SQL Server 采集器](sqlserver)
- 新增 [PostgreSQL 采集器](postgresql)
- 新增 [statsd 采集器](statsd)，以支持采集从网络上发送过来的 statsd 数据
- [JVM 采集器](jvm) 优先采用 ddtrace + statsd 采集
- 新增[容器采集器](container)，增强对 k8s 节点（Node）采集，以替代原有 [docker 采集器](docker)（原 docker 采集器仍可用）
- [拨测采集器](dialtesting)支持 Headleass 模式
- [Mongodb 采集器](mongodb) 支持采集 Mongodb 自身日志
- DataKit 新增 DQL HTTP [API 接口](apis) `/v1/query/raw`
- 完善部分采集器文档，增加中间件（如 MySQL/Redis/ES 等）日志采集相关文档

---

## 1.1.7-rc1(2021/05/26)

### 发布说明

- 修复 Redis/MySQL 采集器数据异常问题
- MySQL InnoDB 指标重构，具体细节参考 [MySQL 文档](mysql#e370e857)

---

## 1.1.7-rc0(2021/05/20)

### 发布说明

新增采集器：

- [Apache](apache)
- [Cloudprober 接入](cloudprober)
- [Gitlab](gitlab)
- [Jenkins](jenkins)
- [Memcached](memcached)
- [Mongodb](mongodb)
- [SSH](ssh)
- [Solr](solr)
- [Tomcat](tomcat)

新功能相关：

- 网络拨测支持私有节点接入
- Linux 平台默认开启容器对象、日志采集
- CPU 采集器支持温度数据采集
- [MySQL 慢日志支持阿里云 RDS 格式切割](mysql#ee953f78)

其它各种 Bug 修复。

### Breaking Changes

[RUM 采集](rum)中数据类型做了调整，原有数据类型基本已经废弃，需[更新对应 SDK](/dataflux/doc/eqs7v2)。

---

## 1.1.6-rc7(2021/05/19)

### 发布说明

- 修复 Windows 平台安装、升级问题

---

## 1.1.6-rc6(2021/05/19)

### 发布说明

- 修复部分采集器（MySQL/Redis）数据处理过程中， 因缺少指标导致的数据问题
- 其它一些 bug 修复

---

## 1.1.6-rc5(2021/05/18)

### 发布说明

- 修复 HTTP API precision 解析问题，导致部分数据时间戳解析失败

---

## 1.1.6-rc4(2021/05/17)

### 发布说明

- 修复容器日志采集可能崩溃的问题

---

## 1.1.6-rc3(2021/05/13)

### 发布说明

本次发布，有如下更新：

- DataKit 安装/升级后，安装目录变更为

    - Linux/Mac: `/usr/local/datakit`，日志目录为 `/var/log/datakit`
    - Windows: `C:\Program Files\datakit`，日志目录就在安装目录下

- 支持 [`/v1/ping` 接口](apis#50ea0eb5)
- 移除 RUM 采集器，RUM 接口[默认已经支持](apis#f53903a9)
- 新增 monitor 页面：http://localhost:9529/monitor，以替代之前的 /stats 页面。reload 之后自动跳转到 monitor 页面
- 支持命令直接[安装 sec-checker](datakit-tools-how-to#01243fef) 以及[更新 ip-db](datakit-tools-how-to#ab5cd5ad)

---

## 1.1.6-rc2(2021/05/11)

### Bug 修复

- 修复容器部署情况下无法启动的问题

---

## 1.1.6-rc1(2021/05/10)

### 发布说明

本次发布，对 DataKit 的一些细节做了调整：

- DataKit 上支持配置多个 DataWay
- [云关联](hostobject#031406b2)通过对应 meta 接口来实现
- 调整 docker 日志采集的[过滤方式](docker#a487059d)
- [DataKit 支持选举](election)
- 修复拨测历史数据清理问题
- 大量文档[发布到语雀](https://www.yuque.com/dataflux/datakit)
- [DataKit 支持命令行集成 Telegraf](datakit-tools-how-to#d1b3b29b)
- DataKit 单实例运行检测
- DataKit [自动更新功能](datakit-update-crontab)

---

## 1.1.6-rc0(2021/04/30)

### 发布说明

本次发布，对 DataKit 的一些细节做了调整：

- Linux/Mac 安装完后，能直接在任何目录执行 `datakit` 命令，无需切换到 DataKit 安装目录
- Pipeline 增加脱敏函数 `cover()`
- 优化命令行参数，更加便捷
- 主机对象采集，默认过滤虚拟设备（仅 Linux 支持）
- datakit 命令支持 `--start/--stop/--restart/--reload` 几个命令（需 root 权限），更加便于大家管理 DataKit 服务
- 安装/升级完成后，默认开启进程对象采集器（目前默认开启列表为 `cpu/disk/diskio/mem/swap/system/hostobject/net/host_processes`）
- 日志采集器 `tailf` 改名为 `logging`，原有的 `tailf` 名称继续可用
- 支持接入 Security 数据
- 移除 Telegraf 安装集成。如果需要 Telegraf 功能，可查看 :9529/man 页面，有专门针对 Telegraf 安装使用的文档
- 增加 datakit-how-to 文档，便于大家初步入门（:9529/man 页面可看到）
- 其它一些采集器的指标采集调整

---

## v1.1.5-rc2(2021/04/22)

### Bug 修复

- 修复 Windows 上 `--version` 命令请求线上版本信息的地址错误
- 调整华为云监控数据采集配置，放出更多可配置信息，便于实时调整
- 调整 Nginx 错误日志（error.log）切割脚本，同时增加默认日志等级的归类

---

## v1.1.5-rc1(2021/04/21)

### Bug 修复

- 修复 tailf 采集器配置文件兼容性问题，该问题导致 tailf 采集器无法运行

---

## v1.1.5-rc0(2021/04/20)

### 发布说明

本次发布，对采集器做了较大的调整。

### Breaking Changes

涉及的采集器列表如下：

| 采集器          | 说明                                                                                                                                                                                      |
| --------------- | ----------------------------------------------------------------------------------------------------------------------------------------------------------------------------------------- |
| `cpu`           | DataKit 内置 CPU 采集器，移除 Telegraf CPU 采集器，配置文件保持兼容。另外，Mac 平台暂不支持 CPU 采集，后续会补上                                                                          |
| `disk`          | DataKit 内置磁盘采集器                                                                                                                                                                    |
| `docker`        | 重新开发了 docker 采集器，同时支持容器对象、容器日志以及容器指标采集（额外增加对 K8s 容器采集）                                                                                           |
| `elasticsearch` | DataKit 内置 ES 采集器，同时移除 Telegraf 中的 ES 采集器。另外，可在该采集器中直接配置采集 ES 日志                                                                                        |
| `jvm`           | DataKit 内置 JVM 采集器                                                                                                                                                                   |
| `kafka`         | DataKit 内置 Kafka 指标采集器，可在该采集器中直接采集 Kafka 日志                                                                                                                          |
| `mem`           | DataKit 内置内存采集器，移除 Telegraf 内存采集器，配置文件保持兼容                                                                                                                        |
| `mysql`         | DataKit 内置 MySQL 采集器，移除 Telegraf MySQL 采集器。可在该采集器中直接采集 MySQL 日志                                                                                                  |
| `net`           | DataKit 内置网络采集器，移除 Telegraf 网络采集器。在 Linux 上，对于虚拟网卡设备，默认不再采集（需手动开启）                                                                               |
| `nginx`         | DataKit 内置 Nginx 采集器，移除 Telegraf Ngxin 采集器。可在该采集器中直接采集 Nginx 日志                                                                                                  |
| `oracle`        | DataKit 内置 Oracle 采集器。可在该采集器中直接采集 Oracle 日志                                                                                                                            |
| `rabbitmq`      | DataKit 内置 RabbitMQ 采集器。可在该采集器中直接采集 RabbitMQ 日志                                                                                                                        |
| `redis`         | DataKit 内置 Redis 采集器。可在该采集器中直接采集 Redis 日志                                                                                                                              |
| `swap`          | DataKit 内置内存 swap 采集器                                                                                                                                                              |
| `system`        | DataKit 内置 system 采集器，移除 Telegraf system 采集器。内置的 system 采集器新增三个指标： `load1_per_core/load5_per_core/load15_per_core`，便于客户端直接显示单核平均负载，无需额外计算 |

以上采集器的更新，非主机类型的采集器，绝大部分涉均有指标集、指标名的更新，具体参考各个采集器文档。

其它兼容性问题：

- 出于安全考虑，采集器不再默认绑定所有网卡，默认绑定在 `localhost:9529` 上。原来绑定的 `0.0.0.0:9529` 已失效（字段 `http_server_addr` 也已弃用），可手动修改 `http_listen`，将其设定成 `http_listen = "0.0.0.0:9529"`（此处端口可变更）
- 某些中间件（如 MySQL/Nginx/Docker 等）已经集成了对应的日志采集，它们的日志采集可以直接在对应的采集器中配置，无需额外用 `tailf` 来采集了（但 `tailf` 仍然可以单独采集这些日志）
- 以下采集器，将不再有效，请用上面内置的采集器来采集
    - `dockerlog`：已集成到 docker 采集器
    - `docker_containers`：已集成到 docker 采集器
    - `mysqlMonitor`：以集成到 mysql 采集器

### 新增特性

- 拨测采集器（`dialtesting`）：支持中心化任务下发，在 Studio 主页，有单独的拨测入口，可创建拨测任务来试用
- 所有采集器的配置项中，支持配置环境变量，如 `host="$K8S_HOST"`，便于容器环境的部署
- http://localhost:9529/stats 新增更多采集器运行信息统计，包括采集频率（`frequency`）、每次上报数据条数（`avg_size`）、每次采集消耗（`avg_collect_cost`）等。部分采集器可能某些字段没有，这个不影响，因为每个采集器的采集方式不同
- http://localhost:9529/reload 可用于重新加载采集器，比如修改了配置文件后，可以直接 `curl http://localhost:9529/reload` 即可，这种形式不会重启服务，类似 Nginx 中的 `-s reload` 功能。当然也能在浏览器上直接访问该 reload 地址，reload 成功后，会自动跳转到 stats 页面
- 支持在 http://localhost:9529/man 页面浏览 DataKit 文档（只有此次新改的采集器文档集成过来了，其它采集器文档需在原来的帮助中心查看）。默认情况下不支持远程查看 DataKit 文档，可在终端查看（仅 Mac/Linux 支持）：

```shell
	# 进入采集器安装目录，输入采集器名字（通过 `Tab` 键选择自动补全）即可查看文档
	$ ./datakit -cmd -man
	man > nginx
	(显示 Nginx 采集文档)
	man > mysql
	(显示 MySQL 采集文档)
	man > Q               # 输入 Q 或 exit 退出
```

---

## v1.1.4-rc2(2021/04/07)

### Bug 修复

- 修复阿里云监控数据采集器（`aliyuncms`）频繁采集导致部分其它采集器卡死的问题。

---

## v1.1.4-rc1(2021/03/25)

### 改进

- 进程采集器 `message` 字段增加更多信息，便于全文搜索
- 主机对象采集器支持自定义 tag，便于云属性同步

---

## v1.1.4-rc0(2021/03/25)

### 新增功能

- 增加文件采集器、拨测采集器以及 HTTP 报文采集器
- 内置支持 ActiveMQ/Kafka/RabbitMQ/gin（Gin HTTP 访问日志）/Zap（第三方日志框架）日志切割

### 改进

- 丰富 `http://localhost:9529/stats` 页面统计信息，增加诸如采集频率（`n/min`），每次采集的数据量大小等
- DataKit 本身增加一定的缓存空间（重启即失效），避免偶然的网络原因导致数据丢失
- 改进 Pipeline 日期转换函数，提升准确性。另外增加了更多 Pipeline 函数（`parse_duration()/parse_date()`）
- trace 数据增加更多业务字段（`project/env/version/http_method/http_status_code`）
- 其它采集器各种细节改进

---

## v1.1.3-rc4(2021/03/16)

### Bug 修复

- 进程采集器：修复用户名缺失导致显示空白的问题，对用户名获取失败的进程，以 `nobody` 当做其用户名。

---

## v1.1.3-rc3(2021/03/04)

### Bug 修复

- 修复进程采集器部分空字段（进程用户以及进程命令缺失）问题
- 修复 kubernetes 采集器内存占用率计算可能 panic 的问题

<!--
### 新增功能
- `http://datakit:9529/reload` 会自动跳转到 `http://datakit:9529/stats`，便于查看 reload 后 datakit 的运行情况
- `http://datakit:9529/reload` 页面增加每分钟采集频率（`frequency`）以及每次采集的数据量大小统计
- `kubernetes` 指标采集器增加 node 的内存使用率（`mem_usage_percent`）采集 -->

---

## v1.1.3-rc2(2021/03/01)

### Bug 修复

- 修复进程对象采集器 `name` 字段命名问题，以 `hostname + pid` 来命名 `name` 字段
- 修正华为云对象采集器 pipeline 问题
- 修复 Nginx/MySQL/Redis 日志采集器升级后的兼容性问题

---

## v1.1.3-rc1(2021/02/26)

### 新增功能

- 增加内置 Redis/Nginx
- 完善 MySQL 慢查询日志分析

### 功能改进

- 进程采集器由于单次采集耗时过长，对采集器的采集频率做了最小值（30s）限制
- 采集器配置文件名称不再严格限制，任何形如 `xxx.conf` 的文件，都是合法的文件命名
- 更新版本提示判断，如果 git 提交码跟线上不一致，也会提示更新
- 容器对象采集器（`docker_containers`），增加内存/CPU 占比字段（`mem_usage_percent/cpu_usage`）
- K8s 指标采集器（`kubernetes`），增加 CPU 占比字段（`cpu_usage`）
- Tracing 数据采集完善对 service type 处理
- 部分采集器支持自定义写入日志或者指标（默认指标）

### Bug 修复

- 修复 Mac 平台上，进程采集器获取默认用户名无效的问题
- 修正容器对象采集器，获取不到*已退出容器*的问题
- 其它一些细节 bug 修复

### Breaking Changes

- 对于某些采集器，如果原始指标中带有 `uint64` 类型的字段，新版本会导致字段不兼容，应该删掉原有指标集，避免类型冲突

    - 原来对于 uint64 的处理，将其自动转成了 string，这会导致使用过程中困扰。实际上可以更为精确的控制这个整数移除的问题
    - 对于超过 max-int64 的 uint 整数，采集器会丢弃这样的指标，因为目前 influx1.7 不支持 uint64 的指标

- 移除部分原 dkctrl 命令执行功能，配置管理功能后续不再依赖该方式实现

---

## v1.1.2(2021/02/03)

### 功能改进

- 容器安装时，必须注入 `ENV_UUID` 环境变量
- 从旧版本升级后，会自动开启主机采集器（原 datakit.conf 会备份一个）
- 添加缓存功能，当出现网络抖动的情况下，不至于丢失采集到的数据（当长时间网络瘫痪的情况下，数据还是会丢失）
- 所有使用 tailf 采集的日志，必须在 pipeline 中用 `time` 字段来指定切割出来的时间字段，否则日志存入时间字段会跟日志实际时间有出入

### Bug 修复

- 修复 zipkin 中时间单位问题
- 主机对象出采集器中添加 `state` 字段

---

## v1.1.1(2021/02/01)

### Bug 修复

- 修复 mysqlmonitor 采集器 status/variable 字段均为 string 类型的问题。回退至原始字段类型。同时对 int64 溢出问题做了保护。
- 更改进程采集器部分字段命名，使其跟主机采集器命名一致

---

## v1.1.0(2021/01/29)

### 发布说明

本版本主要涉及部分采集器的 bug 修复以及 datakit 主配置的调整。

### Breaking Changes

- 采用新的版本号机制，原来形如 `v1.0.0-2002-g1fe9f870` 这样的版本号将不再使用，改用 `v1.2.3` 这样的版本号
- 原 DataKit 顶层目录的 `datakit.conf` 配置移入 `conf.d` 目录
- 原 `network/net.conf` 移入 `host/net.conf`
- 原 `pattern` 目录转移到 `pipeline` 目录下
- 原 grok 中内置的 pattern，如 `%{space}` 等，都改成大写形式 `%{SPACE}`。**之前写好的 grok 需全量替换**
- 移除 `datakit.conf` 中 `uuid` 字段，单独用 `.id` 文件存放，便于统一 DataKit 所有配置文件
- 移除 ansible 采集器事件数据上报

### Bug 修复

- 修复 `prom`、`oraclemonitor` 采集不到数据的问题
- `self` 采集器将主机名字段 hostname 改名成 host，并置于 tag 上
- 修复 `mysqlMonitor` 同时采集 MySQL 和 MariaDB 类型冲突问题
- 修复 Skywalking 采集器日志不切分导致磁盘爆满问题

### 特性

- 新增采集器/主机黑白名单功能（暂不支持正则）
- 重构主机、进程、容器等对象采集器采集器
- 新增 pipeline/grok 调试工具
- `-version` 参数除了能看当前版本，还将提示线上新版本信息以及更新命令
- 支持 DDTrace 数据接入
- `tailf` 采集器新日志匹配改成正向匹配
- 其它一些细节问题修复
- 支持 Mac 平台的 CPU 数据采集<|MERGE_RESOLUTION|>--- conflicted
+++ resolved
@@ -6,9 +6,6 @@
 [:octicons-beaker-24: Experimental](index.md#experimental)
 -->
 
-<<<<<<< HEAD
-## 1.4.11(2022/08/18) {#cl-1.4.11}
-=======
 ## 1.4.12(2022/08/26) {#cl-1.4.12}
 
 本次发布属于 Hotfix 发布，主要有如下更新：
@@ -29,7 +26,6 @@
 ---
 
 ## 1.4.11(2022/08/17) {#cl-1.4.11}
->>>>>>> fa29bc78
 
 ### 新功能 {#cl-1.4.11-newfeature}
 
