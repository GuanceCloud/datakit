{{.CSS}}

# DataKit 版本历史

## 1.1.7-rc3(2021/06/10)

### 发布说明

- 新增 [磁盘 S.M.A.R.T 采集器](smart) 采集器
- 新增 [硬件 温度采集器](sensors) 
- 新增 [Prometheus 采集器](prom) 

### 问题修复

<<<<<<< HEAD
- 修正 [Kubernetes 采集器](kubernetes)，支持更多 K8s 对象统计指标收集
- 完善[容器采集器](container)，支持 image/container/pod 过滤
- 修正 [Mongodb 采集器](mongodb)问题
- 修正 MySQL/Redis 可能因为配置缺失导致奔溃的问题
- 修正[离线安装问题](datakit-offline-install)
- 修正部分采集器日志设置问题
- 修正 [SSH](ssh)/[Jenkins](jenkins) 等采集器的数据问题
=======
- 修正 Kubernetes 采集器，增加更多对象统计指标收集
- 完善容器采集器，支持 image/container/pod 过滤
- 修正 Mongodb 采集器问题
- 修正 MySQL/Redis 可能因为配置确实导致奔溃的问题
- 修正离线安装问题
- 修正部分采集器日志设置问题
- 修正 SSH/Jenkins 等采集器的数据问题
>>>>>>> 5c3e3e2d

----

## 1.1.7-rc2(2021/06/07)

### 发布说明

- 新增 [Kubernetes 采集器](kubernetes)
- DataKit 支持 [DaemonSet 方式部署](datakit-daemonset-deploy)
- 新增 [SQL Server 采集器](sqlserver)
- 新增 [PostgreSQL 采集器](postgresql)
- 新增 [statsd 采集器](statsd)，以支持采集从网络上发送过来的 statsd 数据
- [JVM 采集器](jvm) 优先采用 ddtrace + statsd 采集
- 新增[容器采集器](container)，增强对 k8s 节点（Node）采集，以替代原有 [docker 采集器](docker)（原 docker 采集器仍可用）
- [拨测采集器](dialtesting)支持 Headleass 模式
- [Mongodb 采集器](mongodb) 支持采集 Mongodb 自身日志
- DataKit 新增 DQL HTTP [API 接口](apis) `/v1/query/raw`
- 完善部分采集器文档，增加中间件（如 MySQL/Redis/ES 等）日志采集相关文档

----

## 1.1.7-rc1(2021/05/26)

### 发布说明

- 修复 Redis/MySQL 采集器数据异常问题
- MySQL InnoDB 指标重构，具体细节参考 [MySQL 文档](mysql#e370e857)

----

## 1.1.7-rc0(2021/05/20)

### 发布说明

新增采集器：

- [Apache](apache)
- [Cloudprober 接入](cloudprober)
- [Gitlab](gitlab)
- [Jenkins](jenkins)
- [Memcached](memcached)
- [Mongodb](mongodb)
- [SSH](ssh)
- [Solr](solr)
- [Tomcat](tomcat)

新功能相关：

- 网络拨测支持私有节点接入
- Linux 平台默认开启容器对象、日志采集
- CPU 采集器支持温度数据采集
- [MySQL 慢日志支持阿里云 RDS 格式切割](mysql#ee953f78)

其它各种 Bug 修复。

### Breaking Changes

[RUM 采集](rum)中数据类型做了调整，原有数据类型基本已经废弃，需[更新对应 SDK](/dataflux/doc/eqs7v2)。

----

## 1.1.6-rc7(2021/05/19)

### 发布说明

- 修复 Windows 平台安装、升级问题

----

## 1.1.6-rc6(2021/05/19)

### 发布说明

- 修复部分采集器（MySQL/Redis）数据处理过程中， 因缺少指标导致的数据问题
- 其它一些 bug 修复

----

## 1.1.6-rc5(2021/05/18)

### 发布说明

- 修复 HTTP API precision 解析问题，导致部分数据时间戳解析失败
----

## 1.1.6-rc4(2021/05/17)

### 发布说明

- 修复容器日志采集可能奔溃的问题

----

## 1.1.6-rc3(2021/05/13)

### 发布说明

本次发布，有如下更新：

- DataKit 安装/升级后，安装目录变更为
	- Linux/Mac: `/usr/local/datakit`，日志目录为 `/var/log/datakit`
	- Windows: `C:\Program Files\datakit`，日志目录就在安装目录下

- 支持 [`/v1/ping` 接口](apis#50ea0eb5)
- 移除 RUM 采集器，RUM 接口[默认已经支持](apis#f53903a9)
- 新增 monitor 页面：http://localhost:9529/monitor，以替代之前的 /stats 页面。reload 之后自动跳转到 monitor 页面
- 支持命令直接[安装 sec-checker](datakit-how-to#01243fef) 以及[更新 ip-db](datakit-how-to#ab5cd5ad)

----

## 1.1.6-rc2(2021/05/11)

### Bug 修复

- 修复容器部署情况下无法启动的问题

----

## 1.1.6-rc1(2021/05/10)

### 发布说明

本次发布，对 DataKit 的一些细节做了调整：

- DataKit 上支持配置多个 DataWay
- [云关联](hostobject#031406b2)通过对应 meta 接口来实现
- 调整 docker 日志采集的[过滤方式](docker#a487059d)
- [DataKit 支持选举](election)
- 修复拨测历史数据清理问题
- 大量文档[发布到语雀](https://www.yuque.com/dataflux/datakit)
- [DataKit 支持命令行集成 Telegraf](datakit-how-to#d1b3b29b)
- DataKit 单实例运行检测
- DataKit [自动更新功能](datakit-update-crontab)

----

## 1.1.6-rc0(2021/04/30)

### 发布说明

本次发布，对 DataKit 的一些细节做了调整：

- Linux/Mac 安装完后，能直接在任何目录执行 `datakit` 命令，无需切换到 DataKit 安装目录
- Pipeline 增加脱敏函数 `cover()`
- 优化命令行参数，更加便捷
- 主机对象采集，默认过滤虚拟设备（仅 Linux 支持）
- datakit 命令支持 `--start/--stop/--restart/--reload` 几个命令（需 root 权限），更加便于大家管理 DataKit 服务
- 安装/升级完成后，默认开启进程对象采集器（目前默认开启列表为 `cpu/disk/diskio/mem/swap/system/hostobject/net/host_processes`）
- 日志采集器 `tailf` 改名为 `logging`，原有的 `tailf` 名称继续可用
- 支持接入 Security 数据
- 移除 Telegraf 安装集成。如果需要 Telegraf 功能，可查看 :9529/man 页面，有专门针对 Telegraf 安装使用的文档
- 增加 datakit-how-to 文档，便于大家初步入门（:9529/man 页面可看到）
- 其它一些采集器的指标采集调整

----

## v1.1.5-rc2(2021/04/22)

### Bug 修复

- 修复 Windows 上 `--version` 命令请求线上版本信息的地址错误
- 调整华为云监控数据采集配置，放出更多可配置信息，便于实时调整
- 调整 Nginx 错误日志（error.log）切割脚本，同时增加默认日志等级的归类

----

## v1.1.5-rc1(2021/04/21)

### Bug 修复

- 修复 tailf 采集器配置文件兼容性问题，该问题导致 tailf 采集器无法运行

----

## v1.1.5-rc0(2021/04/20)

### 发布说明

本次发布，对采集器做了较大的调整。

### Breaking Changes

涉及的采集器列表如下：

| 采集器          | 说明                                                                                                                                                                                      |
| -----           | ----                                                                                                                                                                                      |
| `cpu`           | DataKit 内置 CPU 采集器，移除 Telegraf CPU 采集器，配置文件保持兼容。另外，Mac 平台暂不支持 CPU 采集，后续会补上                                                                          |
| `disk`          | DataKit 内置磁盘采集器                                                                                                                                                                    |
| `docker`        | 重新开发了 docker 采集器，同时支持容器对象、容器日志以及容器指标采集（额外增加对 K8s 容器采集）                                                                                           |
| `elasticsearch` | DataKit 内置ES 采集器，同时移除 Telegraf 中的 ES 采集器。另外，可在该采集器中直接配置采集 ES 日志                                                                                         |
| `jvm`           | DataKit 内置 JVM 采集器                                                                                                                                                                   |
| `kafka`         | DataKit 内置 Kafka 指标采集器，可在该采集器中直接采集 Kafka 日志                                                                                                                          |
| `mem`           | DataKit 内置内存采集器，移除 Telegraf 内存采集器，配置文件保持兼容                                                                                                                        |
| `mysql`         | DataKit 内置 MySQL 采集器，移除 Telegraf MySQL 采集器。可在该采集器中直接采集 MySQL 日志                                                                                                  |
| `net`           | DataKit 内置网络采集器，移除 Telegraf 网络采集器。在 Linux 上，对于虚拟网卡设备，默认不再采集（需手动开启）                                                                               |
| `nginx`         | DataKit 内置 Nginx 采集器，移除 Telegraf Ngxin 采集器。可在该采集器中直接采集 Nginx 日志                                                                                                  |
| `oracle`        | DataKit 内置 Oracle 采集器。可在该采集器中直接采集 Oracle 日志                                                                                                                            |
| `rabbitmq`      | DataKit 内置 RabbitMQ 采集器。可在该采集器中直接采集 RabbitMQ 日志                                                                                                                        |
| `redis`         | DataKit 内置 Redis 采集器。可在该采集器中直接采集 Redis 日志                                                                                                                              |
| `swap`          | DataKit 内置内存 swap 采集器                                                                                                                                                              |
| `system`        | DataKit 内置 system 采集器，移除 Telegraf system 采集器。内置的 system 采集器新增三个指标： `load1_per_core/load5_per_core/load15_per_core`，便于客户端直接显示单核平均负载，无需额外计算 |

以上采集器的更新，非主机类型的采集器，绝大部分涉均有指标集、指标名的更新，具体参考各个采集器文档。 

其它兼容性问题：

- 出于安全考虑，采集器不再默认绑定所有网卡，默认绑定在 `localhost:9529` 上。原来绑定的 `0.0.0.0:9529` 已失效（字段 `http_server_addr` 也已弃用），可手动修改 `http_listen`，将其设定成 `http_listen = "0.0.0.0:9529"`（此处端口可变更）
- 某些中间件（如 MySQL/Nginx/Docker 等）已经集成了对应的日志采集，它们的日志采集可以直接在对应的采集器中配置，无需额外用 `tailf` 来采集了（但 `tailf` 仍然可以单独采集这些日志）
- 以下采集器，将不再有效，请用上面内置的采集器来采集
	- `dockerlog`：已集成到 docker 采集器
	- `docker_containers`：已集成到 docker 采集器
	- `mysqlMonitor`：以集成到 mysql 采集器

### 新增特性

- 拨测采集器（`dialtesting`）：支持中心化任务下发，在 Studio 主页，有单独的拨测入口，可创建拨测任务来试用
- 所有采集器的配置项中，支持配置环境变量，如 `host="$K8S_HOST"`，便于容器环境的部署
- http://localhost:9529/stats 新增更多采集器运行信息统计，包括采集频率（`frequency`）、每次上报数据条数（`avg_size`）、每次采集消耗（`avg_collect_cost`）等。部分采集器可能某些字段没有，这个不影响，因为每个采集器的采集方式不同
- http://localhost:9529/reload 可用于重新加载采集器，比如修改了配置文件后，可以直接 `curl http://localhost:9529/reload` 即可，这种形式不会重启服务，类似 Nginx 中的 `-s reload` 功能。当然也能在浏览器上直接访问该 reload 地址，reload 成功后，会自动跳转到 stats 页面
- 支持在 http://localhost:9529/man 页面浏览 DataKit 文档（只有此次新改的采集器文档集成过来了，其它采集器文档需在原来的帮助中心查看）。默认情况下不支持远程查看 DataKit 文档，可在终端查看（仅 Mac/Linux 支持）：

```shell
	# 进入采集器安装目录，输入采集器名字（通过 `Tab` 键选择自动补全）即可查看文档
	$ ./datakit -cmd -man
	man > nginx
	(显示 Nginx 采集文档)
	man > mysql
	(显示 MySQL 采集文档)
	man > Q               # 输入 Q 或 exit 退出
```
----

## v1.1.4-rc2(2021/04/07)

### Bug 修复

- 修复阿里云监控数据采集器（`aliyuncms`）频繁采集导致部分其它采集器卡死的问题。

----

## v1.1.4-rc1(2021/03/25)

### 改进

- 进程采集器 `message` 字段增加更多信息，便于全文搜索
- 主机对象采集器支持自定义 tag，便于云属性同步

----

## v1.1.4-rc0(2021/03/25)

### 新增功能
- 增加文件采集器、拨测采集器以及HTTP报文采集器
- 内置支持 ActiveMQ/Kafka/RabbitMQ/gin（Gin HTTP访问日志）/Zap（第三方日志框架）日志切割

### 改进
- 丰富 `http://localhost:9529/stats` 页面统计信息，增加诸如采集频率（`n/min`），每次采集的数据量大小等
- DataKit 本身增加一定的缓存空间（重启即失效），避免偶然的网络原因导致数据丢失
- 改进 Pipeline 日期转换函数，提升准确性。另外增加了更多 Pipeline 函数（`parse_duration()/parse_date()`）
- trace 数据增加更多业务字段（`project/env/version/http_method/http_status_code`）
- 其它采集器各种细节改进

----
## v1.1.3-rc4(2021/03/16)

### Bug 修复

- 进程采集器：修复用户名缺失导致显示空白的问题，对用户名获取失败的进程，以 `nobody` 当做其用户名。

----
## v1.1.3-rc3(2021/03/04)

### Bug 修复

- 修复进程采集器部分空字段（进程用户以及进程命令缺失）问题
- 修复 kubernetes 采集器内存占用率计算可能 panic 的问题

<!--
### 新增功能
- `http://datakit:9529/reload` 会自动跳转到 `http://datakit:9529/stats`，便于查看 reload 后 datakit 的运行情况
- `http://datakit:9529/reload` 页面增加每分钟采集频率（`frequency`）以及每次采集的数据量大小统计
- `kubernetes` 指标采集器增加 node 的内存使用率（`mem_usage_percent`）采集 -->

----
## v1.1.3-rc2(2021/03/01)

### Bug 修复

- 修复进程对象采集器 `name` 字段命名问题，以 `hostname + pid` 来命名 `name` 字段
- 修正华为云对象采集器 pipeline 问题
- 修复 Nginx/MySQL/Redis 日志采集器升级后的兼容性问题

----
## v1.1.3-rc1(2021/02/26)

### 新增功能
- 增加内置 Redis/Nginx
- 完善 MySQL 慢查询日志分析

### 功能改进

- 进程采集器由于单次采集耗时过长，对采集器的采集频率做了最小值（30s）限制
- 采集器配置文件名称不再严格限制，任何形如 `xxx.conf` 的文件，都是合法的文件命名
- 更新版本提示判断，如果 git 提交码跟线上不一致，也会提示更新
- 容器对象采集器（`docker_containers`），增加内存/CPU 占比字段（`mem_usage_percent/cpu_usage`）
- K8s 指标采集器（`kubernetes`），增加 CPU 占比字段（`cpu_usage`）
- Tracing 数据采集完善对 service type 处理
- 部分采集器支持自定义写入日志或者指标（默认指标）

### Bug 修复

- 修复 Mac 平台上，进程采集器获取默认用户名无效的问题
- 修正容器对象采集器，获取不到*已退出容器*的问题
- 其它一些细节 bug 修复

### Breaking Changes

- 对于某些采集器，如果原始指标中带有 `uint64` 类型的字段，新版本会导致字段不兼容，应该删掉原有指标集，避免类型冲突
	- 原来对于 uint64 的处理，将其自动转成了 string，这会导致使用过程中困扰。实际上可以更为精确的控制这个整数移除的问题
	- 对于超过 max-int64 的 uint 整数，采集器会丢弃这样的指标，因为目前 influx1.7 不支持 uint64 的指标

- 移除部分原 dkctrl 命令执行功能，配置管理功能后续不再依赖该方式实现

----
## v1.1.2(2021/02/03)

### 功能改进

- 容器安装时，必须注入 `ENV_UUID` 环境变量
- 从旧版本升级后，会自动开启主机采集器（原 datakit.conf 会备份一个）
- 添加缓存功能，当出现网络抖动的情况下，不至于丢失采集到的数据（当长时间网络瘫痪的情况下，数据还是会丢失）
- 所有使用 tailf 采集的日志，必须在 pipeline 中用 `time` 字段来指定切割出来的时间字段，否则日志存入时间字段会跟日志实际时间有出入

### Bug 修复

- 修复 zipkin 中时间单位问题
- 主机对象出采集器中添加 `state` 字段

----
## v1.1.1(2021/02/01)

### Bug 修复
- 修复 mysqlmonitor 采集器 status/variable 字段均为 string 类型的问题。回退至原始字段类型。同时对 int64 溢出问题做了保护。
- 更改进程采集器部分字段命名，使其跟主机采集器命名一致

----
## v1.1.0(2021/01/29)

### 发布说明

本版本主要涉及部分采集器的 bug 修复以及 datakit 主配置的调整。

### Breaking Changes

- 采用新的版本号机制，原来形如 `v1.0.0-2002-g1fe9f870` 这样的版本号将不再使用，改用 `v1.2.3` 这样的版本号
- 原 DataKit 顶层目录的 `datakit.conf` 配置移入 `conf.d` 目录
- 原 `network/net.conf` 移入 `host/net.conf`
- 原 `pattern` 目录转移到 `pipeline` 目录下
- 原 grok 中内置的 pattern，如 `%{space}` 等，都改成大写形式 `%{SPACE}`。**之前写好的 grok 需全量替换**
- 移除 `datakit.conf` 中 `uuid` 字段，单独用 `.id` 文件存放，便于统一 DataKit 所有配置文件
- 移除 ansible 采集器事件数据上报

### Bug 修复

- 修复 `prom`、`oraclemonitor` 采集不到数据的问题
- `self` 采集器将主机名字段 hostname 改名成 host，并置于 tag 上
- 修复 `mysqlMonitor` 同时采集 MySQL 和 MariaDB 类型冲突问题
- 修复 Skywalking 采集器日志不切分导致磁盘爆满问题

### 特性

- 新增采集器/主机黑白名单功能（暂不支持正则）
- 重构主机、进程、容器等对象采集器采集器
- 新增 pipeline/grok 调试工具
- `-version` 参数除了能看当前版本，还将提示线上新版本信息以及更新命令
- 支持 DDTrace 数据接入
- `tailf` 采集器新日志匹配改成正向匹配
- 其它一些细节问题修复
- 支持 Mac 平台的 CPU 数据采集<|MERGE_RESOLUTION|>--- conflicted
+++ resolved
@@ -6,29 +6,19 @@
 
 ### 发布说明
 
-- 新增 [磁盘 S.M.A.R.T 采集器](smart) 采集器
+- 新增 [磁盘 S.M.A.R.T 采集器](smart)
 - 新增 [硬件 温度采集器](sensors) 
 - 新增 [Prometheus 采集器](prom) 
 
 ### 问题修复
 
-<<<<<<< HEAD
 - 修正 [Kubernetes 采集器](kubernetes)，支持更多 K8s 对象统计指标收集
 - 完善[容器采集器](container)，支持 image/container/pod 过滤
 - 修正 [Mongodb 采集器](mongodb)问题
-- 修正 MySQL/Redis 可能因为配置缺失导致奔溃的问题
+- 修正 MySQL/Redis 采集器可能因为配置缺失导致奔溃的问题
 - 修正[离线安装问题](datakit-offline-install)
 - 修正部分采集器日志设置问题
 - 修正 [SSH](ssh)/[Jenkins](jenkins) 等采集器的数据问题
-=======
-- 修正 Kubernetes 采集器，增加更多对象统计指标收集
-- 完善容器采集器，支持 image/container/pod 过滤
-- 修正 Mongodb 采集器问题
-- 修正 MySQL/Redis 可能因为配置确实导致奔溃的问题
-- 修正离线安装问题
-- 修正部分采集器日志设置问题
-- 修正 SSH/Jenkins 等采集器的数据问题
->>>>>>> 5c3e3e2d
 
 ----
 
