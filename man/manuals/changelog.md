--- conflicted
+++ resolved
@@ -27,13 +27,10 @@
 
 其它各种 Bug 修复。
 
-<<<<<<< HEAD
-=======
 ### Breaking Changes
 
 [RUM 采集](rum)中数据类型做了调整，原有数据类型基本已经废弃，需[更新对应 SDK](/dataflux/doc/eqs7v2)。
 
->>>>>>> 0985e36e
 ----
 
 ## 1.1.6-rc7(2021/05/19)
