--- conflicted
+++ resolved
@@ -2,8 +2,6 @@
 
 # DataKit 版本历史
 
-<<<<<<< HEAD
-=======
 ## 1.1.9-rc7(2021/12/16)
 
 - Pipeline 总体进行了较大的重构(#339)：
@@ -47,7 +45,6 @@
 
 ---
 
->>>>>>> 202da338
 ## 1.1.9-rc6.1(2021/12/10)
 
 - 修复 ElasticSearch 以及 Kafka 采集报错问题(#486)
