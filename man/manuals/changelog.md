--- conflicted
+++ resolved
@@ -7,31 +7,16 @@
 本次发布属于迭代发布，内容如下：
 
 - Pipeline
-<<<<<<< HEAD
-	- 增加[动态多行 pattern](datakit-pl-how-to#88b72768)，便于处理多行切割(#615)
-	- 支持中心下发 Pipeline(#524)
-  - 增加 Pipeline 调试接口 */v1/pipeline/debug*
-
-=======
 	- Grok 中增加[动态多行 pattern](datakit-pl-how-to#88b72768)，便于处理动态多行切割(#615)
 	- 支持中心下发 Pipeline(#524)，这样一来，Pipeline 将有[三种存放路径](pipeline#6ee232b2)
   - DataKit HTTP API 增加 Pipeline 调试接口 [/v1/pipeline/debug](apis#539fb60e)
 
 <!--
->>>>>>> 1f646983
 - APM 功能调整(#610)
 	- 重构现有常见的 Tracing 数据接入
 	- 增加 APM 指标计算
 	- 新增 [otel(OpenTelemetry)数据接入]()
 
-<<<<<<< HEAD
-- 为减少二进制体积，默认安装不再带 IP 库。如需 RUM 等相关 IP 查找功能，可额外[安装对应的 IP 库]()
-- 容器采集器增加 [logfwd 日志接入]()(#600)
-- 为进一步规范数据上传，行协议增加了更多严格的[限制](apis#f54b954f)(#592)
-- 优化日志采集过程中的 Monitor 显示(#587)
-- 优化安装程序的命令行参数检查(#573)
-- 重新调整 DataKit 命令行参数，老的命令行参数依然生效
-=======
 !!! Delay
 -->
 
@@ -44,7 +29,6 @@
 - 重新调整 DataKit 命令行参数，大部分主要的命令已经支持。另外，**老的命令行参数在一定时间内依然生效**(#499)
 	- 可通过 `datakit help` 查看新的命令行参数风格
 - 重新实现 [ DataKit Monitor](datakit-monitor)
->>>>>>> 1f646983
 
 ### 其它 Bug 修复
 
@@ -53,11 +37,8 @@
 - 修复 Git 模式下 Reload 导致部分 HTTP 服务异常的问题(#596)
 - 修复安装包 isp 文件丢失问题(#584/#585/#560)
 - 修复 Pod annotation 中日志多行匹配不生效的问题(#620)
-<<<<<<< HEAD
-=======
 - 修复 TCP/UDP 日志采集器 *service* tag 不生效的问题(#610)
 - 修复 Oracle 采集器采集不到数据的问题(#625)
->>>>>>> 1f646983
 
 ## 1.2.6(2022/01/20)
 
