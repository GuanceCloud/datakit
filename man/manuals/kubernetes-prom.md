--- conflicted
+++ resolved
@@ -17,24 +17,39 @@
 - Key 固定为 `datakit/prom.exporter`
 - Value 为 JSON 格式，示例如下：
 
-```
+```json
 {
-  "disable": false,
-  "url": "http://$IP:9100/metrics",
-  "source": "prom",
-  "interval": "10s",
-  "measurement_name": "",
-  "measurement_prefix": "",
-  "metric_name_filter": [],
-  "metric_types": [
+  "disable"            : false,
+  "url"                : "http://$IP:9100/metrics",
+  "source"             : "<your-service-name>",
+  "interval"           : "10s",
+  "measurement_name"   : "",
+  "measurement_prefix" : "",
+  "metric_name_filter" : [],
+  "metric_types"       : [
     "counter",
     "gauge"
   ],
-  "tags_ignore": [],
-  "tls_open": false,
-  "tls_ca": "/tmp/ca.crt",
-  "tls_cert": "/tmp/peer.crt",
-  "tls_key": "/tmp/peer.key",
+
+  "tags_ignore"  : [],
+  "measurements" : null,
+  "tags"         : {
+    "namespace"  : "$NAMESPACE",
+    "pod_name"   : "$PODNAME"
+  }
+}
+```
+
+字段说明：
+
+- `url` 是必填项，建议使用 `$IP` 变量自动替换为 Pod IP
+- `source` 表示数据来源，建议填写成对应的服务名
+- `interval` 表示采集间隔时长
+- `tags` 为自定义 tags，默认添加 `namespace` 和 `pod_name` 两项
+- `disable` 可设置为 `true` 来关闭指标采集
+- 其余字段详情可对照 [Prom 指标采集](prom)
+- `measurements` 配置范例
+```json
   "measurements": [
     {
       "name": "cpu",
@@ -44,387 +59,22 @@
       "name": "mem",
       "prefix": "mem_"
     }
-  ],
-  "tags": {
-    "namespace": "$NAMESPACE",
-    "pod_name": "$PODNAME"
-  }
+  ]
+```
+
+- 如果被采集的服务开启了 TLS 认证，json 顶层中加上如下配置：
+
+```json
+{
+  "tls_open": true,
+  "tls_ca": "/on-datakit-host/path/to/ca.crt",
+  "tls_cert": "/on-datakit-host/path/to/peer.crt",
+  "tls_key": "/on-datakit-host/path/to/peer.key",
 }
 ```
 
-字段说明：
+JSON 中支持的通配符:
 
-- `url` 是必填项，建议使用 `$IP` 变量自动替换为 Pod IP
-- `source` 表示数据来源，建议填写
-- `interval` 表示采集间隔时长
-- `tags` 为自定义 tags，默认添加 `namespace` 和 `pod_name` 两项
-- 其余字段详情可对照 [Prom 指标采集](prom)
-
-变量说明:
-
-<<<<<<< HEAD
-- `<service>`: 服务名，该配置要和下文中 prom 配置相统一，如 `dummy_server` 对应 `dummy_server.json`
-- `$ip`：通配 pod 的内网 IP，形如 `172.16.0.3`，无需额外配置
-- `<port>`: pod 中 exporter 的端口
-- `<metric-path>`: exporter 的路由, 如：`/metric`
-
-### 编写自定义 prom 配置
-
-详情参见 [prom 采集器](prom)
-
-### 修改 Kubernetes DaemonSet
-
-- 追加 MountPath
-
-注意：以下配置中变量内容，为上文创建 pod 注解中的 `service` 值保持一致
-
-示例:
-
-```yaml
-- mountPath: /usr/local/datakit/conf.d/prom/<dummy_server>.conf
-  name: datakit-conf
-  subPath: <dummy_server>.conf
-```
-
-- 追加编写的 ConfigMap
-
-注意：以下配置中变量内容，为上文创建 pod 注解中的`service`值保持一致
-
-示例:
-
-```yaml
-  #### dummy-server
-  <dummy_server>.conf: |-
-    [[inputs.prom]]
-      ## Exporter 地址
-      url = "/usr/local/datakit/data/exporter_urls/<dummy_server>.json"
-
-      # 默认只采集 counter 和 gauge 类型的指标
-      metric_types = ["counter", "gauge"]
-
-      ## 采集间隔
-      interval = "10s"
-
-      tags_ignore = ["pod"]
-
-      ## 自定义Tags
-      [inputs.prom.tags]
-        service = "dummy-exporter"
-```
-
-### 完整部署 yaml 示例
-
-```yaml
-apiVersion: v1
-kind: Namespace
-metadata:
-  name: datakit
----
-apiVersion: rbac.authorization.k8s.io/v1
-kind: ClusterRole
-metadata:
-  name: datakit
-rules:
-- apiGroups:
-  - rbac.authorization.k8s.io
-  resources:
-  - clusterroles
-  verbs:
-  - get
-  - list
-  - watch
-- apiGroups:
-  - ""
-  resources:
-  - nodes
-  - nodes/proxy
-  - namespaces
-  - pods
-  - services
-  - endpoints
-  - persistentvolumes
-  - persistentvolumeclaims
-  - ingresses
-  verbs:
-  - get
-  - list
-  - watch
-- apiGroups:
-  - apps
-  resources:
-  - deployments
-  - daemonsets
-  - statefulsets
-  - replicasets
-  verbs:
-  - get
-  - list
-  - watch
-- apiGroups:
-  - extensions
-  resources:
-  - ingresses
-  verbs:
-  - get
-  - list
-  - watch
-- apiGroups:
-  - batch
-  resources:
-  - jobs
-  - cronjobs
-  verbs:
-  - get
-  - list
-  - watch
-- nonResourceURLs: ["/metrics"]
-  verbs: ["get"]
-
----
-
-apiVersion: v1
-kind: ServiceAccount
-metadata:
-  name: datakit
-  namespace: datakit
-
----
-
-apiVersion: rbac.authorization.k8s.io/v1
-kind: ClusterRoleBinding
-metadata:
-  name: datakit
-roleRef:
-  apiGroup: rbac.authorization.k8s.io
-  kind: ClusterRole
-  name: datakit
-subjects:
-- kind: ServiceAccount
-  name: datakit
-  namespace: datakit
-
----
-
-apiVersion: apps/v1
-kind: DaemonSet
-metadata:
-  labels:
-    app: daemonset-datakit
-  name: datakit
-  namespace: datakit
-spec:
-  revisionHistoryLimit: 10
-  selector:
-    matchLabels:
-      app: daemonset-datakit
-  template:
-    metadata:
-      labels:
-        app: daemonset-datakit
-    spec:
-      hostNetwork: true
-      dnsPolicy: ClusterFirstWithHostNet
-      containers:
-      - env:
-        - name: HOST_IP
-          valueFrom:
-            fieldRef:
-              apiVersion: v1
-              fieldPath: status.hostIP
-        - name: NODE_NAME
-          valueFrom:
-            fieldRef:
-              apiVersion: v1
-              fieldPath: spec.nodeName
-        - name: ENV_DATAWAY
-          value: https://openway.dataflux.cn?token=<your-token>
-        - name: ENV_GLOBAL_TAGS
-          value: host=__datakit_hostname,host_ip=__datakit_ip
-        - name: ENV_ENABLE_INPUTS
-          value: cpu,disk,diskio,mem,swap,system,hostobject,net,host_processes,kubernetes,container
-        - name: ENV_ENABLE_ELECTION
-          value: enable
-        - name: ENV_HTTP_LISTEN
-          value: 0.0.0.0:9529
-        image: pubrepo.jiagouyun.com/datakit/datakit:{{.Version}}
-        imagePullPolicy: Always
-        name: datakit
-        ports:
-        - containerPort: 9529
-          hostPort: 9529
-          name: port
-          protocol: TCP
-        securityContext:
-          privileged: true
-        volumeMounts:
-        - mountPath: /var/run/docker.sock
-          name: docker-socket
-          readOnly: true
-        - mountPath: /usr/local/datakit/conf.d/container/container.conf
-          name: datakit-conf
-          subPath: container.conf
-        - mountPath: /usr/local/datakit/conf.d/kubernetes/kubernetes.conf
-          name: datakit-conf
-          subPath: kubernetes.conf
-        - mountPath: /usr/local/datakit/conf.d/prom/dummy_server.conf
-          name: datakit-conf
-          subPath: dummy_server.conf
-        - mountPath: /host/proc
-          name: proc
-          readOnly: true
-        - mountPath: /host/dev
-          name: dev
-          readOnly: true
-        - mountPath: /host/sys
-          name: sys
-          readOnly: true
-        - mountPath: /rootfs
-          name: rootfs
-        workingDir: /usr/local/datakit
-      hostIPC: true
-      hostNetwork: true
-      hostPID: true
-      restartPolicy: Always
-      serviceAccount: datakit
-      serviceAccountName: datakit
-      volumes:
-      - configMap:
-          name: datakit-conf
-        name: datakit-conf
-      - hostPath:
-          path: /var/run/docker.sock
-        name: docker-socket
-      - hostPath:
-          path: /proc
-          type: ""
-        name: proc
-      - hostPath:
-          path: /dev
-          type: ""
-        name: dev
-      - hostPath:
-          path: /sys
-          type: ""
-        name: sys
-      - hostPath:
-          path: /
-          type: ""
-        name: rootfs
-  updateStrategy:
-    rollingUpdate:
-      maxUnavailable: 1
-    type: RollingUpdate
----
-apiVersion: v1
-kind: ConfigMap
-metadata:
-  name: datakit-conf
-  namespace: datakit
-data:
-    #### container
-    container.conf: |-
-      [inputs.container]
-        endpoint = "unix:///var/run/docker.sock"
-        
-        enable_metric = false  
-        enable_object = true   
-        enable_logging = true  
-        
-        metric_interval = "10s"
-      
-        drop_tags = ["contaienr_id"]
-      
-        ## Examples:
-        ##    '''nginx*'''
-        ignore_image_name = []
-        ignore_container_name = []
-        
-        ## TLS Config
-        # tls_ca = "/path/to/ca.pem"
-        # tls_cert = "/path/to/cert.pem"
-        # tls_key = "/path/to/key.pem"
-        ## Use TLS but skip chain & host verification
-        # insecure_skip_verify = false
-        
-        [inputs.container.kubelet]
-          kubelet_url = "http://localhost:10255"
-          ignore_pod_name = []
-      
-          ## Use bearer token for authorization. ('bearer_token' takes priority)
-          ## If both of these are empty, we'll use the default serviceaccount:
-          ## at: /run/secrets/kubernetes.io/serviceaccount/token
-          # bearer_token = "/path/to/bearer/token"
-          ## OR
-          # bearer_token_string = "<your-token-string>"
-      
-          ## Optional TLS Config
-          # tls_ca = /path/to/ca.pem
-          # tls_cert = /path/to/cert.pem
-          # tls_key = /path/to/key.pem
-          ## Use TLS but skip chain & host verification
-          # insecure_skip_verify = false
-        
-        #[[inputs.container.log]]
-        #  match_by = "container-name"
-        #  match = [
-        #    '''<this-is-regexp''',
-        #  ]
-        #  source = "<your-source-name>"
-        #  service = "<your-service-name>"
-        #  pipeline = "<pipeline.p>"
-  
-        [inputs.container.tags]
-          # some_tag = "some_value"
-          # more_tag = "some_other_value"
-
-    #### kubernetes
-    kubernetes.conf: |-
-      [inputs.kubernetes]
-        ## URL for the Kubernetes API
-        url = "https://kubernetes.default:443"
-        
-        ## metrics interval
-        interval = "60s"
-        
-        ## Authorization level:
-        ##   bearer_token -> bearer_token_string -> TLS
-        ## Use bearer token for authorization. ('bearer_token' takes priority)
-        ## linux at:   /run/secrets/kubernetes.io/serviceaccount/token
-        ## windows at: C:\var\run\secrets\kubernetes.io\serviceaccount\token
-        bearer_token = "/run/secrets/kubernetes.io/serviceaccount/token"
-        # bearer_token_string = "<your-token-string>"
-      
-        ## TLS Config
-        # tls_ca = "/path/to/ca.pem"
-        # tls_cert = "/path/to/cert.pem"
-        # tls_key = "/path/to/key.pem"
-        ## Use TLS but skip chain & host verification
-        # insecure_skip_verify = false
-        
-        [inputs.kubernetes.tags]
-        # some_tag = "some_value"
-
-    #### prom_dummy-exporter
-    dummy_server.conf: |-
-      [[inputs.prom]]
-        ## Exporter 地址
-        url = "/usr/local/datakit/data/exporter_urls/dummy_server.json"
-
-        # 默认只采集 counter 和 gauge 类型的指标
-        metric_types = ["counter", "gauge"]
-
-        measurement_name = "dummy_server"
-
-        ## 采集间隔
-        interval = "10s"
-
-        tags_ignore = ["pod"]
-
-        ## 自定义Tags
-        [inputs.prom.tags]
-          service = "dummy-exporter"
-```
-=======
 - `$IP`：通配 Pod 的内网 IP，形如 `172.16.0.3`，无需额外配置
 - `$NAMESPACE`：Pod Namespace
 - `$PODNAME`：Pod Name
@@ -433,26 +83,29 @@
 
 假设 Pod 名称为 `dummy-abc`
 
-0. 登录到 Kubernetes 所在主机
-1. 复制上述 JSON 配置示例，将其写入文件（以 `/tmp/annotation.json` 文件名为例），按需修改配置参数
-2. 添加 Annotation
-  ```shell
-  conf=`echo $(cat /tmp/annotation.json)`;kubectl annotate --overwrite pods dummy-abc datakit/prom.exporter="$conf"
-  ```
+- 登录到 Kubernetes 所在主机
+- 复制上述 JSON 配置示例，将其写入文件（以 `/tmp/annotation.json` 文件名为例），按需修改配置参数
+- 添加 Annotation
+
+```shell
+conf=`echo $(cat /tmp/annotation.json)`;kubectl annotate --overwrite pods dummy-abc datakit/prom.exporter="$conf"
+```
   终端打印 `pod/dummy-abc annotated` 表示添加成功，可以使用以下命令查看 Annotation 详情
-  ```shell
-  kubectl get pod dummy-abc -o jsonpath='{.metadata.annotations}'
-  ``` 
-3. 导出 Pod yaml
-  ```shell
-  kubectl get pod dummy-abc -o yaml >> dummy-abc.yaml
-  ``` 
-4. 使用新的 yaml 创建资源
-  ```shell
-  kubectl apply -f dummy-abc.yaml
-  ```
+
+```shell
+kubectl get pod dummy-abc -o jsonpath='{.metadata.annotations}'
+``` 
+- 导出 Pod yaml
+
+```shell
+kubectl get pod dummy-abc -o yaml >> dummy-abc.yaml
+``` 
+- 使用新的 yaml 创建资源
+
+```shell
+kubectl apply -f dummy-abc.yaml
+```
 
 至此，Annotation 已经添加完成。
 
-DataKit Kubernetes 会自动忽略相同配置（变量替换之后的配置），避免重复采集。
->>>>>>> 0f18da7f
+DataKit Kubernetes 会自动忽略相同配置（通配符替换之后的配置），避免重复采集。