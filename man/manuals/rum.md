--- conflicted
+++ resolved
@@ -1,9 +1,5 @@
 {{.CSS}}
-<<<<<<< HEAD
-# 用户访问监测（RUM）
-=======
 # 采集器配置
->>>>>>> 71766edb
 ---
 
 - DataKit 版本：{{.Version}}
