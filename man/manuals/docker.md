{{.CSS}}

- 版本：{{.Version}}
- 发布日期：{{.ReleaseDate}}
- 操作系统支持：`{{.AvailableArchs}}`

# {{.InputName}}

采集 Docker 服务数据和容器数据，分别以指标、对象和日志的方式上报到 DataFlux 中。

## 前置条件

- 已安装 Docker(v1.24+)，参考 [Docker 安装官方链接](https://www.docker.com/get-started)

## 配置

进入 DataKit 安装目录下的 `conf.d/{{.Catalog}}` 目录，复制 `{{.InputName}}.conf.sample` 并命名为 `{{.InputName}}.conf`。示例如下：

<<<<<<< HEAD
- 如果不需要开启远程采集 Docker，忽略此段即可

- 如果需要远程采集 Docker 容器信息，则需要 Docker 开启相应的监听端口
=======
```toml
{{.InputSample}} 
```
>>>>>>> e19335e9

## 指标集

以下所有指标集，默认会追加名为 `host` 的全局 tag（tag 值为 DataKit 所在主机名），也可以在配置中通过 `[inputs.{{.InputName}}.tags]` 指定其它标签：

``` toml
 [inputs.{{.InputName}}.tags]
  # some_tag = "some_value"
  # more_tag = "some_other_value"
  # ...
```

<<<<<<< HEAD
重启该 Docker 服务后，便可以监听 `2375` 端口。详情见[官方配置文档](https://docs.docker.com/config/daemon/#configure-the-docker-daemon)。

此外，建议在 `inputs.docker.tag` 配置（详情见下）中添加 `host` 标签字段，值为目标 Docker 所在的主机名，用以辨识远程 Docker 服务。
=======
{{ range $i, $m := .Measurements }}

### `{{$m.Name}}`
>>>>>>> e19335e9

{{$m.Desc}}

-  标签

{{$m.TagsMarkdownTable}}

- 指标列表

{{$m.FieldsMarkdownTable}}

{{ end }} 

### Docker 容器日志采集

对于 Docker 容器日志采集，有着更细致的配置，主要解决了区分日志 `source` 和使用 pipeline 的问题。

日志采集配置项为 `[[inputs.docker.logfilter]]`，该项是数组配置，意即可以有多个 logfilter 来处理采集到的容器日志，比如某个容器中既有 MySQL 日志，也有 Redis 日志，那么此时可能需要两个 logfilter 来分别处理它们。

- `filter_message` 为匹配日志文本的正则表达式，该参数类型是字符串数组，只要任意一个正则匹配成功即可。未匹配的日志内容将被丢弃。[正则表达式参见这里](https://golang.org/pkg/regexp/syntax/#hdr-Syntax)
>Tips：为保证此处正则表达式的正确书写，请务必将正则表达式用 `'''这里是一个正则表达式'''` 这种形式来配置（即两边用三个单引号来包围正则文本），否则可能导致正则转义问题。
- `source` 指定数据来源，如果为空值，则默认使用容器名
- `service` 指定该条日志的服务名，如果为空值，则使用 `source` 字段值
- `pipeline` 只需写文件名即可，不需要写全路径，使用方式见 [Pipeline 文档](pipeline)。当此值为空值或该文件不存在时，将不使用 pipeline 功能

#### 日志切割注意事项

使用 pipeline 功能时，如果切割成功，则：

- 取其中的 `time` 字段作为此条数据的产生时间。如果没有 `time` 字段或解析此字段失败，默认使用当前 DataKit 所在机器的系统时间
- 所切割出来日志结果中，必定有一个 `status` 字段。如果切割出来的原始数据中没有该字段，则默认将 `status` 置为 `info`

当前有效的 `status` 字段值如下（三列均不区分大小写）：

| 简写 | 可能的全称                  | 对应值     |
| :--- | ---                         | -------    |
| `f`  | `emerg`                     | `emerg`    |
| `a`  | `alert`                     | `alert`    |
| `c`  | `critical`                  | `critical` |
| `e`  | `error`                     | `error`    |
| `w`  | `warning`                   | `warning`  |
| `n`  | `notice`                    | `notice`   |
| `i`  | `info`                      | `info`     |
| `d`  | `debug`, `trace`, `verbose` | `debug`    |
| `o`  | `s`, `OK`                   | `OK`       |

### 远程采集 Docker 配置

如果需要远程采集 Docker 容器信息，则需要 Docker 开启相应的监听端口。以 Ubuntu 为例，需要在该远程主机的 `/etc/docker` 径路下打开或创建 `daemon.json` 文件，添加内容如下后重启 Docker 服务：

```json
{
  "hosts":[
    "tcp://0.0.0.0:2375",
    "unix:///var/run/docker.sock"
  ]
}
```

重启该 Docker 服务后，便可以监听 `2375` 端口。详情见[官方配置文档](https://docs.docker.com/config/daemon/#configure-the-docker-daemon)。

远程采集 Docker 需要修改 `inputs.docker.endpoint` 配置，示例如下：

```
endpoint = "tcp://remote-docker-ip:port"
```

此外，建议在 `[inputs.docker.tag]` 中添加目标 Docker 的信息，用以辨识远程 Docker 服务：

```toml
[inputs.docker.tags]
	host = "<your-real-docker-server-hostname>"
```

否则采集到的容器数据中会[带上 DataKit 所在主机的 hostname](datakit-how-to#cdcbfcc9)：

### 关联 Kubernetes 服务

如果主机上装有 Kubernetes，则 DataKit 会尝试连接 Kubernetes 服务，进行容器和 Kubernetes 关联，可以得到该容器在 Kubernetes 服务中的 pod 相关信息。

例如该容器由 Kubernetes 创建，可以得到 `pod_name` 和 `pod_namespace` 两个对象数据。

注意，DataKit 只会关联本机的 Kubernetes 服务，不会关键远程 Kubernetes 服务。即尝试连接 Kubernetes 服务的地址是 `127.0.0.1:10255`。

在连接 Kubernetes 时，可能会因为 Kubernetes 认证问题报错：

- 报错一：`/run/secrets/kubernetes.io/serviceaccount/token: no such file or directory`

执行如下两个命令准备对应文件：

```shell
# mkdir -p /run/secrets/kubernetes.io/serviceaccount
# touch /run/secrets/kubernetes.io/serviceaccount/token
```

- 报错二： `error making HTTP request to http://<k8s-host>/stats/summary: dial tcp <k8s-hosst>:10255: connect: connect refused`

按如下步骤调整 k8s 配置：

  1. 编辑所有节点的 `/var/lib/kubelet/config.yaml` 文件，加入`readOnlyPort` 这个参数：`readOnlyPort: 10255`
  1. 重启 kubelet 服务：`systemctl restart kubelet.service`<|MERGE_RESOLUTION|>--- conflicted
+++ resolved
@@ -16,15 +16,9 @@
 
 进入 DataKit 安装目录下的 `conf.d/{{.Catalog}}` 目录，复制 `{{.InputName}}.conf.sample` 并命名为 `{{.InputName}}.conf`。示例如下：
 
-<<<<<<< HEAD
-- 如果不需要开启远程采集 Docker，忽略此段即可
-
-- 如果需要远程采集 Docker 容器信息，则需要 Docker 开启相应的监听端口
-=======
 ```toml
 {{.InputSample}} 
 ```
->>>>>>> e19335e9
 
 ## 指标集
 
@@ -37,15 +31,9 @@
   # ...
 ```
 
-<<<<<<< HEAD
-重启该 Docker 服务后，便可以监听 `2375` 端口。详情见[官方配置文档](https://docs.docker.com/config/daemon/#configure-the-docker-daemon)。
-
-此外，建议在 `inputs.docker.tag` 配置（详情见下）中添加 `host` 标签字段，值为目标 Docker 所在的主机名，用以辨识远程 Docker 服务。
-=======
 {{ range $i, $m := .Measurements }}
 
 ### `{{$m.Name}}`
->>>>>>> e19335e9
 
 {{$m.Desc}}
 
