# Socket 日志接入示例
---

本篇主要介绍 Java Go Python 日志框架 如何配置 socket 输出到 datakit socket 日志采集器中。

<<<<<<< HEAD
> 文件采集和socket是互斥开启socket之前 请先关闭文件采集 请先配置好 `logging.conf` [具体配置说明](logging)  

## Java
=======
> 文件采集和socket是互斥开启socket之前 请先关闭文件采集 请先配置好 `logging.conf` [具体配置说明](logging.md)  

## Java {#java}
>>>>>>> 71766edb

在配置log4j的时候需要注意，log4j v1，默认是使用*.properties文件进行配置；而目前log4j v2使用*.xml文件进行配置。

虽然文件名有区别，但是log4j查找配置文件时，都是去classpath目录下查找,按照规范:v1的配置在 resources/log4j.properties, v2配置在resources/log4j.xml。

### log4j(v2)

在maven的配置中导入log4j 2.x 的jar包:
``` xml
 <dependency>
    <groupId>org.apache.logging.log4j</groupId>
    <artifactId>log4j-api</artifactId>
    <version>2.6.2</version>
 </dependency>

 <dependency>
    <groupId>org.apache.logging.log4j</groupId>
    <artifactId>log4j-core</artifactId>
    <version>2.6.2</version>
  </dependency>
```

在 resources 中配置 log4j.xml，添加 socket appender：

``` xml
 <!-- Socket appender socket 配置日志传输到本机9540端口，protocol默认tcp -->
 <Socket name="socketname" host="localHost" port="9540" charset="utf8">
     <!-- 自定义 输出格式  序列布局-->
     <PatternLayout pattern="%d{yyyy.MM.dd 'at' HH:mm:ss z} %-5level %class{36} %L %M - %msg%xEx%n"/>

     <!--注意：不要开启序列化传输到 socket 采集器上，目前 DataKit 无法反序列化，请使用纯文本形式传输-->
     <!-- <SerializedLayout/>-->

     <!-- 注意: 配置 compact eventEol 一定要是true  这样单条日志输出为一行-->
     <!-- 将日志发送到观测云上后会自动将json展开 所以在这里建议您将日志单条单行输出 -->
     <!-- <JsonLayout  properties="true" compact="true" complete="false" eventEol="true"/>-->
 </Socket>

 <!-- 然后定义logger，只有定义了logger并引入的appender，appender才会生效 -->
 <loggers>
      <root level="trace">
          <appender-ref ref="Console"/>
          <appender-ref ref="socketname"/>
      </root>
 </loggers>
```
 
Java 代码示例：

``` java
package com.example;

import org.apache.logging.log4j.LogManager;
import org.apache.logging.log4j.Logger;
import java.io.PrintWriter;
import java.io.StringWriter;

public class logdemo {
    public static void main(String[] args) throws InterruptedException {
        Logger logger = LogManager.getLogger(logdemo.class);
       for (int i = 0; i < 5; i++) {
            logger.debug("this is log msg to  datakt");
        }

        try {
            int i = 0;
            int a = 5 / i; // 除0异常
        } catch (Exception e) {
            StringWriter sw = new StringWriter();
            e.printStackTrace(new PrintWriter(sw));
            String exceptionAsString = sw.toString();
            logger.error(exceptionAsString);
        }
    }
}

```
 
### log4j(v1)

在maven的配置中导入log4j 1.x 的jar包

``` xml
 <dependency>
    <groupId>org.apache.logging.log4j</groupId>
    <artifactId>log4j-api</artifactId>
    <version>1.2.17</version>
 </dependency>
```

到 resources 目录下 创建log4j.properties文件

``` text
log4j.rootLogger=INFO,server
# ... 其他配置

log4j.appender.server=org.apache.log4j.net.SocketAppender
log4j.appender.server.Port=<dk socket port>
log4j.appender.server.RemoteHost=<dk socket ip>
log4j.appender.server.ReconnectionDelay=10000

## 可配置成json格式
# log4j.appender.server.layout=net.logstash.log4j.JSONEventLayout
...
```

### logback

logback 中的`SocketAppender` 无法将纯文本发送到 socket上  [官方文档说明](https://logback.qos.ch/manual/appenders.html#SocketAppender){:target="_blank"}

> 问题是 SocketAppender发送序列化Java对象而不是纯文本。您可以使用log4j输入，但我并不建议更换日志组件，而是重写一个将日志数据发送为纯文本的Appender，并且您将其与JSON格式化一起使用。

datakit 同时支持从文件中采集日志 [从文本中采集日志](logging.md) ,可作为socket采集不可用时的最佳方案。 

## Golang

### zap

Golang 中最常用的是uber的zap开源日志框架，zap支持自定义output注入

自定义日志输出器并注入到`zap.core`

``` go

type soceketOutput struct {
	conn net.Conn
}

func (s *soceketOutput) Write(b []byte) (int, error) {
	return s.conn.Write(b)
}

func zapcal() {
	conn, _ := net.DialTCP("tcp", nil, DK_LOG_PORT)
	socket := &soceketOutput{
		conn: conn,
	}

	w := zapcore.AddSync(socket)

	core := zapcore.NewCore(zapcore.NewConsoleEncoder(zapcore.EncoderConfig{
		TimeKey:        "ts",
		LevelKey:       "level",
		NameKey:        "logger",
		CallerKey:      "caller",
		FunctionKey:    zapcore.OmitKey,
		MessageKey:     "msg",
		StacktraceKey:  "stacktrace",
		LineEnding:     zapcore.DefaultLineEnding,
		EncodeLevel:    zapcore.LowercaseLevelEncoder,
		EncodeTime:     zapcore.EpochTimeEncoder,
		EncodeDuration: zapcore.SecondsDurationEncoder,
		EncodeCaller:   zapcore.ShortCallerEncoder,
	}),
		w,
		zapcore.InfoLevel)
	
	l := zap.New(core, zap.AddCaller())

	l.Info("======= message =======")
}

```

<<<<<<< HEAD
## Python 
=======
## Python  {#python}
>>>>>>> 71766edb

### logging.handlers.SocketHandler

原生的 socketHandler 通过socket发送的是日志对象，并不是纯文本形式，所以需要自定义 handler 并重写 socketHandler 中的`makePickle(slef,record)`方法。

代码仅供参考：

```python
import logging
import logging.handlers

logger = logging.getLogger("") # 实例化logging

#自定义class 并重写makePickle方法
class PlainTextTcpHandler(logging.handlers.SocketHandler):
    """ Sends plain text log message over TCP channel """

    def makePickle(self, record):
     message = self.formatter.format(record) + "\r\n"
     return message.encode()


def logging_init():
    # 创建文件handler
    fh = logging.FileHandler("test.log", encoding="utf-8")
    #创建自定义handler
    plain = PlainTextTcpHandler("10.200.14.226", 9540)

    # 设置logger日志等级
    logger.setLevel(logging.INFO)

    # 设置输出日志格式
    formatter = logging.Formatter(
        fmt="%(asctime)s - %(filename)s line:%(lineno)d - %(levelname)s: %(message)s"
    )

    # 为handler指定输出格式，注意大小写
    fh.setFormatter(formatter)
    plain.setFormatter(formatter)
  
    
    # 为logger添加的日志处理器
    logger.addHandler(fh)
    logger.addHandler(plain)
    
    return True
    

if __name__ == '__main__':
    logging_init()

    logger.debug(u"debug")
    logger.info(u"info")
    logger.warning(u"warning")
    logger.error(u"error")
    logger.critical(u"critical")
    
```

TODO: 后续会慢慢补充其他语言的日志框架去使用 socket 将日志发送到 DataKit 上。
<|MERGE_RESOLUTION|>--- conflicted
+++ resolved
@@ -1,243 +1,233 @@
-# Socket 日志接入示例
----
-
-本篇主要介绍 Java Go Python 日志框架 如何配置 socket 输出到 datakit socket 日志采集器中。
-
-<<<<<<< HEAD
-> 文件采集和socket是互斥开启socket之前 请先关闭文件采集 请先配置好 `logging.conf` [具体配置说明](logging)  
-
-## Java
-=======
-> 文件采集和socket是互斥开启socket之前 请先关闭文件采集 请先配置好 `logging.conf` [具体配置说明](logging.md)  
-
-## Java {#java}
->>>>>>> 71766edb
-
-在配置log4j的时候需要注意，log4j v1，默认是使用*.properties文件进行配置；而目前log4j v2使用*.xml文件进行配置。
-
-虽然文件名有区别，但是log4j查找配置文件时，都是去classpath目录下查找,按照规范:v1的配置在 resources/log4j.properties, v2配置在resources/log4j.xml。
-
-### log4j(v2)
-
-在maven的配置中导入log4j 2.x 的jar包:
-``` xml
- <dependency>
-    <groupId>org.apache.logging.log4j</groupId>
-    <artifactId>log4j-api</artifactId>
-    <version>2.6.2</version>
- </dependency>
-
- <dependency>
-    <groupId>org.apache.logging.log4j</groupId>
-    <artifactId>log4j-core</artifactId>
-    <version>2.6.2</version>
-  </dependency>
-```
-
-在 resources 中配置 log4j.xml，添加 socket appender：
-
-``` xml
- <!-- Socket appender socket 配置日志传输到本机9540端口，protocol默认tcp -->
- <Socket name="socketname" host="localHost" port="9540" charset="utf8">
-     <!-- 自定义 输出格式  序列布局-->
-     <PatternLayout pattern="%d{yyyy.MM.dd 'at' HH:mm:ss z} %-5level %class{36} %L %M - %msg%xEx%n"/>
-
-     <!--注意：不要开启序列化传输到 socket 采集器上，目前 DataKit 无法反序列化，请使用纯文本形式传输-->
-     <!-- <SerializedLayout/>-->
-
-     <!-- 注意: 配置 compact eventEol 一定要是true  这样单条日志输出为一行-->
-     <!-- 将日志发送到观测云上后会自动将json展开 所以在这里建议您将日志单条单行输出 -->
-     <!-- <JsonLayout  properties="true" compact="true" complete="false" eventEol="true"/>-->
- </Socket>
-
- <!-- 然后定义logger，只有定义了logger并引入的appender，appender才会生效 -->
- <loggers>
-      <root level="trace">
-          <appender-ref ref="Console"/>
-          <appender-ref ref="socketname"/>
-      </root>
- </loggers>
-```
- 
-Java 代码示例：
-
-``` java
-package com.example;
-
-import org.apache.logging.log4j.LogManager;
-import org.apache.logging.log4j.Logger;
-import java.io.PrintWriter;
-import java.io.StringWriter;
-
-public class logdemo {
-    public static void main(String[] args) throws InterruptedException {
-        Logger logger = LogManager.getLogger(logdemo.class);
-       for (int i = 0; i < 5; i++) {
-            logger.debug("this is log msg to  datakt");
-        }
-
-        try {
-            int i = 0;
-            int a = 5 / i; // 除0异常
-        } catch (Exception e) {
-            StringWriter sw = new StringWriter();
-            e.printStackTrace(new PrintWriter(sw));
-            String exceptionAsString = sw.toString();
-            logger.error(exceptionAsString);
-        }
-    }
-}
-
-```
- 
-### log4j(v1)
-
-在maven的配置中导入log4j 1.x 的jar包
-
-``` xml
- <dependency>
-    <groupId>org.apache.logging.log4j</groupId>
-    <artifactId>log4j-api</artifactId>
-    <version>1.2.17</version>
- </dependency>
-```
-
-到 resources 目录下 创建log4j.properties文件
-
-``` text
-log4j.rootLogger=INFO,server
-# ... 其他配置
-
-log4j.appender.server=org.apache.log4j.net.SocketAppender
-log4j.appender.server.Port=<dk socket port>
-log4j.appender.server.RemoteHost=<dk socket ip>
-log4j.appender.server.ReconnectionDelay=10000
-
-## 可配置成json格式
-# log4j.appender.server.layout=net.logstash.log4j.JSONEventLayout
-...
-```
-
-### logback
-
-logback 中的`SocketAppender` 无法将纯文本发送到 socket上  [官方文档说明](https://logback.qos.ch/manual/appenders.html#SocketAppender){:target="_blank"}
-
-> 问题是 SocketAppender发送序列化Java对象而不是纯文本。您可以使用log4j输入，但我并不建议更换日志组件，而是重写一个将日志数据发送为纯文本的Appender，并且您将其与JSON格式化一起使用。
-
-datakit 同时支持从文件中采集日志 [从文本中采集日志](logging.md) ,可作为socket采集不可用时的最佳方案。 
-
-## Golang
-
-### zap
-
-Golang 中最常用的是uber的zap开源日志框架，zap支持自定义output注入
-
-自定义日志输出器并注入到`zap.core`
-
-``` go
-
-type soceketOutput struct {
-	conn net.Conn
-}
-
-func (s *soceketOutput) Write(b []byte) (int, error) {
-	return s.conn.Write(b)
-}
-
-func zapcal() {
-	conn, _ := net.DialTCP("tcp", nil, DK_LOG_PORT)
-	socket := &soceketOutput{
-		conn: conn,
-	}
-
-	w := zapcore.AddSync(socket)
-
-	core := zapcore.NewCore(zapcore.NewConsoleEncoder(zapcore.EncoderConfig{
-		TimeKey:        "ts",
-		LevelKey:       "level",
-		NameKey:        "logger",
-		CallerKey:      "caller",
-		FunctionKey:    zapcore.OmitKey,
-		MessageKey:     "msg",
-		StacktraceKey:  "stacktrace",
-		LineEnding:     zapcore.DefaultLineEnding,
-		EncodeLevel:    zapcore.LowercaseLevelEncoder,
-		EncodeTime:     zapcore.EpochTimeEncoder,
-		EncodeDuration: zapcore.SecondsDurationEncoder,
-		EncodeCaller:   zapcore.ShortCallerEncoder,
-	}),
-		w,
-		zapcore.InfoLevel)
-	
-	l := zap.New(core, zap.AddCaller())
-
-	l.Info("======= message =======")
-}
-
-```
-
-<<<<<<< HEAD
-## Python 
-=======
-## Python  {#python}
->>>>>>> 71766edb
-
-### logging.handlers.SocketHandler
-
-原生的 socketHandler 通过socket发送的是日志对象，并不是纯文本形式，所以需要自定义 handler 并重写 socketHandler 中的`makePickle(slef,record)`方法。
-
-代码仅供参考：
-
-```python
-import logging
-import logging.handlers
-
-logger = logging.getLogger("") # 实例化logging
-
-#自定义class 并重写makePickle方法
-class PlainTextTcpHandler(logging.handlers.SocketHandler):
-    """ Sends plain text log message over TCP channel """
-
-    def makePickle(self, record):
-     message = self.formatter.format(record) + "\r\n"
-     return message.encode()
-
-
-def logging_init():
-    # 创建文件handler
-    fh = logging.FileHandler("test.log", encoding="utf-8")
-    #创建自定义handler
-    plain = PlainTextTcpHandler("10.200.14.226", 9540)
-
-    # 设置logger日志等级
-    logger.setLevel(logging.INFO)
-
-    # 设置输出日志格式
-    formatter = logging.Formatter(
-        fmt="%(asctime)s - %(filename)s line:%(lineno)d - %(levelname)s: %(message)s"
-    )
-
-    # 为handler指定输出格式，注意大小写
-    fh.setFormatter(formatter)
-    plain.setFormatter(formatter)
-  
-    
-    # 为logger添加的日志处理器
-    logger.addHandler(fh)
-    logger.addHandler(plain)
-    
-    return True
-    
-
-if __name__ == '__main__':
-    logging_init()
-
-    logger.debug(u"debug")
-    logger.info(u"info")
-    logger.warning(u"warning")
-    logger.error(u"error")
-    logger.critical(u"critical")
-    
-```
-
-TODO: 后续会慢慢补充其他语言的日志框架去使用 socket 将日志发送到 DataKit 上。
+# Socket 日志接入示例
+---
+
+本篇主要介绍 Java Go Python 日志框架 如何配置 socket 输出到 datakit socket 日志采集器中。
+
+> 文件采集和socket是互斥开启socket之前 请先关闭文件采集 请先配置好 `logging.conf` [具体配置说明](logging.md)  
+
+## Java {#java}
+
+在配置log4j的时候需要注意，log4j v1，默认是使用*.properties文件进行配置；而目前log4j v2使用*.xml文件进行配置。
+
+虽然文件名有区别，但是log4j查找配置文件时，都是去classpath目录下查找,按照规范:v1的配置在 resources/log4j.properties, v2配置在resources/log4j.xml。
+
+### log4j(v2)
+
+在maven的配置中导入log4j 2.x 的jar包:
+``` xml
+ <dependency>
+    <groupId>org.apache.logging.log4j</groupId>
+    <artifactId>log4j-api</artifactId>
+    <version>2.6.2</version>
+ </dependency>
+
+ <dependency>
+    <groupId>org.apache.logging.log4j</groupId>
+    <artifactId>log4j-core</artifactId>
+    <version>2.6.2</version>
+  </dependency>
+```
+
+在 resources 中配置 log4j.xml，添加 socket appender：
+
+``` xml
+ <!-- Socket appender socket 配置日志传输到本机9540端口，protocol默认tcp -->
+ <Socket name="socketname" host="localHost" port="9540" charset="utf8">
+     <!-- 自定义 输出格式  序列布局-->
+     <PatternLayout pattern="%d{yyyy.MM.dd 'at' HH:mm:ss z} %-5level %class{36} %L %M - %msg%xEx%n"/>
+
+     <!--注意：不要开启序列化传输到 socket 采集器上，目前 DataKit 无法反序列化，请使用纯文本形式传输-->
+     <!-- <SerializedLayout/>-->
+
+     <!-- 注意: 配置 compact eventEol 一定要是true  这样单条日志输出为一行-->
+     <!-- 将日志发送到观测云上后会自动将json展开 所以在这里建议您将日志单条单行输出 -->
+     <!-- <JsonLayout  properties="true" compact="true" complete="false" eventEol="true"/>-->
+ </Socket>
+
+ <!-- 然后定义logger，只有定义了logger并引入的appender，appender才会生效 -->
+ <loggers>
+      <root level="trace">
+          <appender-ref ref="Console"/>
+          <appender-ref ref="socketname"/>
+      </root>
+ </loggers>
+```
+ 
+Java 代码示例：
+
+``` java
+package com.example;
+
+import org.apache.logging.log4j.LogManager;
+import org.apache.logging.log4j.Logger;
+import java.io.PrintWriter;
+import java.io.StringWriter;
+
+public class logdemo {
+    public static void main(String[] args) throws InterruptedException {
+        Logger logger = LogManager.getLogger(logdemo.class);
+       for (int i = 0; i < 5; i++) {
+            logger.debug("this is log msg to  datakt");
+        }
+
+        try {
+            int i = 0;
+            int a = 5 / i; // 除0异常
+        } catch (Exception e) {
+            StringWriter sw = new StringWriter();
+            e.printStackTrace(new PrintWriter(sw));
+            String exceptionAsString = sw.toString();
+            logger.error(exceptionAsString);
+        }
+    }
+}
+
+```
+ 
+### log4j(v1)
+
+在maven的配置中导入log4j 1.x 的jar包
+
+``` xml
+ <dependency>
+    <groupId>org.apache.logging.log4j</groupId>
+    <artifactId>log4j-api</artifactId>
+    <version>1.2.17</version>
+ </dependency>
+```
+
+到 resources 目录下 创建log4j.properties文件
+
+``` text
+log4j.rootLogger=INFO,server
+# ... 其他配置
+
+log4j.appender.server=org.apache.log4j.net.SocketAppender
+log4j.appender.server.Port=<dk socket port>
+log4j.appender.server.RemoteHost=<dk socket ip>
+log4j.appender.server.ReconnectionDelay=10000
+
+## 可配置成json格式
+# log4j.appender.server.layout=net.logstash.log4j.JSONEventLayout
+...
+```
+
+### logback
+
+logback 中的`SocketAppender` 无法将纯文本发送到 socket上  [官方文档说明](https://logback.qos.ch/manual/appenders.html#SocketAppender){:target="_blank"}
+
+> 问题是 SocketAppender发送序列化Java对象而不是纯文本。您可以使用log4j输入，但我并不建议更换日志组件，而是重写一个将日志数据发送为纯文本的Appender，并且您将其与JSON格式化一起使用。
+
+datakit 同时支持从文件中采集日志 [从文本中采集日志](logging.md) ,可作为socket采集不可用时的最佳方案。 
+
+## Golang
+
+### zap
+
+Golang 中最常用的是uber的zap开源日志框架，zap支持自定义output注入
+
+自定义日志输出器并注入到`zap.core`
+
+``` go
+
+type soceketOutput struct {
+	conn net.Conn
+}
+
+func (s *soceketOutput) Write(b []byte) (int, error) {
+	return s.conn.Write(b)
+}
+
+func zapcal() {
+	conn, _ := net.DialTCP("tcp", nil, DK_LOG_PORT)
+	socket := &soceketOutput{
+		conn: conn,
+	}
+
+	w := zapcore.AddSync(socket)
+
+	core := zapcore.NewCore(zapcore.NewConsoleEncoder(zapcore.EncoderConfig{
+		TimeKey:        "ts",
+		LevelKey:       "level",
+		NameKey:        "logger",
+		CallerKey:      "caller",
+		FunctionKey:    zapcore.OmitKey,
+		MessageKey:     "msg",
+		StacktraceKey:  "stacktrace",
+		LineEnding:     zapcore.DefaultLineEnding,
+		EncodeLevel:    zapcore.LowercaseLevelEncoder,
+		EncodeTime:     zapcore.EpochTimeEncoder,
+		EncodeDuration: zapcore.SecondsDurationEncoder,
+		EncodeCaller:   zapcore.ShortCallerEncoder,
+	}),
+		w,
+		zapcore.InfoLevel)
+	
+	l := zap.New(core, zap.AddCaller())
+
+	l.Info("======= message =======")
+}
+
+```
+
+## Python  {#python}
+
+### logging.handlers.SocketHandler
+
+原生的 socketHandler 通过socket发送的是日志对象，并不是纯文本形式，所以需要自定义 handler 并重写 socketHandler 中的`makePickle(slef,record)`方法。
+
+代码仅供参考：
+
+```python
+import logging
+import logging.handlers
+
+logger = logging.getLogger("") # 实例化logging
+
+#自定义class 并重写makePickle方法
+class PlainTextTcpHandler(logging.handlers.SocketHandler):
+    """ Sends plain text log message over TCP channel """
+
+    def makePickle(self, record):
+     message = self.formatter.format(record) + "\r\n"
+     return message.encode()
+
+
+def logging_init():
+    # 创建文件handler
+    fh = logging.FileHandler("test.log", encoding="utf-8")
+    #创建自定义handler
+    plain = PlainTextTcpHandler("10.200.14.226", 9540)
+
+    # 设置logger日志等级
+    logger.setLevel(logging.INFO)
+
+    # 设置输出日志格式
+    formatter = logging.Formatter(
+        fmt="%(asctime)s - %(filename)s line:%(lineno)d - %(levelname)s: %(message)s"
+    )
+
+    # 为handler指定输出格式，注意大小写
+    fh.setFormatter(formatter)
+    plain.setFormatter(formatter)
+  
+    
+    # 为logger添加的日志处理器
+    logger.addHandler(fh)
+    logger.addHandler(plain)
+    
+    return True
+    
+
+if __name__ == '__main__':
+    logging_init()
+
+    logger.debug(u"debug")
+    logger.info(u"info")
+    logger.warning(u"warning")
+    logger.error(u"error")
+    logger.critical(u"critical")
+    
+```
+
+TODO: 后续会慢慢补充其他语言的日志框架去使用 socket 将日志发送到 DataKit 上。