--- conflicted
+++ resolved
@@ -9,12 +9,7 @@
 ElasticSearch 采集器主要采集节点运行情况、集群健康、JVM 性能状况、索引性能、检索性能等。
 
 ## 前置条件
-<<<<<<< HEAD
-
-- ElasticSearch 版本 >= 7.0.0
-=======
 - ElasticSearch 版本 >= 6.0.0
->>>>>>> 5fd702bd
 - ElasticSearch 默认采集 `Node Stats` 指标，如果需要采集 `Cluster-Health` 相关指标，需要设置 `cluster_health = true`
 - 设置 `cluster_health = true` 可产生如下指标集
   - `elasticsearch_cluster_health`
@@ -22,48 +17,6 @@
 - 设置 `cluster_stats = true` 可产生如下指标集
   - `elasticsearch_cluster_stats`
 
-<<<<<<< HEAD
-### 用户权限配置
-
-如果开启账号密码访问，需要配置该账号拥有访问集群和索引监控的 `monitor` 权限，否则会导致监控信息获取失败错误。用户权限配置如下：
-  
-- 创建角色`monitor`，设置如下权限
-
-```json
-{
-  "applications": [],
-  "cluster": [
-    "monitor"
-  ],
-  "global": [],
-  "indices": [
-    {
-      "allow_restricted_indices": false,
-      "names": [
-        "all"
-      ],
-      "privileges": [
-        "manage_ilm"
-      ]
-    },
-    {
-      "allow_restricted_indices": false,
-      "names": [
-        "*"
-      ],
-      "privileges": [
-        "monitor"
-      ]
-    }
-  ],
-  "run_as": []
-}
-```
-
-- 创建自定义用户，并赋予新创建的`monitor`角色。
-
-其他信息请参考配置文件说明。
-=======
 ## 用户权限配置
 
 如果开启账号密码访问，需要配置相应的权限，否则会导致监控信息获取失败错误。目前支持 Elasticsearch 和 Open Distro for Elasticsearch。
@@ -97,7 +50,6 @@
 
 - 创建自定义用户，并赋予新创建的`monitor`角色。
 - 其他信息请参考配置文件说明
->>>>>>> 5fd702bd
 
 ### Open Distro for Elasticsearch
 
