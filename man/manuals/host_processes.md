{{.CSS}}

- DataKit 版本：{{.Version}}
- 文档发布日期：{{.ReleaseDate}}
- 操作系统支持：`{{.AvailableArchs}}`

# {{.InputName}}

进程采集器可以对系统中各种运行的进程进行实施监控， 获取、分析进程运行时各项指标，包括内存使用率、占用CPU时间、进程当前状态、进程监听的端口等，并根据进程运行时的各项指标信息，用户可以在观测云中配置相关告警，使用户了解进程的状态，在进程发生故障时，可以及时对发生故障的进程进行维护。

## 前置条件

- 进程采集器默认不采集进程指标数据，如需采集指标相关数据，可在 `{{.InputName}}.conf` 中 将 `open_metric` 设置为 `true`。比如：
                              
  ```
      [[inputs.host_processes]]
        ...
         open_metric = true
  ```

## 配置

进入 DataKit 安装目录下的 `conf.d/{{.Catalog}}` 目录，复制 `{{.InputName}}.conf.sample` 并命名为 `{{.InputName}}.conf`。示例如下：

```toml
{{.InputSample}}
```

配置好后，重启 DataKit 即可。

支持以环境变量的方式修改配置参数（只在 DataKit 以 K8s daemonset 方式运行时生效，主机部署的 DataKit 不支持此功能）：

<<<<<<< HEAD
| 环境变量名                             | 对应的配置参数项 | 参数示例                                                     |
| :---                                   | ---              | ---                                                          |
| `ENV_INPUT_HOST_PROCESSES_OPEN_METRIC` | `open_metric`    | `true`/`false`                                               |
| `ENV_INPUT_HOST_PROCESSES_TAGS`        | `tags`           | `tag1=value1,tag2=value2` 如果配置文件中有同名 tag，会覆盖它 |
| `ENV_INPUT_HOST_PROCESSES_PROCESS_NAME` | `process_name` | `".*datakit.*", "guance"` 以英文逗号隔开 |
| `ENV_INPUT_HOST_PROCESSES_MIN_RUN_TIME` | `min_run_time` | `"10m"` |
=======
| 环境变量名                              | 对应的配置参数项 | 参数示例                                                     |
| :---                                    | ---              | ---                                                          |
| `ENV_INPUT_HOST_PROCESSES_OPEN_METRIC`  | `open_metric`    | `true`/`false`                                               |
| `ENV_INPUT_HOST_PROCESSES_TAGS`         | `tags`           | `tag1=value1,tag2=value2` 如果配置文件中有同名 tag，会覆盖它 |
| `ENV_INPUT_HOST_PROCESSES_PROCESS_NAME` | `process_name`   | `".*datakit.*", "guance"` 以英文逗号隔开                     |
| `ENV_INPUT_HOST_PROCESSES_MIN_RUN_TIME` | `min_run_time`   | `"10m"`                                                      |
>>>>>>> 2920a06b

## 指标集

以下所有数据采集，默认会追加名为 `host` 的全局 tag（tag 值为 DataKit 所在主机名），也可以在配置中通过 `[inputs.{{.InputName}}.tags]` 指定其它标签：

``` toml
 [inputs.{{.InputName}}.tags]
  # some_tag = "some_value"
  # more_tag = "some_other_value"
  # ...
```

### 指标

{{ range $i, $m := .Measurements }}

{{if eq $m.Type "metric"}}

#### `{{$m.Name}}`

{{$m.Desc}}

- 标签

{{$m.TagsMarkdownTable}}

- 字段列表

{{$m.FieldsMarkdownTable}}
{{end}}

{{ end }}

### 对象

{{ range $i, $m := .Measurements }}

{{if eq $m.Type "object"}}

#### `{{$m.Name}}`

{{$m.Desc}}

- 标签

{{$m.TagsMarkdownTable}}

- 字段列表

{{$m.FieldsMarkdownTable}}
{{end}}

{{ end }}<|MERGE_RESOLUTION|>--- conflicted
+++ resolved
@@ -30,21 +30,12 @@
 
 支持以环境变量的方式修改配置参数（只在 DataKit 以 K8s daemonset 方式运行时生效，主机部署的 DataKit 不支持此功能）：
 
-<<<<<<< HEAD
-| 环境变量名                             | 对应的配置参数项 | 参数示例                                                     |
-| :---                                   | ---              | ---                                                          |
-| `ENV_INPUT_HOST_PROCESSES_OPEN_METRIC` | `open_metric`    | `true`/`false`                                               |
-| `ENV_INPUT_HOST_PROCESSES_TAGS`        | `tags`           | `tag1=value1,tag2=value2` 如果配置文件中有同名 tag，会覆盖它 |
-| `ENV_INPUT_HOST_PROCESSES_PROCESS_NAME` | `process_name` | `".*datakit.*", "guance"` 以英文逗号隔开 |
-| `ENV_INPUT_HOST_PROCESSES_MIN_RUN_TIME` | `min_run_time` | `"10m"` |
-=======
 | 环境变量名                              | 对应的配置参数项 | 参数示例                                                     |
 | :---                                    | ---              | ---                                                          |
 | `ENV_INPUT_HOST_PROCESSES_OPEN_METRIC`  | `open_metric`    | `true`/`false`                                               |
 | `ENV_INPUT_HOST_PROCESSES_TAGS`         | `tags`           | `tag1=value1,tag2=value2` 如果配置文件中有同名 tag，会覆盖它 |
 | `ENV_INPUT_HOST_PROCESSES_PROCESS_NAME` | `process_name`   | `".*datakit.*", "guance"` 以英文逗号隔开                     |
 | `ENV_INPUT_HOST_PROCESSES_MIN_RUN_TIME` | `min_run_time`   | `"10m"`                                                      |
->>>>>>> 2920a06b
 
 ## 指标集
 
