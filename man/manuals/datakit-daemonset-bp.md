{{.CSS}}

- DataKit 版本：{{.Version}}
- 文档发布日期：{{.ReleaseDate}}
- 操作系统支持：全平台

# DataKit DaemonSet 部署最佳实践

<<<<<<< HEAD
## 背景介绍
由于 [Datakit DaemonSet](datakit-daemonset-deploy) 配置管理非常复杂，此篇文章将介绍配置管理最佳实践。本篇将以配置 MySQL 和 Java Pipeline 为演示案例。
=======
由于 [Datakit DaemonSet](datakit-daemonset-deploy) 配置管理非常复杂，此篇文章将介绍配置管理最佳实践。
本篇将描述2种不同部署的方式的配置方法:
>>>>>>> d236747b

本篇将描述2种不同的管理方法:

- [ComfigMap 管理配置](#c28055b2)

- [启用 git 管理配置](#02801a95)

  

## ComfigMap 管理配置

Datakit 部分采集器的开启，可以通过 [ConfigMap](https://kubernetes.io/zh/docs/concepts/configuration/configmap/) 来注入。ComfigMap 注入灵活，但不易管理。

ComfigMap 注入，可以分为以下2种：

- [Helm 安装注入](#74ceef30)

- [yaml 安装注入](#2c302a4c)

  

### Helm 安装注入

#### 前提条件

- Kubernetes >= 1.14 

- Helm >= 2.17.0 

  

#### 添加 Helm 仓库

```shell
$helm repo add dataflux  https://pubrepo.guance.com/chartrepo/datakit
```



#### 查看 DataKit 版本

```shell
$helm search repo datakit
NAME                	CHART VERSION	APP VERSION	DESCRIPTION
dataflux/datakit	1.2.10       	1.2.10     	Chart for the DaemonSet datakit
```



#### 下载 Helm 包

```shell
$helm repo update 
$helm pull dataflux/datakit --untar
```



#### 修改 values.yaml 配置

修改 `datakit/values.yaml` 的 `dataway_url` 和 `dkconfig`数组。 `dataway_url` 为 dataway 地址， `dkconfig.path` 为挂载路径， `dkconfig.name` 为配置名称， ` dkconfig.value` 为配置内容。

注：`values.yaml` 可以用于下次升级使用


```yaml
dataway_url: https://openway.guance.com?token=<your-token>

... 
dkconfig:
  - path: "/usr/local/datakit/conf.d/db/mysql.conf"
    name: mysql.conf
    value: |
      # {"version": "1.1.9-rc7.1", "desc": "do NOT edit this line"}
      [[inputs.mysql]]
        host = "xxx.xxx.xxx.xxx"
        user = "xxxx"
        pass = "xxxxxxxx"
        port = 3306
        interval = "10s"
        innodb = true
        tables = []
        users = []
        [inputs.mysql.dbm_metric]
          enabled = true
        ## 监控采样配置
        [inputs.mysql.dbm_sample]
          enabled = true
        [inputs.mysql.tags]
          # some_tag = "some_value"
          # more_tag = "some_other_value"
  - path: "/usr/local/datakit/pipeline/java.p"
    name: java.p
    value: |
      json(_, recorder, 'recorder')
      if recorder == "gunicorn" {
        drop_key(func_name)
        json(_, func_name, 'func_name')
        json(_, remote_addr, 'remote_addr')
        json(_, time_local, 'time_local')
        json(_, time_unix, 'time_unix')
        json(_, level, 'level')
        json(_, method, 'method')
        json(_, path, 'path')
        json(_, cost_time, 'cost_time')
        json(_, res_status, 'res_status')
        json(_, res_length, 'res_length')
        json(_, trace_id, 'trace_id')
        add_key(__type, "gunicorn")
      }
      if recorder == "Forethought" {
        json(_, source, 'resource')
        json(_, app, 'app')
        json(_, level, 'level')
        json(_, cc_timestamp, 'cc_timestamp')
        json(_, name, 'name')
        json(_, log_time, 'log_time')
        json(_, message, 'remessage')
              json(_, trace_id, 'trace_id')
        add_key(__type, "Forethought")
      }
      lowercase(level)
      group_in(level, ["error", "panic", "dpanic", "fatal"], "error", status)
      group_in(level, ["info", "debug"], "info", status)
      group_in(level, ["warn", "warning"], "warning", status)

```



#### 安装或升级 DataKit

安装

```shell
$cd datakit # 此目录为 helm pull 的目录
$helm repo update 
$helm install my-datakit dataflux/datakit -f values.yaml -n datakit  --create-namespace 
```

升级

```shell
$helm repo update 
$helm upgrade my-datakit . -n datakit  -f values.yaml

Release "datakit" has been upgraded. Happy Helming!
NAME: datakit
LAST DEPLOYED: Sat Apr  2 15:33:55 2022
NAMESPACE: datakit
STATUS: deployed
REVISION: 10
NOTES:
1. Get the application URL by running these commands:
  export POD_NAME=$(kubectl get pods --namespace datakit -l "app.kubernetes.io/name=datakit,app.kubernetes.io/instance=datakit" -o jsonpath="{.items[0].metadata.name}")
  export CONTAINER_PORT=$(kubectl get pod --namespace datakit $POD_NAME -o jsonpath="{.spec.containers[0].ports[0].containerPort}")
  echo "Visit http://127.0.0.1:9527 to use your application"
  kubectl --namespace datakit port-forward $POD_NAME 9527:$CONTAINER_PORT

```



#### 查看是否部署成功

```shell
$helm list -n datakit

$kubectl get pods -n datakit
```



### yaml 安装注入 

可参考 [DaemonSet ConfigMap 设置](datakit-daemonset-deploy#fb919c14)



## 启用 git 管理配置

​	由于 ComfigMap 注入灵活，但不易管理特性，我们可以采用 git 仓库来管理我们的配置。启用 [git 管理](datakit-conf#90362fd0) ，DataKit 会定时 pull 远程仓库的配置，既不需要频繁修改 ComfigMap，也不需要重启 DataKit，更重要的是有修改记录，可回滚配置。

### 前提条件

- 已经准备 git 仓库

- 写入以下配置并 push 远程仓库

  `conf.d/mysql.conf`

  ```toml
  [[inputs.mysql]]
    host = "xxx.xxx.xxx.xxx"
    user = "xxxx"
    pass = "xxxxxxxx"
    port = 3306
    interval = "10s"
    innodb = true
    tables = []
    users = []
  [inputs.mysql.dbm_metric]
    enabled = true
  ## 监控采样配置
  [inputs.mysql.dbm_sample]
    enabled = true
  [inputs.mysql.tags]
    # some_tag = "some_value"
    # more_tag = "some_other_value"
  ```

  `conf.d/java.p`

  ```shell
  json(_, recorder, 'recorder')
  if recorder == "gunicorn" {
  	drop_key(func_name)
  	json(_, func_name, 'func_name')
  	json(_, remote_addr, 'remote_addr')
  	json(_, time_local, 'time_local')
  	json(_, time_unix, 'time_unix')
  	json(_, level, 'level')
  	json(_, method, 'method')
  	json(_, path, 'path')
  	json(_, cost_time, 'cost_time')
  	json(_, res_status, 'res_status')
  	json(_, res_length, 'res_length')
  	json(_, trace_id, 'trace_id')
  	add_key(__type, "gunicorn")
  }
  if recorder == "Forethought" {
  	json(_, source, 'resource')
  	json(_, app, 'app')
  	json(_, level, 'level')
  	json(_, cc_timestamp, 'cc_timestamp')
  	json(_, name, 'name')
  	json(_, log_time, 'log_time')
  	json(_, message, 'remessage')
      json(_, trace_id, 'trace_id')
  	add_key(__type, "Forethought")
  }
  lowercase(level)
  group_in(level, ["error", "panic", "dpanic", "fatal"], "error", status)
  group_in(level, ["info", "debug"], "info", status)
  group_in(level, ["warn", "warning"], "warning", status)
  ```

  

- 目录结构为：
```shell
├── README.md
├── conf.d
│   ├── mysql.conf
└── pipeline
    ├── java.p
```



### Helm 启用 git 管理配置

使用 Helm 启用 git 管理配置，一个命令就能完成安装和配置，简单高效。

注意：启用 git 管理配置，则 ComfigMap 将失效，default_enabled_inputs 不会影响

#### 使用密码管理 git

需要修改 dataway_url，git_repos.git_url
```shell
$helm repo add dataflux  https://pubrepo.guance.com/chartrepo/datakit

$helm repo update 

$helm install my-datakit dataflux/datakit -n datakit --set dataway_url="https://openway.guance.com?token=<your-token>" \
--set git_repos.git_url="http://username:password@github.com/path/to/repository.git" \
--create-namespace 
```

#### 使用 git key 管理 git

需要修改 dataway_url，git_repos.git_url，git_repos.git_key_path(绝对路径)
```shell
$helm repo add dataflux  https://pubrepo.guance.com/chartrepo/datakit
$helm repo update 
$helm install my-datakit dataflux/datakit -n datakit --set dataway_url="https://openway.guance.com?token=<your-token>" \
--set git_repos.git_url="git@github.com:path/to/repository.git" \
--set-file git_repos.git_key_path="/Users/buleleaf/.ssh/id_rsa" \
--create-namespace 
```


### yaml 启用 git 管理配置

yaml 配置复杂，建议使用 [Helm 部署](#daa40de1)

先下载 [datakit.yaml](https://static.guance.com/datakit/datakit.yaml)

#### 使用密码管理 git

##### 修改配置

修改 datakit.yaml，添加 env
```shell
        - name: DK_GIT_URL
          value: "http://username:password@github.com/path/to/repository.git"
        - name: DK_GIT_BRANCH
          value: "master"
        - name: DK_GIT_INTERVAL
          value: "1m"
```

##### 安装 yaml

```shell
kubectl apply -f datakit.yaml
```



#### 使用 git key 管理 git

##### 修改配置

- 添加 ComfigMap

```shell
apiVersion: v1
data:
  id-rsa: |-
    -----BEGIN OPENSSH PRIVATE KEY-----
    xxxxxxxxxxxxxxxxxxxxxxxxxxxxxxxxxxxxxxxxxxxxxxxxxxxxxxxxxxxxxxxxxxxxx
    xxxxxxxxxxxxxxxxxxxxxxxxxxxxxxxxxxxxxxxxxxxxxxxxxxxxxxxxxxxxxxxxxxxxxr
    xxxxxxxxxxxxxxxxxxxxxxxxxxxxxxxxxxxxxxxxxxxxxxxxxxxxxxxxxxxxxxxxxxxxx
    xxxxxxxxxxxxxxxxxxxxxxxxxxxxxxxxxxxxxxxxxxxxxxxxxxxxxxxxxxxxxxxxxxxxx
    xxxxxxxxxxxxxxxxxxxxxxxxxxxxxxxxxxxxxxxxxxxxxxxxxxxxxxxxxxxxxxxxxxxxx
    xxxxxxxxxxxxxxxxxxxxxxxxxxxxxxxxxxxxxxxxxxxxxxxxxxxxxxxxxxxxxxxxxxxxx
    xxxxxxxxxxxxxxxxxxxxxxxxxxxxxxxxxxxxxxxxxxxxxxxxxxxxxxxxxxxxxxxxxxxxxr
    xxxxxxxxxxxxxxxxxxxxxxxxxxxxxxxxxxxxxxxxxxxxxxxxxxxxxxxxxxxxxxxxxxxxx
    xxxxxxxxxxxxxxxxxxxxxxxxxxxxxxxxxxxxxxxxxxxxxxxxxxxxxxxxxxxxxxxxxxxxx
    xxxxxxxxxxxxxxxxxxxxxxxxxxxxxxxxxxxxxxxxxxxxxxxxxxxxxxxxxxxxxxxxxxxxx
    xxxxxxxxxxxxxxxxxxxxxxxxxxxxxxxxxxxxxxxxxxxxxxxxxxxxxxxxxxxxxxxxxxxxx
    xxxxxxxxxxxxxxxxxxxxxxxxxxxxxxxxxxxxxxxxxxxxxxxxxxxxxxxxxxxxxxxxxxxxxr
    xxxxxxxxxxxxxxxxxxxxxxxxxxxxxxxxxxxxxxxxxxxxxxxxxxxxxxxxxxxxxxxxxxxxx
    xxxxxxxxxxxxxxxxxxxxxxxxxxxxxxxxxxxxxxxxxxxxxxxxxxxxxxxxxxxxxxxxxxxxx
    xxxxxxxxxxxxxxxxxxxxxxxxxxxxxxxxxxxxxxxxxxxxxxxxxxxxxxxxxxxxxxxxxxxxx
    xxxxxxxxxxxxxxxxxxxxxxxxxxxxxxxxxxxxxxxxxxxxxxxxxxxxxxxxxxxxxxxxxxxxx
    xxxxxxxxxxxxxxxxxxxxxxxxxxxxxxxxxxxxxxxxxxxxxxxxxxxxxxxxxxxxxxxxxxxxxr
    xxxxxxxxxxxxxxxxxxxxxxxxxxxxxxxxxxxxxxxxxxxxxxxxxxxxxxxxxxxxxxxxxxxxx
    xxxxxxxxxxxxxxxxxxxxxxxxxxxxxxxxxxxxxxxxxxxxxxxxxxxxxxxxxxxxxxxxxxxxx
    xxxxxxxxxxxxxxxxxxxxxxxxxxxxxxxxxxxxxxxxxxxxxxxxxxxxxxxxxxxxxxxxxxxxx
    -----END OPENSSH PRIVATE KEY-----
kind: ConfigMap
metadata:
  name: id-rsa
  namespace: datakit
```
- 添加 env

```shell
        - name: DK_GIT_URL
          value: "git@github.com:path/to/repository.git"
        - name: DK_GIT_KEY_PATH
          value: "/usr/local/datakit/id_rsa"
        - name: DK_GIT_BRANCH
          value: "master"
        - name: DK_GIT_INTERVAL
          value: "1m"
```
- 添加 volume

```shell
        volumeMounts:
        - mountPath: /usr/local/datakit/id_rsa
          name: id-rsa
      volumes:
      - configMap:
          defaultMode: 420
          name: id-rsa
        name: id-rsa
```

##### 安装 yaml

```shell
kubectl apply -f datakit.yaml
```



### 验证是否部署成功

登录容器查看 `/usr/local/datakit/gitrepos` 目录是否同步成功

```shell
$kubectl exec -ti datakit-xxxx bash
$ls gitrepos
```
<|MERGE_RESOLUTION|>--- conflicted
+++ resolved
@@ -6,15 +6,10 @@
 
 # DataKit DaemonSet 部署最佳实践
 
-<<<<<<< HEAD
 ## 背景介绍
 由于 [Datakit DaemonSet](datakit-daemonset-deploy) 配置管理非常复杂，此篇文章将介绍配置管理最佳实践。本篇将以配置 MySQL 和 Java Pipeline 为演示案例。
-=======
-由于 [Datakit DaemonSet](datakit-daemonset-deploy) 配置管理非常复杂，此篇文章将介绍配置管理最佳实践。
-本篇将描述2种不同部署的方式的配置方法:
->>>>>>> d236747b
-
-本篇将描述2种不同的管理方法:
+
+本篇将描述以下2种不同的管理方法:
 
 - [ComfigMap 管理配置](#c28055b2)
 
