{{.CSS}}

- DataKit 版本：{{.Version}}
- 文档发布日期：{{.ReleaseDate}}
- 操作系统支持：全平台

# DataKit 入门简介

本文档主要介绍 [DataKit 安装](datakit-install)完后，如何使用 DataKit 中的基本功能，包括如下几个方面：

- 安装介绍
- 采集器使用，包括如何开启、管理等
- DataKit 中各种小工具使用

## DataKit 目录介绍

DataKit 目前支持 Linux/Windows/Mac 三种主流平台：


| 操作系统                                                                  | 架构                | 安装路径                                                                   |
| ---------                                                                 | ---                 | ------                                                                     |
| Linux 内核 2.6.23 或更高版本                                              | amd64/386/arm/arm64 | `/usr/local/datakit`                                                       |
| macOS 10.12 或更高版本([原因](https://github.com/golang/go/issues/25633)) | amd64               | `/usr/local/datakit`                                                       |
| Windows 7, Server 2008R2 或更高版本                                       | amd64/386           | 64位：`C:\Program Files\datakit`<br />32位：`C:\Program Files(32)\datakit` |

> Tips：查看内核版本

- Linux/Mac：`uname -r`
- Windows：执行 `cmd` 命令（按住 Win键 + `r`，输入 `cmd` 回车），输入 `winver` 即可获取系统版本信息

安装完成以后，DataKit 目录列表大概如下：

```
├── [4.4K]  conf.d
├── [ 160]  data
├── [186M]  datakit
├── [ 192]  externals
├── [1.2K]  pipeline
├── [ 192]  gin.log   # Windows 平台
└── [1.2K]  log       # Windows 平台
```

其中：

- `conf.d`：存放所有采集器的配置示例。DataKit 主配置文件 datakit.conf 位于目录下
- `data`：存放 DataKit 运行所需的数据文件，如 IP 地址数据库等
- `datakit`：DataKit 主程序，Windows 下为 `datakit.exe`
- `externals`：部分采集器没有集成在 DataKit 主程序中，就都在这里了
- `pipeline` 存放用于文本处理的脚本代码
- `gin.log`：DataKit 可以接收外部的 HTTP 数据输入，这个日志文件相当于 HTTP 的 access-log（DataKit 日志需[开启 `debug` 选项](datakit-how-to#d294fa14)才能看到 gin.log，否则 gin.log 内容为空）
- `log`：DataKit 运行日志

> 注：Linux/Mac 平台下，DataKit 运行日志在 `/var/log/datakit` 目录下。

## 采集器使用

DataKit 安装完成后，默认会开启一批采集器，这些采集器一般跟主机相关，列表如下：

| 采集器名称       | 说明                                           |
| ---------        | ---                                            |
| `cpu`            | 采集主机的 CPU 使用情况                        |
| `disk`           | 采集磁盘占用情况                               |
| `diskio`         | 采集主机的磁盘 IO 情况                         |
| `mem`            | 采集主机的内存使用情况                         |
| `swap`           | 采集 Swap 内存使用情况                         |
| `system`         | 采集主机操作系统负载                           |
| `net`            | 采集主机网络流量情况                           |
| `host_processes` | 采集主机上常驻（存活 10min 以上）进程列表      |
| `hostobject`     | 采集主机基础信息（如操作系统信息、硬件信息等） |
| `container`      | 采集主机上可能的容器对象以及容器日志           |

### 配置文件格式

DataKit 的配置均使用 [Toml 文件](https://toml.io/cn)，一个典型的配置文件格式，大概如下所示

```toml
[[inputs.some_name]] # 这一行是必须的，它表明这个 toml 文件是哪一个采集器的配置
	key = value
	...

[[inputs.some_name.other_options]] # 这一行则可选，有些采集器配置有这一行，有些则没有
	key = value
	...
```

### DataKit 主配置修改

以下涉及 DataKit 主配置的修改，均需重启 DataKit：

```shell
sudo datakit --restart
```

#### HTTP 绑定端口

出于安全考虑，DataKit 的 HTTP 服务默认绑定在 `localhost:9529` 上，如果希望从外部访问 DataKit API，需编辑 `conf.d/datakit.conf` 中的 `listen` 字段，这样就能从其它主机上请求 DataKit 接口了：

```toml
[http_api]
	listen = "0.0.0.0:9529" # 将其改成 `0.0.0.0:9529` 或其它网卡、端口
```

当你需要做如下操作时，一般都需要修改 `listen` 配置：

- [远程查看 DataKit 运行情况](http://localhost:9529/monitor)
- [远程查看 DataKit 文档](http://localhost:9529/man)
- [RUM 采集](rum)
- 其它诸如 [APM](ddtrace)/[安全巡检](sec-checker) 等，看具体的部署情况，可能也需要修改 `listen` 配置

#### 全局标签（tag）的开启

DataKit 允许在 `datakit.conf` 中配置全局标签，这些标签会默认添加到该 DataKit 采集的每一条数据上（前提是采集的原始数据上不带有这里配置的标签）。这里是一个全局标签配置示例：

```toml
[global_tags]
	ip         = "__datakit_ip"
	datakit_id = "$datakit_id"
	project    = "some_of_your_online_biz"
	other_tags = "..."                    # 可追加其它更多标签
```

注意，如下几个变量可用于这里的全局标签设置（双下划线（`__`）前缀和 `$` 都是可以的）：

- `__datakit_ip/$datakit_ip`：标签值会设置成 DataKit 获取到的第一个主网卡 IP
- `__datakit_id/$datakit_id`：标签值会设置成 DataKit 的 ID

另外，即使这里不设置全局 Tag，DataKit 也会将每一条数据追加上名为 `host` 的标签，其值为 DataKit 所在的主机名。这么做的原因是便于建立异类数据之间的关联（如关联容器数据和容器所在主机的数据）。如果要禁用这一行为，[参见这里](datakit-how-to#1aab7c29)

另外注意的是，这里的标签值必须用双引号包围，否则会导致主配置解析失败。

#### 日志配置修改

DataKit 默认日志等级为 `info`。编辑 `conf.d/datakit.conf`，可修改日志等级：

```toml
[logging]
	level = "debug" # 将 info 改成 debug
```

置为 `debug` 后，即可看到更多日志（目前只支持 `debug/info` 两个级别）。

DataKit 默认会对日志进行分片，默认分片大小（`rotate`）为 32MB，总共 6 个分片（1 个当前写入分片加上 5 个切割分片，分片个数尚不支持配置）。如果嫌弃 DataKit 日志占用太多磁盘空间（最多 32 x 6 = 192MB），可减少 `rotate` 大小（比如改成 4，单位为 MB）。

gin.log 也会按照同样的方式自动切割。

### 采集器配置文件

各个采集器的配置文件均存放在 `conf.d` 目录下，且分门别类，存放在各个子分类中，如 `conf.d/host` 目录下存放着各种主机相关的采集器配置示例，以 Linux 为例：

```
├── cpu.conf.sample
├── disk.conf.sample
├── diskio.conf.sample
├── host_processes.conf.sample
├── hostobject.conf.sample
├── kernel.conf.sample
├── mem.conf.sample
├── net.conf.sample
├── swap.conf.sample
└── system.conf.sample
```

同样数据库相关的配置示例，在 `conf.d/db` 目录下：

```
├── elasticsearch.conf.sample
├── mysql.conf.sample
├── oracle.conf.sample
├── postgresql.conf.sample
└── sqlserver.conf.sample
```

还有其它更多的分类，某些具体的采集器，无法分类，则单独成行，如 rabbitmq 就是一个单独的分类。如果不清楚具体某个采集器的示例文档位置，可参考该采集器的使用文档，其中必有类似如下描述：

> 进入 DataKit 安装目录下的 `conf.d/xxx` 目录，复制 `yyy.conf.sample` 并命名为 `yyy.conf`...

此处需注意的是，由于 DataKit 只会搜索 `conf.d/` 目录下的 `.conf` 文件，复制出来的 `yyy.conf`，必须放在 `conf.d` 目录下（不一定要在特定的 `conf.d/xxx` 目录中），且必须以 `.conf` 作为文件后缀，不然 DataKit 会忽略该配置文件的处理。

> Tips：如果要暂时移除掉某个采集配置，只需将其后缀改一下即可，如 `yyy.conf` 改成 `yyy.conf.bak`。

### 具体采集的开启

以 MySQL 采集器为例：

```toml
[[inputs.mysql]]
  host = "localhost"
  user = "datakit"
  pass = "<PASS>"
  port = 3306
  
  interval = "10s"
  
  [inputs.mysql.log]
    files = ["/var/log/mysql/*.log"]
  
  [inputs.mysql.tags]
  
    # 省略其它配置项...
```

其中：

| 配置                  | 描述                                                               |
| ---------             | ---                                                                |
| `[[inputs.mysql]]`    | 这一行是必须的，它表明「这是一个 mysql 采集器」，便于 DataKit 识别 |
| `host/user/...`       | 这些属于基础配置项，连接 MySQL 必须要这些配置                      |
| `[inputs.mysql.log]`  | 采集 MySQL 日志配置入口                                            |
| `[inputs.mysql.tags]` | 对采集的 MySQL 数据追加额外的标签                                  |

几个注意点：

- 我们将 MySQL 的日志采集和指标采集放在一起，主要是便于大家使用，无需单独用额外的采集器配置来收集日志
- 在采集器的配置中，我们可以使用形如 `$XXXXX` 这样的环境变量（注意，DataKit 主配置中不支持这种）。例如，假定该 MySQL 运行在容器中，但其主机名实际上并不可提前预知，此时可以追加额外标签 `host = $HOSTNAME`。需注意的是，指定的环境变量必须真实有效，如果 DataKit 运行时获取不到该环境变量，那么会直接使用字符串 `no-value` 作为该字段的值。

#### 单个采集器如何开启多份采集

如果要配置多个不同 MySQL 采集，可单独再复制一份出来，如下 `mysql.conf` 所示：

```toml
# 第一个 MySQL 采集
[[inputs.mysql]]
  host = "localhost"
  user = "datakit"
  pass = "<PASS>"
  port = 3306
  
  interval = "10s"
  
  [inputs.mysql.log]
    files = ["/var/log/mysql/*.log"]
  
  [inputs.mysql.tags]
  
    # 省略其它配置项...

# 再来一个 MySQL 采集
[[inputs.mysql]]
  host = "localhost"
  user = "datakit"
  pass = "<PASS>"
  port = 3306
  
  interval = "10s"
  
  [inputs.mysql.log]
    files = ["/var/log/mysql/*.log"]
  
  [inputs.mysql.tags]
  
    # 省略其它配置项...

# 下面继续再加一个
[[inputs.mysql]]
	...
```

#### 全局 host 标签问题

因为 DataKit 会默认给采集到的所有数据追加标签 `host=<DataKit所在主机名>`，但某些情况这个默认追加的 `host` 会带来困扰。

以 MySQL 为例，如果 MySQL 不在 DataKit 所在机器，肯定希望这个 `host` 标签是被采集的 MySQL 的真实主机名（或云数据库的其它标识字段），而非 DataKit 所在的主机名。此时可在 `[inputs.mysql.tags]` 中手动增加 `host = "<your-mysql-real-hostname>"`，以此来屏蔽 DataKit 默认追加的 `host` 标签。在 DataKit 看来，如果采集到的数据中就带有 `host` 标签，那么就不再追加 DataKit 所在主机的 host 信息了。

## DataKit 各种工具使用

DataKit 内置很多不同的小工具，便于大家日常使用。可通过如下命令来查看 DataKit 的命令行帮助：

```shell
datakit -h
```

>注意：因不同平台的差异，具体帮助内容会有差别。

### 查询 DQL

DataKit 支持以交互式方式执行 DQL 查询，在交互模式下，DataKit 自带语句补全功能：

```shell
datakit --dql      # 或者 datakit -Q
dql > cpu limit 1
-----------------[ 1.cpu ]-----------------
             cpu 'cpu-total'
            host 'tan-air.local'
            time 2021-06-23 10:06:03 +0800 CST
       usage_irq 0
      usage_idle 56.928839
      usage_nice 0
      usage_user 19.825218
     usage_guest 0
     usage_steal 0
     usage_total 43.071161
    usage_iowait 0
    usage_system 23.245943
   usage_softirq 0
usage_guest_nice 0
---------
1 rows, cost 13.55119ms
```

Tips：

- 输入 `echo_explain` 即可看到后端查询语句
- 为避免显示太多 `nil` 查询结果，可通过 `disable_nil/enable_nil` 来开关
- 支持查询语句模糊搜，如 `echo_explain` 只需要输入 `echo` 或 `exp` 即可弹出提示，**通过 `Tab` 即可选择下拉提示**
- DataKit 会自动保存前面多次运行的 DQL 查询历史（最大 5000 条），可通过上下方向键来选择

> 注：Windows 下，请在 Powershell 中执行 `datakit --dql` 或 `datakit -Q`

#### 单次执行 DQL 查询

关于 DQL 查询，DataKit 支持运行单条 DQL 语句的功能：

```shell
# 单次执行一条查询语句
datakit --run-dql 'cpu limit 1'

# 将执行结果写入 CSV 文件
datakit --run-dql 'O::HOST:(os, message)' --csv="path/to/your.csv"

# 强制覆盖已有 CSV 文件
datakit --run-dql 'O::HOST:(os, message)' --csv /path/to/xxx.csv --force

# 将结果写入 CSV 的同时，在终端也显示查询结果
datakit --run-dql 'O::HOST:(os, message)' --csv="path/to/your.csv" --vvv
```

导出的 CSV 文件样式示例：

```shell
name,active,available,available_percent,free,host,time
mem,2016870400,2079637504,24.210166931152344,80498688,achen.local,1635242524385
mem,2007961600,2032476160,23.661136627197266,30900224,achen.local,1635242534385
mem,2014437376,2077097984,24.18060302734375,73502720,achen.local,1635242544382
```

注意：

- 第一列是查询的指标集名称
- 之后各列是该采集器对应的各项数据
- 当字段为空时，对应列也为空

#### DQL 查询结果 JSON 化

以 JSON 形式输出结果，但 JSON 模式下，不会输出一些统计信息，如返回行数、时间消耗等（以保证 JSON 可直接解析）

```shell
datakit --run-dql 'O::HOST:(os, message)' --json
datakit -Q --json

# 如果字段值是 JSON 字符串，则自动做 JSON 美化（注意：JSON 模式下（即 --json），`--auto-json` 选项无效）
datakit --run-dql 'O::HOST:(os, message)' --auto-json
-----------------[ r1.HOST.s1 ]-----------------
message ----- json -----  # JSON 开始处有明显标志，此处 message 为字段名
{
  "host": {
    "meta": {
      "host_name": "www",
  ....                    # 此处省略长文本
  "config": {
    "ip": "10.100.64.120",
    "enable_dca": false,
    "http_listen": "localhost:9529",
    "api_token": "tkn_f2b9920f05d84d6bb5b14d9d39db1dd3"
  }
}
----- end of json -----   # JSON 结束处有明显标志
     os 'darwin'
   time 2021-09-13 16:56:22 +0800 CST
---------
8 rows, 1 series, cost 4ms
```

#### 查询特定工作空间的数据

通过指定不同的 Token 来查询其它工作空间的数据：

```shell
datakit --run-dql 'O::HOST:(os, message)' --token <your-token>
datakit -Q --token <your-token>
```

### 查看 DataKit 运行情况

在终端即可查看 DataKit 运行情况，其效果跟浏览器端 monitor 页面相似：

```shell
datakit --monitor     # 或者 datakit -M

# 同时可查看采集器开启情况：
datakit -M --vvv
```

> 注：Windows 下暂不支持在终端查看 monitor 数据，只能在浏览器端查看。

### 检查采集器配置是否正确

编辑完采集器的配置文件后，可能某些配置有误（如配置文件格式错误），通过如下命令可检查是否正确：

```shell
sudo datakit --check-config
------------------------
checked 13 conf, all passing, cost 22.27455ms
```

### 调试 grok 和 pipeline

指定 pipeline 脚本名称（`--pl`，pipeline 脚本必须放在 `<DataKit 安装目录>/pipeline` 目录下），输入一段文本（`--txt`）即可判断提取是否成功

```shell
datakit --pl your_pipeline.p --txt '2021-01-11T17:43:51.887+0800  DEBUG io  io/io.go:458  post cost 6.87021ms'
Extracted data(cost: 421.705µs): # 表示切割成功
{
	"code"   : "io/io.go: 458",       # 对应代码位置
	"level"  : "DEBUG",               # 对应日志等级
	"module" : "io",                  # 对应代码模块
	"msg"    : "post cost 6.87021ms", # 纯日志内容
	"time"   : 1610358231887000000    # 日志时间(Unix 纳秒时间戳)
}

# 提取失败示例
datakit --pl other_pipeline.p --txt '2021-01-11T17:43:51.887+0800  DEBUG io  io/io.g o:458  post cost 6.87021ms'
No data extracted from pipeline
```

> 注意：由于[行协议约束](apis#f54b954f)，在切割出来的字段中（在行协议中，它们都是 field），不宜有日志采集器以及 Datakit 全局配置的 tag 字段，如 `source`、`service`、`host` 等字段，不然行协议构建会报错：`same key xxx in tag and field`。

由于 grok pattern 数量繁多，人工匹配较为麻烦。DataKit 提供了交互式的命令行工具 `grokq`（grok query）：

```Shell
datakit --grokq
grokq > Mon Jan 25 19:41:17 CST 2021   # 此处输入你希望匹配的文本
        2 %{DATESTAMP_OTHER: ?}        # 工具会给出对应对的建议，越靠前匹配月精确（权重也越大）。前面的数字表明权重。
        0 %{GREEDYDATA: ?}

grokq > 2021-01-25T18:37:22.016+0800
        4 %{TIMESTAMP_ISO8601: ?}      # 此处的 ? 表示你需要用一个字段来命名匹配到的文本
        0 %{NOTSPACE: ?}
        0 %{PROG: ?}
        0 %{SYSLOGPROG: ?}
        0 %{GREEDYDATA: ?}             # 像 GREEDYDATA 这种范围很广的 pattern，权重都较低
                                       # 权重越高，匹配的精确度越大

grokq > Q                              # Q 或 exit 退出
Bye!
```

> 注：Windows 下，请在 Powershell 中执行调试。

### 查看帮助文档

为便于大家在服务端查看 DataKit 帮助文档，DataKit 提供如下交互式文档查看入口（Windows 不支持）：

```shell
datakit --man
man > nginx
(显示 Nginx 采集文档)
man > mysql
(显示 MySQL 采集文档)
man > Q               # 输入 Q 或 exit 退出
```
### 查看工作空间信息

为便于大家在服务端查看工作空间信息，DataKit 提供如下命令查看：

```shell
datakit --workspaceinfo
{
  "token": {
    "ws_uuid": "wksp_2dc431d6693711eb8ff97aeee04b54af",
    "bill_state": "normal",
    "ver_type": "pay",
    "token": "tkn_2dc438b6693711eb8ff97aeee04b54af",
    "db_uuid": "ifdb_c0fss9qc8kg4gj9bjjag",
    "status": 0,
    "creator": "",
    "expire_at": -1,
    "create_at": 0,
    "update_at": 0,
    "delete_at": 0
  },
  "data_usage": {
    "data_metric": 96966,
    "data_logging": 3253,
    "data_tracing": 2868,
    "data_rum": 0,
    "is_over_usage": false
  }
}
```
### DataKit 服务管理

可直接使用如下命令直接管理 DataKit：

```shell
# Linux/Mac 可能需加上 sudo
datakit --stop
datakit --start
datakit --restart
```

#### 服务管理失败处理

有时候可能因为 DataKit 部分组件的 bug，导致服务操作失败（如 `--stop` 之后，服务并未停止），可按照如下方式来强制处理。

Linux 下，如果上述命令失效，可使用以下命令来替代：

```shell
sudo service datakit stop/start/restart
sudo systemctl stop/start/restart datakit
```

Mac 下，可以用如下命令代替：

```shell
# 启动 DataKit
sudo launchctl load -w /Library/LaunchDaemons/cn.dataflux.datakit.plist
# 或者
sudo launchctl load -w /Library/LaunchDaemons/com.guance.datakit.plist

# 停止 DataKit
sudo launchctl unload -w /Library/LaunchDaemons/cn.dataflux.datakit.plist
# 或者
sudo launchctl unload -w /Library/LaunchDaemons/com.guance.datakit.plist
```

#### 服务卸载以及重装

可直接使用如下命令直接卸载或恢复 DataKit 服务：

> 注意：此处卸载 DataKit 并不会删除 DataKit 相关文件。

```shell
# Linux/Mac shell
sudo datakit --uninstall
sudo datakit --reinstall

# Windows Powershell
datakit --uninstall
datakit --reinstall
```

### DataKit 更新 IP 数据库文件

可直接使用如下命令更新数据库文件（仅 Mac/Linux 支持）

```shell
sudo datakit --update-ip-db
```

若 DataKit 在运行中，更新成功后会自动更新 IP-DB 文件。

### DataKit 安装第三方软件

#### Telegraf 集成

> 注意：建议在使用 Telegraf 之前，先确 DataKit 是否能满足期望的数据采集。如果 DataKit 已经支持，不建议用 Telegraf 来采集，这可能会导致数据冲突，从而造成使用上的困扰。

安装 Telegraf 集成

```shell
sudo datakit --install telegraf
```

启动 Telegraf

```shell
cd /etc/telegraf
sudo cp telegraf.conf.sample telegraf.conf
sudo telegraf --config telegraf.conf
```

关于 Telegraf 的使用事项，参见[这里](telegraf)。

#### Security Checker 集成

安装 Security Checker

```shell
sudo datakit --install scheck
sudo datakit --install sec-checker  # 该命名即将废弃
```

安装成功后会自动运行，Security Checker 具体使用，参见[这里](https://www.yuque.com/dataflux/sec_checker/install) 

### DataKit 限制运行资源

通过 cgourp 限制 DataKit 运行资源（例如 CPU 使用率等），仅支持 Linux 操作系统。

进入 DataKit 安装目录下的 `conf.d` 目录，修改 `datakit.conf` 配置文件，将 `enable` 设置为 `true`，示例如下：

```
[cgroup]
  # 是否开启资源限制，默认关闭
  enable = true

  # 允许 CPU 最大使用率（百分制）
  cpu_max = 40.0

  # 允许 CPU 最使用率（百分制）
  cpu_min = 5.0
```

配置好后，重启 DataKit 即可。

#### CPU 使用率说明

DataKit 会持续以当前 CPU 使用率为基准，动态调整自身能使用的 CPU 资源。假设现在 CPU 使用率较高，DataKit 可能会将自身限制在 `cpu_min` 值以下，反之 CPU 较为空闲时，可能会将限制调整到 `cpu_max`。

`cpu_max` 和 `cpu_min` 是正浮点数，且最大值不能超过 `100`。此值为主机 CPU 使用率，而非某个 CPU 核心使用率。

例如 `cpu_max` 为 `40.0`，8 核心 CPU 满负载使用率为 `800%`，则 DataKit 能使用的最大 CPU 资源是 `800% * 40% = 320%` 左右，是占全局 CPU 资源的 40%，而非单核心 CPU 的 40%。


### 上传 DataKit 运行日志

排查 DataKit 问题时，通常需要检查 DataKit 运行日志，为了简化日志搜集过程，DataKit 支持一键上传日志文件：

```shell
sudo datakit --upload-log
log info: path/to/tkn_xxxxx/your-hostname/datakit-log-2021-11-08-1636340937.zip # 将这个路径信息发送给我们工程师即可
```

运行命令后，会将日志目录下的所有日志文件进行打包压缩，然后上传至指定的存储。我们的工程师会根据上传日志的主机名以及 Token 传找到对应文件，进而排查 DataKit 问题。

### Datakit 使用 Git 管理配置文件

在安装时，即可指定 Git 配置仓库，详情参考 [datakit 安装文档](datakit-install#f9858758)。

#### 手动修改 git 配置

<<<<<<< HEAD
Datakit 支持使用 git 来管理配置文件。示例如下：
=======
Datakit 支持使用 git 来管理采集器配置以及 Pipeline。示例如下：
>>>>>>> a4854080

```conf
[git_repos]
  pull_interval = "1m" # 同步配置间隔，即 1 分钟同步一次

  [[git_repos.repo]]
<<<<<<< HEAD
    enable = true
    url = "http://username:password@github.com/username/repository.git"

  [[git_repos.repo]] # 第二个 git-repo
    enable = false   # 不启用该 repo

    url = "git@github.com:username/repository.git" # 支持的一种形式
    # url = "ssh://git@gitlab.website.com:9000/username/repository.git" # 支持的另一种形式

=======
    enable = false   # 不启用该 repo

		# Git 地址的三种形式
    url = "http://username:password@github.com/username/repository.git"
    # url = "git@github.com:username/repository.git"
    # url = "ssh://git@gitlab.website.com:9000/username/repository.git"

		# 如果是 ssh 形式，需填写如下俩配置
>>>>>>> a4854080
    ssh_private_key_path = "/Users/username/.ssh/id_rsa"
    ssh_private_key_password = "passwd"

    branch = "master" # 指定 git branch
```

<<<<<<< HEAD
> Tips: HTTP(s) 协议的 git 地址**仅支持用户名和密码**形式，SSH 协议的仅支持 private key 形式。
=======
注意：

- HTTP(s) 协议的 git 地址**仅支持用户名和密码**形式，SSH 协议的仅支持 private key 形式。
- 开启 Git 同步后，原 `conf.d` 目录下的采集器配置将不再生效（但 datakit.conf 继续生效）。DataKit 随带的 pipeline 依然有效。
>>>>>>> a4854080

### 其它命令

- 查看云属性数据

如果安装 DataKit 所在的机器是一台云服务器（目前支持 `aliyun/tencent/aws/hwcloud/azure` 这几种），可通过如下命令查看部分云属性数据，如（标记为 `-` 表示该字段无效）：

```shell
datakit --show-cloud-info aws

           cloud_provider: aws
              description: -
     instance_charge_type: -
              instance_id: i-09b37dc1xxxxxxxxx
            instance_name: -
    instance_network_type: -
          instance_status: -
            instance_type: t2.nano
               private_ip: 172.31.22.123
                   region: cn-northwest-1
        security_group_id: launch-wizard-1
                  zone_id: cnnw1-az2
```<|MERGE_RESOLUTION|>--- conflicted
+++ resolved
@@ -628,28 +628,13 @@
 
 #### 手动修改 git 配置
 
-<<<<<<< HEAD
-Datakit 支持使用 git 来管理配置文件。示例如下：
-=======
 Datakit 支持使用 git 来管理采集器配置以及 Pipeline。示例如下：
->>>>>>> a4854080
 
 ```conf
 [git_repos]
   pull_interval = "1m" # 同步配置间隔，即 1 分钟同步一次
 
   [[git_repos.repo]]
-<<<<<<< HEAD
-    enable = true
-    url = "http://username:password@github.com/username/repository.git"
-
-  [[git_repos.repo]] # 第二个 git-repo
-    enable = false   # 不启用该 repo
-
-    url = "git@github.com:username/repository.git" # 支持的一种形式
-    # url = "ssh://git@gitlab.website.com:9000/username/repository.git" # 支持的另一种形式
-
-=======
     enable = false   # 不启用该 repo
 
 		# Git 地址的三种形式
@@ -658,21 +643,16 @@
     # url = "ssh://git@gitlab.website.com:9000/username/repository.git"
 
 		# 如果是 ssh 形式，需填写如下俩配置
->>>>>>> a4854080
     ssh_private_key_path = "/Users/username/.ssh/id_rsa"
     ssh_private_key_password = "passwd"
 
     branch = "master" # 指定 git branch
 ```
 
-<<<<<<< HEAD
-> Tips: HTTP(s) 协议的 git 地址**仅支持用户名和密码**形式，SSH 协议的仅支持 private key 形式。
-=======
 注意：
 
 - HTTP(s) 协议的 git 地址**仅支持用户名和密码**形式，SSH 协议的仅支持 private key 形式。
 - 开启 Git 同步后，原 `conf.d` 目录下的采集器配置将不再生效（但 datakit.conf 继续生效）。DataKit 随带的 pipeline 依然有效。
->>>>>>> a4854080
 
 ### 其它命令
 
