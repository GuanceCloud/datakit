--- conflicted
+++ resolved
@@ -61,11 +61,7 @@
 
 注意：如果将 Gitlab 数据打到本地网络的 Datakit，需要对 Gitlab 进行额外的配置，见 [allow requests to the local network](https://docs.gitlab.com/ee/security/webhooks.html) 。
 
-<<<<<<< HEAD
-另外：Gitlab CI 功能不参与采集器选举，用户只需将 Gitlab Webhook 的 URL 配置为其中一个 Datakit 的 URL 即可。 
-=======
 另外：Gitlab CI 功能不参与采集器选举，用户只需将 Gitlab Webhook 的 URL 配置为其中一个 Datakit 的 URL 即可；若只需要 Gitlab CI 可视化功能而不需要 Gitlab 指标采集，可通过配置 `enable_collect = false` 关闭指标采集功能。
->>>>>>> 2920a06b
 
 ## 指标集
 
