--- conflicted
+++ resolved
@@ -75,13 +75,9 @@
 | ENV_NAMESPACE              | 无                         | 否       | DataKit 所在的命名空间，默认为空表示不区分命名空间，接收任意非空字符串，如 `dk-namespace-example`                  |
 | ENV_HOSTNAME               | 无                         | 否       | 默认为本地主机名，可安装时指定，如， `dk-your-hostname`                                                            |
 
-<<<<<<< HEAD
-> 注意，`ENV_ENABLE_INPUTS` 已被弃用（但仍有效），建议使用 `ENV_DEFAULT_ENABLED_INPUTS`。如果俩个环境变量同时指定，则**只有后者生效**。
-=======
 > 注意：
 >  `ENV_ENABLE_INPUTS` 已被弃用（但仍有效），建议使用 `ENV_DEFAULT_ENABLED_INPUTS`。如果俩个环境变量同时指定，则**只有后者生效**。
 >  `ENV_LOG` 如果配置成 `stdout`，则不要将 `ENV_LOG_LEVEL` 设置成 `debug`，否则可能循环产生日志，产生大量日志数据。
->>>>>>> 710e7910
 
 ### yaml 配置
 
