{{.CSS}}

- DataKit 版本：{{.Version}}
- 文档发布日期：{{.ReleaseDate}}
- 操作系统支持：Linux

# DaemonSet 安装 DataKit 

本文档介绍如何在 K8s 中通过 DaemonSet 方式安装 DataKit。

## 安装步骤 

- [Helm 安装](#e4d3facf)

- [普通 yaml 安装](#505220a3)

### Helm 安装

#### 前提条件

* Kubernetes >= 1.14
* Helm >= 3.0+

#### 添加 DataKit Helm 仓库

```shell 
<<<<<<< HEAD
$ helm repo add datakit  https://pubrepo.guance.com/chartrepo/datakit
=======
# 社区版
$ helm repo add datakit https://pubrepo.guance.com/chartrepo/datakit-ce

# 商业版
$ helm repo add datakit https://pubrepo.guance.com/chartrepo/datakit
>>>>>>> 39b2937e
$ helm repo update 
```


<<<<<<< HEAD
#### Helm 安装 Datakit

=======
>>>>>>> 39b2937e
```shell
$ helm install datakit datakit/datakit -n datakit --set datakit.dataway_url="https://openway.guance.com?token=<your-token>" --create-namespace 
```

> 注意修改 `datakit.dataway_url` 参数

具体执行如下：

```
$ helm install datakit datakit/datakit -n datakit --set datakit.dataway_url="https://openway.guance.com?token=xxxxxxxxx" --create-namespace 
```

#### 查看部署状态

```shell
$ helm -n datakit list
```

#### 升级

```shell
$ helm repo update 
$ helm install datakit datakit/datakit -n datakit --set datakit.dataway_url="https://openway.guance.com?token=<your-token>" 
```

#### 卸载

```shell
$ helm uninstall datakit -n datakit
```

### 普通 yaml 安装

先下载 [datakit.yaml](https://static.guance.com/datakit/datakit.yaml)，其中开启了很多[默认采集器](datakit-input-conf#764ffbc2)，无需配置。

> 如果要修改这些采集器的默认配置，可通过 [Configmap 方式挂载单独的 conf](k8s-config-how-to#ebf019c2) 来配置。部分采集器可以直接通过环境变量的方式来调整，具体参见具体采集器的文档（[容器采集器示例](container#5cf8fecf)）。总而言之，不管是默认开启的采集器，还是其它采集器，在 DaemonSet 方式部署 DataKit 时，==通过 [Configmap](https://kubernetes.io/docs/tasks/configure-pod-container/configure-pod-configmap/) 来配置采集器总是生效的==

#### 修改配置

修改 `datakit.yaml` 中的 dataway 配置

```yaml
	- name: ENV_DATAWAY
		value: https://openway.guance.com?token=<your-token> # 此处填上 DataWay 真实地址
```

如果选择的是其它节点，此处更改对应的 DataWay 地址即可，如 AWS 节点：

```yaml
	- name: ENV_DATAWAY
		value: https://aws-openway.guance.com?token=<your-token> 
```

#### 安装 yaml

```shell
$ kubectl apply -f datakit.yaml
```

#### 查看运行状态

安装完后，会创建一个 datakit 的 DaemonSet 部署：

```shell
$ kubectl get pod -n datakit
```

#### Kubernetes 污点容忍度配置

DataKit 默认会在 Kubernetes 集群的所有 node 上部署（即忽略所有污点），如果 Kubernetes 中某些 node 节点添加了污点调度，且不希望在其上部署 DataKit，可修改 datakit.yaml，调整其中的污点容忍度：

```yaml
      tolerations:
      - operator: Exists    <--- 修改这里的污点容忍度
```

具体绕过策略，参见[官方文档](https://kubernetes.io/docs/concepts/scheduling-eviction/taint-and-toleration)。

#### ConfigMap 设置

部分采集器的开启，需通过 ConfigMap 来注入。以下是 MySQL 和 Redis 采集器的注入示例：

```yaml
# datakit.yaml

volumeMounts: # datakit.yaml 中已有该配置，直接搜索即可定位到
- mountPath: /usr/local/datakit/conf.d/db/mysql.conf
  name: datakit-conf
  subPath: mysql.conf
	readOnly: true
- mountPath: /usr/local/datakit/conf.d/db/redis.conf
  name: datakit-conf
  subPath: redis.conf
	readOnly: true

# 直接在 datakit.yaml 底部追加
---
apiVersion: v1
kind: ConfigMap
metadata:
  name: datakit-conf
  namespace: datakit
data:
    mysql.conf: |-
		  [[inputs.mysql]]
			   ...
    redis.conf: |-
		  [[inputs.redis]]
			   ...
```

## DataKit 中其它环境变量设置

> 注意： ENV_LOG 如果配置成 `stdout`，则不要将 ENV_LOG_LEVEL 设置成 `debug`，否则可能循环产生日志，产生大量日志数据。

在 DaemonSet 模式中，DataKit 支持多个环境变量配置

- datakit.yaml 中其大概格式为

```yaml
spec:
  containers:
	- env
    - name: ENV_XXX
      value: YYY
    - name: ENV_OTHER_XXX
      value: YYY
```

- Helm values.yaml 中其大概格式为

```yaml
  extraEnvs: 
    - name: "ENV_XXX"
      value: "YYY"
    - name: "ENV_OTHER_XXX"
      value: "YYY"    
```

DataKit 支持的环境变量如下各表所示。

### 最常用环境变量

| 环境变量名称               | 默认值 | 必须   | 说明                                                                                 |
| ---------:                 | ---:   | ------ | ----                                                                                 |
| ENV_DATAWAY                | 无     | 是     | 配置 DataWay 地址，如 `https://openway.guance.com?token=xxx`                         |
| ENV_DEFAULT_ENABLED_INPUTS | 无     | 否     | 默认开启[采集器列表](datakit-input-conf#764ffbc2)，以英文逗号分割，如 `cpu,mem,disk` |
| ENV_ENABLE_INPUTS          | 无     | 否     | ==已弃用==，同 ENV_DEFAULT_ENABLED_INPUTS                                            |
| ENV_GLOBAL_TAGS            | 无     | 否     | 全局 tag，多个 tag 之间以英文逗号分割，如 `tag1=val,tag2=val2`                       |

### 日志配置相关环境变量

| 环境变量名称  | 默认值                     | 必须   | 说明                                                             |
| ---------:    | ---:                       | ------ | ----                                                             |
| ENV_GIN_LOG   | */var/log/datakit/gin.log* | 否     | 如果改成 `stdout`，DataKit 自身 gin 日志将不写文件，而是终端输出 |
| ENV_LOG       | */var/log/datakit/log*     | 否     | 如果改成 `stdout`，DatakIt 自身日志将不写文件，而是终端输出      |
| ENV_LOG_LEVEL | info                       | 否     | 设置 DataKit 自身日志等级，可选 `info/debug`                     |

###  DataKit pprof 相关

| 环境变量名称  | 默认值                     | 必须   | 说明                                            |
| ---------:    | ---:                       | ------ | ----                                            |
| ENV_ENABLE_PPROF   | false | 否     | 是否开启 `pprof` |
| ENV_PPROF_LISTEN       | 无     | 否     | `pprof`服务监听地址 |

### 选举相关环境变量

| 环境变量名称        | 默认值     | 必须   | 说明                                                                                                                                                |
| ---------:          | ---:       | ------ | ----                                                                                                                                                |
| ENV_ENABLE_ELECTION | 默认不开启 | 否     | 开启[选举](election)，默认不开启，如需开启，给该环境变量任意一个非空字符串值即可                                                                    |
| ENV_NAMESPACE       | 无         | 否     | DataKit 所在的命名空间，默认为空表示不区分命名空间，接收任意非空字符串，如 `dk-namespace-example`。如果开启了选举，可以通过此环境变量指定工作空间。 |

### HTTP/API 相关环境变量

| 环境变量名称             | 默认值            | 必须   | 说明                                                 |
| ---------:               | ---:              | ------ | ----                                                 |
| ENV_DISABLE_404PAGE      | 无                | 否     | 禁用 DataKit 404 页面（公网部署 DataKit RUM 时常用） |
| ENV_HTTP_LISTEN          | localhost:9529    | 否     | 可修改地址，使得外部可以调用 [DataKit 接口](apis)    |
| ENV_REQUEST_RATE_LIMIT   | 无(float)         | 否     | 限制 9529 [API 每秒请求数](datakit-conf#39e48d64)    |
| ENV_RUM_ORIGIN_IP_HEADER | `X-Forwarded-For` | 否     | RUM 专用                                             |

### Git 配置相关环境变量

| 环境变量名称     | 默认值 | 必须   | 说明                                                                                                   |
| ---------:       | ---:   | ------ | ----                                                                                                   |
| ENV_GIT_BRANCH   | 无     | 否     | 指定拉取的分支。<stong>为空则是默认</strong>，默认是远程指定的主分支，一般是 `master`。                |
| ENV_GIT_INTERVAL | 无     | 否     | 定时拉取的间隔。（如 `1m`）                                                                            |
| ENV_GIT_KEY_PATH | 无     | 否     | 本地 PrivateKey 的全路径。（如 `/Users/username/.ssh/id_rsa`）                                         |
| ENV_GIT_KEY_PW   | 无     | 否     | 本地 PrivateKey 的使用密码。（如 `passwd`）                                                            |
| ENV_GIT_URL      | 无     | 否     | 管理配置文件的远程 git repo 地址。（如 `http://username:password@github.com/username/repository.git`） |

### Sinker 配置相关环境变量

| 环境变量名称 | 默认值 | 必须   | 说明                              |
| ---------:   | ---:   | ------ | ----                              |
| ENV_SINK_M   | 无     | 否     | 安装时指定 Metric 的 sink。       |
| ENV_SINK_N   | 无     | 否     | 安装时指定 Network 的 sink。      |
| ENV_SINK_K   | 无     | 否     | 安装时指定 KeyEvent 的 sink。     |
| ENV_SINK_O   | 无     | 否     | 安装时指定 Object 的 sink。       |
| ENV_SINK_CO  | 无     | 否     | 安装时指定 CustomObject 的 sink。 |
| ENV_SINK_L   | 无     | 否     | 安装时指定 Logging 的 sink。      |
| ENV_SINK_T   | 无     | 否     | 安装时指定 Tracing 的 sink。      |
| ENV_SINK_R   | 无     | 否     | 安装时指定 RUM 的 sink。          |
| ENV_SINK_S   | 无     | 否     | 安装时指定 Security 的 sink。     |

### 其它杂项

| 环境变量名称        | 默认值         | 必须 | 说明                                                       |
| -----------------:  | -------------: | ---- | ---------------------------------------------------------- |
| ENV_CLOUD_PROVIDER  | 无             | 否   | 支持安装阶段填写云厂商(`aliyun/aws/tencent/hwcloud/azure`) |
| ENV_DCA_LISTEN      | localhost:9531 | 否   | 可修改改地址，使得 [DCA](dca) 客户端能管理该 DataKit       |
| ENV_DCA_WHITE_LIST  | 无             | 否   | 配置 DCA 白名单，以英文逗号分隔                            |
| ENV_HOSTNAME        | 无             | 否   | 默认为本地主机名，可安装时指定，如， `dk-your-hostname`    |
| ENV_IPDB            | 无（string）   | 否   | 指定 IP 信息库类型，目前只支持 `iploc`                     |
| ENV_ULIMIT          | 无             | 否   | 指定 Datakit 最大的可打开文件数                            |
| ENV_DATAWAY_TIMEOUT | 30s            | 否   | 设置 DataKit 请求 DataWay 的超时时间                       |


### 各个采集器专用环境变量

部分采集器支持外部注入环境变量，以调整采集器自身的默认配置。具体参见各个具体的采集器文档。

## 延伸阅读

- [DataKit 选举](election)
- [DataKit 的几种配置方式](k8s-config-how-to)
- [DataKit DaemonSet 配置管理最佳实践](datakit-daemonset-bp)<|MERGE_RESOLUTION|>--- conflicted
+++ resolved
@@ -24,24 +24,13 @@
 #### 添加 DataKit Helm 仓库
 
 ```shell 
-<<<<<<< HEAD
 $ helm repo add datakit  https://pubrepo.guance.com/chartrepo/datakit
-=======
-# 社区版
-$ helm repo add datakit https://pubrepo.guance.com/chartrepo/datakit-ce
-
-# 商业版
-$ helm repo add datakit https://pubrepo.guance.com/chartrepo/datakit
->>>>>>> 39b2937e
 $ helm repo update 
 ```
 
 
-<<<<<<< HEAD
 #### Helm 安装 Datakit
 
-=======
->>>>>>> 39b2937e
 ```shell
 $ helm install datakit datakit/datakit -n datakit --set datakit.dataway_url="https://openway.guance.com?token=<your-token>" --create-namespace 
 ```
