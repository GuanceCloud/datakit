{{.CSS}}
# 主机安装
---

- DataKit 版本：{{.Version}}
- 操作系统支持：全平台

本文介绍 DataKit 的基本安装。

## 注册/登陆观测云

浏览器访问 [观测云注册入口](https://auth.guance.com/redirectpage/register){:target="_blank"}，填写对应信息之后，即可[登陆观测云](https://console.guance.com/pageloading/login){:target="_blank"}

## 获取安装命令

登陆工作空间，点击左侧「集成」选择顶部「Datakit」，即可看到各种平台的安装命令。

> 注意，以下 Linux/Mac/Windows 安装程序，能自动识别硬件平台（arm/x86, 32bit/64bit），无需做硬件平台选择。

<<<<<<< HEAD
### Linux/Mac

命令大概如下：

```shell
DK_DATAWAY=https://openway.guance.com?token=<TOKEN> bash -c "$(curl -L https://static.guance.com/datakit/install.sh)"
```

安装完成后，在终端会看到安装成功的提示。

#### Mac 安装注意事项

Mac 上安装时，如果安装/升级过程中出现

```shell
"launchctl" failed with stderr: /Library/LaunchDaemons/cn.dataflux.datakit.plist: Service is disabled
# 或者
"launchctl" failed with stderr: /Library/LaunchDaemons/com.guance.datakit.plist: Service is disabled
```

执行

```shell
sudo launchctl enable system/datakit
```

然后再执行如下命令即可

```shell
sudo launchctl load -w /Library/LaunchDaemons/cn.dataflux.datakit.plist
# 或者
sudo launchctl load -w /Library/LaunchDaemons/com.guance.datakit.plist
```

### Windows

> Windows 上安装需在 Powershell 命令行安装，且必须以管理员身份运行 Powershell。按下 Windows 键，输入 powershell 即可看到弹出的 powershell 图标，右键选择「以管理员身份运行」即可。

```powershell
$env:DK_DATAWAY="https://openway.guance.com?token=<TOKEN>"; Set-ExecutionPolicy Bypass -scope Process -Force; Import-Module bitstransfer; start-bitstransfer -source https://static.guance.com/datakit/install.ps1 -destination .install.ps1; powershell .install.ps1;
```
=======
=== "Linux"

    命令大概如下：
    
    ```shell
    DK_DATAWAY=https://openway.guance.com?token=<TOKEN> bash -c "$(curl -L https://static.guance.com/datakit/install.sh)"
    ```
    
    安装完成后，在终端会看到安装成功的提示。
    
=== "Mac"

    Mac 下安装命令跟 Linux 基本一样：
    
    ```shell
    DK_DATAWAY=https://openway.guance.com?token=<TOKEN> bash -c "$(curl -L https://static.guance.com/datakit/install.sh)"
    ```
    
    安装完成后，在终端会看到安装成功的提示。

=== "Windows"

    Windows 上安装需在 Powershell 命令行安装，且必须以管理员身份运行 Powershell。按下 Windows 键，输入 powershell 即可看到弹出的 powershell 图标，右键选择「以管理员身份运行」即可。
    
    ```powershell
    $env:DK_DATAWAY="https://openway.guance.com?token=<TOKEN>"; Set-ExecutionPolicy Bypass -scope Process -Force; Import-Module bitstransfer; start-bitstransfer -source https://static.guance.com/datakit/install.ps1 -destination .install.ps1; powershell .install.ps1;
    ```

???+ attention Mac 安装问题

    Mac 上安装时，如果安装/升级过程中出现
    
    ```shell
    "launchctl" failed with stderr: /Library/LaunchDaemons/cn.dataflux.datakit.plist: Service is disabled
    # 或者
    "launchctl" failed with stderr: /Library/LaunchDaemons/com.guance.datakit.plist: Service is disabled
    ```
    
    执行
    
    ```shell
    sudo launchctl enable system/datakit
    ```
    
    然后再执行如下命令即可
    
    ```shell
    sudo launchctl load -w /Library/LaunchDaemons/cn.dataflux.datakit.plist
    # 或者
    sudo launchctl load -w /Library/LaunchDaemons/com.guance.datakit.plist
    ```
>>>>>>> 664518da

## 额外支持的安装变量 {#extra-envs}

如果需要在安装阶段定义一些 DataKit 配置，可在安装命令中增加环境变量，在 `DK_DATAWAY` 前面追加即可。如追加 `DK_NAMESPACE` 设置：

```shell
# Linux/Mac
DK_NAMESPACE="<namespace>" DK_DATAWAY="https://openway.guance.com?token=<TOKEN>" bash -c "$(curl -L https://static.guance.com/datakit/install.sh)"

# Windows
$env:DK_NAMESPACE="<namespace>"; $env:DK_DATAWAY="https://openway.guance.com?token=<TOKEN>"; Set-ExecutionPolicy Bypass -scope Process -Force; Import-Module bitstransfer; start-bitstransfer -source https://static.guance.com/datakit/install.ps1 -destination .install.ps1; powershell .install.ps1;
```

俩种环境变量的设置格式为：

```shell
# Windows: 多个环境变量之间以分号分割
$env:NAME1="value1"; $env:Name2="value2"

# Linux/Mac: 多个环境变量之间以空格分割
NAME1="value1" NAME2="value2"
```

安装脚本支持的环境变量如下（全平台支持）。

### 最常用环境变量

- `DK_DATAWAY`：指定 DataWay 地址，目前 DataKit 安装命令已经默认带上
- `DK_GLOBAL_TAGS`：支持安装阶段填写全局 tag，格式范例：`project=abc,owner=张三`（多个 tag 之间以英文逗号分隔）
- `DK_DEF_INPUTS`：默认开启的采集器名称列表，格式范例：`cpu,mem,disk`
  - 由于[默认会开启很多采集器](datakit-input-conf.md#default-enabled-inputs)，这个环境变量用于调整这个默认的采集器列表，比如，可以选择只开启 cpu,mem,disk 三个采集的话，传入 `DK_DEF_INPUTS="cpu,mem,disk"` 即可
- `DK_CLOUD_PROVIDER`：支持安装阶段填写云厂商(`aliyun/aws/tencent/hwcloud/azure`)

### DataKit 自身日志相关

- `DK_LOG_LEVEL`: 可选值 info/debug
- `DK_LOG`: 如果改成 stdout, 日志将不写文件, 而是终端输出
- `DK_GIN_LOG`: 如果改成 stdout, 日志将不写文件, 而是终端输出

### DataKit pprof 相关

- `DK_ENABLE_PPROF`: 是否开启 `pprof`
- `DK_PPROF_LISTEN`: `pprof`服务监听地址

### DataKit 选举相关

- `DK_ENABLE_ELECTION`: 开启选举, 默认不开启, 如需开启, 给该环境变量任意一个非空字符串值即可。（如 `True`/`False`）
- `DK_NAMESPACE`：支持安装阶段指定命名空间(选举用)

### HTTP/API 相关环境变量
- `DK_HTTP_LISTEN`：支持安装阶段指定 DataKit HTTP 服务绑定的网卡（默认 `localhost`）
- `DK_HTTP_PORT`：支持安装阶段指定 DataKit HTTP 服务绑定的端口（默认 `9529`）
- `DK_RUM_ORIGIN_IP_HEADER`: RUM 专用
- `DK_DISABLE_404PAGE`: 禁用 DataKit 404 页面 (公网部署 DataKit RUM 时常用.如 `True`/`False`)
- `DK_INSTALL_IPDB`: 安装时指定IP库(当前仅支持`iploc`, `geolite2`)

### DCA 相关
- `DK_DCA_ENABLE`：支持安装阶段开启 DCA 服务（默认未开启）
- `DK_DCA_LISTEN`：支持安装阶段自定义配置 DCA 服务的监听地址和端口（默认`0.0.0.0:9531`）
- `DK_DCA_WHITE_LIST`: 支持安装阶段设置访问 DCA 服务白名单，多个白名单以 `,` 分割 (如：`192.168.0.1/24,10.10.0.1/24`)

### 外部采集器相关
- `DK_INSTALL_EXTERNALS`: 可用于安装如 ebpf 等未与 DataKit 一起打包的外部采集器

### Git 配置相关 {#env-gitrepo}

- `DK_GIT_URL`: 管理配置文件的远程 git repo 地址。（如 `http://username:password@github.com/username/repository.git`）
- `DK_GIT_KEY_PATH`: 本地 PrivateKey 的全路径。（如 `/Users/username/.ssh/id_rsa`）
- `DK_GIT_KEY_PW`: 本地 PrivateKey 的使用密码。（如 `passwd`）
- `DK_GIT_BRANCH`: 指定拉取的分支。<stong>为空则是默认</strong>，默认是远程指定的主分支，一般是 `master`。
- `DK_GIT_INTERVAL`: 定时拉取的间隔。（如 `1m`）

### Sinker 相关配置

- `DK_SINK_M`:  安装时指定 Metric 的 sink。
- `DK_SINK_N`:  安装时指定 Network 的 sink。
- `DK_SINK_K`:  安装时指定 KeyEvent 的 sink。
- `DK_SINK_O`:  安装时指定 Object 的 sink。
- `DK_SINK_CO`: 安装时指定 CustomObject 的 sink。
- `DK_SINK_L`:  安装时指定 Logging 的 sink。
- `DK_SINK_T`:  安装时指定 Tracing 的 sink。
- `DK_SINK_R`:  安装时指定 RUM 的 sink。
- `DK_SINK_S`:  安装时指定 Security 的 sink。

参见 [M3DB 示例](datakit-sink-m3db.md)

### cgroup 配置相关

以下安装选项仅 Linux 平台支持：

- `DK_CGROUP_DISABLED`：Linux 系统下关闭 Cgroup 功能（默认开启）
- `DK_LIMIT_CPUMAX`：Linux 系统下支持 CPU 的最大功率，默认 30.0
- `DK_LIMIT_CPUMIN`：Linux 系统下支持 CPU 的最小功率，默认 5.0
- `DK_LIMIT_MEMMAX`：Linux 系统下限制内存（含 swap）最大用量，默认 4096（4GB）

### 其它安装选项

- `DK_INSTALL_ONLY`：仅安装，不运行
- `DK_HOSTNAME`:支持安装阶段自定义配置主机名
- `DK_UPGRADE`：升级到最新版本（注：一旦开启该选项，其它选项均无效）
- `DK_INSTALLER_BASE_URL`：可选择不同环境的安装脚本，默认为 `https://static.guance.com/datakit`
- `HTTPS_PROXY`：通过 Datakit 代理安装
- `DK_PROXY_TYPE`：代理类型。选项有: "datakit" 或 "nginx"，均为小写
- `DK_NGINX_IP`：代理服务器 IP 地址（只需要填 IP 不需要填端口）。这个与上面的 "HTTP_PROXY" 和 "HTTPS_PROXY" 互斥，而且优先级最高，会覆盖以上两者

## FAQ

### 如何应付不友好的主机名

由于 DataKit 使用主机名（Hostname）作为数据串联的依据，某些情况下，一些主机名取得不是很友好，比如 `iZbp141ahn....`，但由于某些原因，又不能修改这些主机名，这给使用带来一定的困扰。在 DataKit 中，可在主配置中覆盖这个不友好的主机名。

在 `datakit.conf` 中，修改如下配置，DataKit 将读取 `ENV_HOSTNAME` 来覆盖当前的真实主机名：

```toml
[environments]
	ENV_HOSTNAME = "your-fake-hostname-for-datakit"
```

> 注意：如果之前某个主机已经采集了一段时间的数据，更改主机名后，这些历史数据将不再跟新的主机名关联。更改主机名，相当于新增了一台全新的主机。

## 扩展阅读

- [DataKit 使用入门](datakit-service-how-to.md)<|MERGE_RESOLUTION|>--- conflicted
+++ resolved
@@ -17,49 +17,6 @@
 
 > 注意，以下 Linux/Mac/Windows 安装程序，能自动识别硬件平台（arm/x86, 32bit/64bit），无需做硬件平台选择。
 
-<<<<<<< HEAD
-### Linux/Mac
-
-命令大概如下：
-
-```shell
-DK_DATAWAY=https://openway.guance.com?token=<TOKEN> bash -c "$(curl -L https://static.guance.com/datakit/install.sh)"
-```
-
-安装完成后，在终端会看到安装成功的提示。
-
-#### Mac 安装注意事项
-
-Mac 上安装时，如果安装/升级过程中出现
-
-```shell
-"launchctl" failed with stderr: /Library/LaunchDaemons/cn.dataflux.datakit.plist: Service is disabled
-# 或者
-"launchctl" failed with stderr: /Library/LaunchDaemons/com.guance.datakit.plist: Service is disabled
-```
-
-执行
-
-```shell
-sudo launchctl enable system/datakit
-```
-
-然后再执行如下命令即可
-
-```shell
-sudo launchctl load -w /Library/LaunchDaemons/cn.dataflux.datakit.plist
-# 或者
-sudo launchctl load -w /Library/LaunchDaemons/com.guance.datakit.plist
-```
-
-### Windows
-
-> Windows 上安装需在 Powershell 命令行安装，且必须以管理员身份运行 Powershell。按下 Windows 键，输入 powershell 即可看到弹出的 powershell 图标，右键选择「以管理员身份运行」即可。
-
-```powershell
-$env:DK_DATAWAY="https://openway.guance.com?token=<TOKEN>"; Set-ExecutionPolicy Bypass -scope Process -Force; Import-Module bitstransfer; start-bitstransfer -source https://static.guance.com/datakit/install.ps1 -destination .install.ps1; powershell .install.ps1;
-```
-=======
 === "Linux"
 
     命令大概如下：
@@ -111,7 +68,6 @@
     # 或者
     sudo launchctl load -w /Library/LaunchDaemons/com.guance.datakit.plist
     ```
->>>>>>> 664518da
 
 ## 额外支持的安装变量 {#extra-envs}
 
