--- conflicted
+++ resolved
@@ -72,10 +72,6 @@
 			if err != nil || ps == nil {
 				log.Printf("W! sub service(%v) not found: %s", agentPID, err)
 			}
-<<<<<<< HEAD
-
-=======
->>>>>>> 341703c9
 		}
 	}(ctx)
 
@@ -120,11 +116,7 @@
 
 	if runtime.GOOS == "windows" {
 
-<<<<<<< HEAD
-		cmd := exec.Command(agentPath(true), "-console")
-=======
 		cmd := exec.Command(agentPath(), "-console")
->>>>>>> 341703c9
 		cmd.Env = env
 		cmd.Stdout = os.Stdout
 		cmd.Stderr = os.Stderr
@@ -161,16 +153,10 @@
 	return path
 }
 
-<<<<<<< HEAD
-func agentPath(win bool) string {
-	if win {
-		return filepath.Join(config.ExecutableDir, agentSubDir, "agent.exe")
-=======
 func agentPath() string {
 	fpath := filepath.Join(config.InstallDir, agentSubDir, runtime.GOOS+"-"+runtime.GOARCH, "agent")
 	if runtime.GOOS == "windows" {
 		fpath = fpath + ".exe"
->>>>>>> 341703c9
 	}
 
 	return fpath
