--- conflicted
+++ resolved
@@ -511,14 +511,9 @@
 		printf "\n$(RED)push version $(VERSION) failed\n$(NC)"; \
 		exit 1; \
 	else \
-<<<<<<< HEAD
 		printf "\n$(HL)push version $(VERSION) done\n$(NC)"; \
-	fi
-=======
-		printf "[INFO] push version to ligai ok"; \
 	fi
 
 coverage:
 	@LOGGER_PATH=nul UT_EXCLUDE_INTEGRATION_TESTING=on gocov test ./... > coverage.json
-	gocov report coverage.json | grep 'Total Coverage'
->>>>>>> e542514b
+	gocov report coverage.json | grep 'Total Coverage'