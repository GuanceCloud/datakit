.PHONY: default test local man

default: local

# 正式环境
RELEASE_DOWNLOAD_ADDR = zhuyun-static-files-production.oss-cn-hangzhou.aliyuncs.com/datakit

# 测试环境
TEST_DOWNLOAD_ADDR = zhuyun-static-files-testing.oss-cn-hangzhou.aliyuncs.com/datakit

# 本地环境: 需配置环境变量，便于完整测试采集器的发布、更新等流程
# export LOCAL_OSS_ACCESS_KEY='<your-oss-AK>'
# export LOCAL_OSS_SECRET_KEY='<your-oss-SK>'
# export LOCAL_OSS_BUCKET='<your-oss-bucket>'
# export LOCAL_OSS_HOST='oss-cn-hangzhou.aliyuncs.com' # 一般都是这个地址
# export LOCAL_OSS_ADDR='<your-oss-bucket>.oss-cn-hangzhou.aliyuncs.com/datakit'
# 如果只是编译，LOCAL_OSS_ADDR 这个环境变量可以随便给个值
LOCAL_DOWNLOAD_ADDR = "${LOCAL_OSS_ADDR}"

PUB_DIR = dist
BUILD_DIR = dist

BIN = datakit
NAME = datakit
ENTRY = cmd/datakit/main.go

LOCAL_ARCHS = "local"
DEFAULT_ARCHS = "all"
MAC_ARCHS = "darwin/amd64"
GIT_VERSION := $(shell git describe --always --tags)
DATE := $(shell date -u +'%Y-%m-%d %H:%M:%S')
GOVERSION := $(shell go version)
COMMIT := $(shell git rev-parse --short HEAD)
BRANCH := $(shell git rev-parse --abbrev-ref HEAD)
COMMITER := $(shell git log -1 --pretty=format:'%an')
UPLOADER:= $(shell hostname)/${USER}/${COMMITER}

NOTIFY_MSG_RELEASE:=$(shell echo '{"msgtype": "text","text": {"content": "$(UPLOADER) 发布了 DataKit 新版本($(GIT_VERSION))"}}')
NOTIFY_MSG_TEST:=$(shell echo '{"msgtype": "text","text": {"content": "$(UPLOADER) 发布了 DataKit 测试版($(GIT_VERSION))"}}')
NOTIFY_CI:=$(shell echo '{"msgtype": "text","text": {"content": "$(COMMITER)正在执行 DataKit CI，此刻请勿在CI分支($(BRANCH))提交代码，以免 CI 任务失败"}}')

define GIT_INFO
//nolint
package git

const (
	BuildAt  string = "$(DATE)"
	Version  string = "$(GIT_VERSION)"
	Golang   string = "$(GOVERSION)"
	Commit   string = "$(COMMIT)"
	Branch   string = "$(BRANCH)"
	Uploader string = "$(UPLOADER)"
);
endef
export GIT_INFO

define build
	@rm -rf $(PUB_DIR)/$(1)/*
	@mkdir -p $(BUILD_DIR) $(PUB_DIR)/$(1)
	@echo "===== $(BIN) $(1) ===="
	@GO111MODULE=off CGO_ENABLED=0 go run cmd/make/make.go -main $(ENTRY) -binary $(BIN) -name $(NAME) -build-dir $(BUILD_DIR) \
		 -env $(1) -pub-dir $(PUB_DIR) -archs $(2) -download-addr $(3)
	@tree -Csh -L 3 $(BUILD_DIR)
endef

define pub
	@echo "publish $(1) $(NAME) ..."
	@GO111MODULE=off go run cmd/make/make.go -pub -env $(1) -pub-dir $(PUB_DIR) -name $(NAME) -download-addr $(2) \
		-build-dir $(BUILD_DIR) -archs $(3)
endef

lint: lint_deps
<<<<<<< HEAD
#	@truncate -s 0 check.err
#	@golangci-lint --version | tee -a check.err
=======
	@truncate -s 0 check.err
	@golangci-lint --version | tee -a check.err
>>>>>>> 47f5a480
	@golangci-lint run | tee -a check.err # https://golangci-lint.run/usage/install/#local-installation

local: deps
	$(call build,local, $(LOCAL_ARCHS), $(LOCAL_DOWNLOAD_ADDR))

testing: deps
	$(call build,test, $(DEFAULT_ARCHS), $(TEST_DOWNLOAD_ADDR))

release: deps
	$(call build,release, $(DEFAULT_ARCHS), $(RELEASE_DOWNLOAD_ADDR))

release_mac: deps
	$(call build,release, $(MAC_ARCHS), $(RELEASE_DOWNLOAD_ADDR))

testing_mac: deps
	$(call build,test, $(MAC_ARCHS), $(TEST_DOWNLOAD_ADDR))

pub_local:
	$(call pub,local,$(LOCAL_DOWNLOAD_ADDR),$(LOCAL_ARCHS))

pub_testing:
	$(call pub,test,$(TEST_DOWNLOAD_ADDR),$(DEFAULT_ARCHS))

pub_testing_mac:
	$(call pub,test,$(TEST_DOWNLOAD_ADDR),$(MAC_ARCHS))

pub_testing_win_img:
	@mkdir -p embed/windows-amd64
	@wget --quiet -O - "https://$(TEST_DOWNLOAD_ADDR)/iploc/iploc.tar.gz" | tar -xz -C .
	@sudo docker build -t registry.jiagouyun.com/datakit/datakit-win:$(GIT_VERSION) -f ./Dockerfile_win .
	@sudo docker push registry.jiagouyun.com/datakit/datakit-win:$(GIT_VERSION)

pub_testing_img:
	@mkdir -p embed/linux-amd64
	@wget --quiet -O - "https://$(TEST_DOWNLOAD_ADDR)/iploc/iploc.tar.gz" | tar -xz -C .
	@sudo docker build -t registry.jiagouyun.com/datakit/datakit:$(GIT_VERSION) .
	@sudo docker push registry.jiagouyun.com/datakit/datakit:$(GIT_VERSION)

pub_release_win_img:
	# release to pub hub
	@mkdir -p embed/windows-amd64
	@wget --quiet -O - "https://$(RELEASE_DOWNLOAD_ADDR)/iploc/iploc.tar.gz" | tar -xz -C .
	@sudo docker build -t pubrepo.jiagouyun.com/datakit/datakit-win:$(GIT_VERSION) -f ./Dockerfile_win .
	@sudo docker push pubrepo.jiagouyun.com/datakit/datakit-win:$(GIT_VERSION)

pub_release_img:
	# release to pub hub
	@mkdir -p embed/linux-amd64
	@wget --quiet -O - "https://$(RELEASE_DOWNLOAD_ADDR)/iploc/iploc.tar.gz" | tar -xz -C .
	@sudo docker build -t pubrepo.jiagouyun.com/datakit/datakit:$(GIT_VERSION) .
	@sudo docker push pubrepo.jiagouyun.com/datakit/datakit:$(GIT_VERSION)

pub_release:
	$(call pub,release,$(RELEASE_DOWNLOAD_ADDR),$(DEFAULT_ARCHS))

pub_release_mac:
	$(call pub,release,$(RELEASE_DOWNLOAD_ADDR),$(MAC_ARCHS))

test_notify:
	@curl \
		'https://oapi.dingtalk.com/robot/send?access_token=245327454760c3587f40b98bdd44f125c5d81476a7e348a2cc15d7b339984c87' \
		-H 'Content-Type: application/json' \
		-d '$(NOTIFY_MSG_TEST)'

release_notify:
	@curl \
		'https://oapi.dingtalk.com/robot/send?access_token=5109b365f7be669c45c5677418a1c2fe7d5251485a09f514131177b203ed785f' \
		-H 'Content-Type: application/json' \
		-d '$(NOTIFY_MSG_RELEASE)'

ci_notify:
	@curl \
		'https://oapi.dingtalk.com/robot/send?access_token=245327454760c3587f40b98bdd44f125c5d81476a7e348a2cc15d7b339984c87' \
		-H 'Content-Type: application/json' \
		-d '$(NOTIFY_CI)'

define build_ip2isp
	rm -rf china-operator-ip
	git clone -b ip-lists https://github.com/gaoyifan/china-operator-ip.git
	@GO111MODULE=off CGO_ENABLED=0 go run cmd/make/make.go -build-isp
endef

ip2isp:
	$(call build_ip2isp)

deps: prepare man gofmt lfparser plparser vet

man:
	@packr2 clean
	@packr2

gofmt:
	@GO111MODULE=off gofmt -l $(shell find . -type f -name '*.go'| grep -v "/vendor/\|/.git/")

vet:
	@go vet ./...

test:
	@GO111MODULE=off go test ./...

lfparser:
	@goyacc -o io/parser/gram_y.go io/parser/gram.y

plparser:
	@goyacc -o pipeline/parser/parser_y.go pipeline/parser/parser.y

lint_deps: prepare man gofmt lfparser_disable_line plparser_disable_line vet

lfparser_disable_line:
	@rm -rf io/parser/gram_y.go
	@goyacc -l -o io/parser/gram_y.go io/parser/gram.y # use -l to disable `//line`

plparser_disable_line:
	@rm -rf pipeline/parser/parser_y.go
	@goyacc -l -o pipeline/parser/parser_y.go pipeline/parser/parser.y # use -l to disable `//line`

prepare:
	@mkdir -p git
	@echo "$$GIT_INFO" > git/git.go

clean:
	rm -rf build/*
	rm -rf $(PUB_DIR)/*<|MERGE_RESOLUTION|>--- conflicted
+++ resolved
@@ -70,13 +70,8 @@
 endef
 
 lint: lint_deps
-<<<<<<< HEAD
-#	@truncate -s 0 check.err
-#	@golangci-lint --version | tee -a check.err
-=======
 	@truncate -s 0 check.err
 	@golangci-lint --version | tee -a check.err
->>>>>>> 47f5a480
 	@golangci-lint run | tee -a check.err # https://golangci-lint.run/usage/install/#local-installation
 
 local: deps
