.PHONY: default test local

default: local

# 正式环境
RELEASE_DOWNLOAD_ADDR = zhuyun-static-files-production.oss-cn-hangzhou.aliyuncs.com/datakit

# 测试环境
TEST_DOWNLOAD_ADDR = zhuyun-static-files-testing.oss-cn-hangzhou.aliyuncs.com/datakit

# 预发环境
PRE_DOWNLOAD_ADDR = zhuyun-static-files-preprod.oss-cn-hangzhou.aliyuncs.com/datakit

# 本地环境
LOCAL_DOWNLOAD_ADDR = cloudcare-kodo.oss-cn-hangzhou.aliyuncs.com/datakit

PUB_DIR = dist
BUILD_DIR = dist

BIN = datakit
NAME = datakit
ENTRY = cmd/datakit/main.go

<<<<<<< HEAD
LOCAL_ARCHS = "local"
#LOCAL_ARCHS = "all"
=======
# Failed to build oraclemonitor:
# 
# > # runtime/cgo
# > In file included from _cgo_export.c:3:0:
# > /usr/include/stdlib.h:25:10: fatal error: bits/libc-header-start.h: No such file or directory
# > #include <bits/libc-header-start.h>
# >         ^~~~~~~~~~~~~~~~~~~~~~~~~~
# > compilation terminated.
#
# Solution:
# > apt-get install gcc-multilib
# 
# LOCAL_ARCHS = "darwin/amd64"
LOCAL_ARCHS = "all"
# LOCAL_ARCHS = "linux/amd64"
>>>>>>> 9c4a0300
DEFAULT_ARCHS = "all"

VERSION := $(shell git describe --always --tags)
DATE := $(shell date -u +'%Y-%m-%d %H:%M:%S')
GOVERSION := $(shell go version)
COMMIT := $(shell git rev-parse --short HEAD)
BRANCH := $(shell git rev-parse --abbrev-ref HEAD)
COMMITER := $(shell git log -1 --pretty=format:'%an')
UPLOADER:= $(shell hostname)/${USER}/${COMMITER}

NOTIFY_MSG_RELEASE:=$(shell echo '{"msgtype": "text","text": {"content": "$(UPLOADER) 发布了 DataKit 新版本($(VERSION))"}}')
NOTIFY_MSG_TEST:=$(shell echo '{"msgtype": "text","text": {"content": "$(UPLOADER) 发布了 DataKit 测试版($(VERSION))"}}')
NOTIFY_CI:=$(shell echo '{"msgtype": "text","text": {"content": "$(COMMITER)正在执行DataKit CI，此刻请勿在CI分支(dev/master)提交代码，避免CI任务失败[摊手]"}}')

###################################
# Detect telegraf update info
###################################
TELEGRAF_VERSION := $(shell cd telegraf && git describe --exact-match --tags 2>/dev/null)
TELEGRAF_BRANCH := $(shell cd telegraf && git rev-parse --abbrev-ref HEAD)
TELEGRAF_COMMIT := $(shell cd telegraf && git rev-parse --short HEAD)
TELEGRAF_LDFLAGS := $(LDFLAGS) -w -s -X main.commit=$(TELEGRAF_COMMIT) -X main.branch=$(TELEGRAF_BRANCH) # use -w -s to strip the binary size
ifdef TELEGRAF_VERSION
	TELEGRAF_LDFLAGS += -X main.version=$(TELEGRAF_VERSION)
endif

all: test release preprod local

define GIT_INFO
//nolint
package git
const (
	BuildAt string="$(DATE)"
	Version string="$(VERSION)"
	Golang string="$(GOVERSION)"
	Commit string="$(COMMIT)"
	Branch string="$(BRANCH)"
	Uploader string="$(UPLOADER)"
);
endef
export GIT_INFO

define build
	@echo "===== $(BIN) $(1) ===="
	@rm -rf $(PUB_DIR)/$(1)/*
	@mkdir -p $(BUILD_DIR) $(PUB_DIR)/$(1)
	@mkdir -p git
	@echo "$$GIT_INFO" > git/git.go
	@GO111MODULE=off CGO_ENABLED=0 go run cmd/make/make.go -main $(ENTRY) -binary $(BIN) -name $(NAME) -build-dir $(BUILD_DIR) \
		 -release $(1) -pub-dir $(PUB_DIR) -archs $(2) -download-addr $(3)
	@tree -Csh -L 3 $(BUILD_DIR)
endef

define pub
	@echo "publish $(1) $(NAME) ..."
	@GO111MODULE=off go run cmd/make/make.go -pub -release $(1) -pub-dir $(PUB_DIR) -name $(NAME) -download-addr $(2) \
		-build-dir $(BUILD_DIR) -archs $(3)
	@tree -Csh -L 3 $(PUB_DIR)
endef

lint:
	@golangci-lint run | tee lint.err # https://golangci-lint.run/usage/install/#local-installation

vet:
	@go vet ./...

local:
	$(call build,local, $(LOCAL_ARCHS), $(LOCAL_DOWNLOAD_ADDR))

test:
	$(call build,test, $(DEFAULT_ARCHS), $(TEST_DOWNLOAD_ADDR))

preprod:
	$(call build,preprod, $(DEFAULT_ARCHS), $(PRE_DOWNLOAD_ADDR))

release:
	$(call build,release, $(DEFAULT_ARCHS), $(RELEASE_DOWNLOAD_ADDR))

pub_local:
	$(call pub,local,$(LOCAL_DOWNLOAD_ADDR),$(LOCAL_ARCHS))

pub_test:
	$(call pub,test,$(TEST_DOWNLOAD_ADDR),$(DEFAULT_ARCHS))

pub_testing_img:
	@mkdir -p embed/linux-amd64
	@wget --quiet -O - "https://$(TEST_DOWNLOAD_ADDR)/telegraf/agent-linux-amd64.tar.gz" | tar -xz -C .
	@sudo docker build -t registry.jiagouyun.com/datakit/datakit:$(VERSION) .
	@sudo docker push registry.jiagouyun.com/datakit/datakit:$(VERSION)

pub_release_img:
	# release to pub hub
	@mkdir -p embed/linux-amd64
	@wget --quiet -O - "https://$(RELEASE_DOWNLOAD_ADDR)/telegraf/agent-linux-amd64.tar.gz" | tar -xz -C .
	@sudo docker build -t pubrepo.jiagouyun.com/dataflux/datakit:$(VERSION) .
	@sudo docker push pubrepo.jiagouyun.com/dataflux/datakit:$(VERSION)

pub_agent:
	@go run cmd/make/make.go -pub-agent -release local -pub-dir embed -download-addr $(LOCAL_DOWNLOAD_ADDR) -archs $(LOCAL_ARCHS)
	@go run cmd/make/make.go -pub-agent -release test -pub-dir embed -download-addr $(TEST_DOWNLOAD_ADDR) -archs $(DEFAULT_ARCHS)
	@go run cmd/make/make.go -pub-agent -release preprod -pub-dir embed -download-addr $(PRE_DOWNLOAD_ADDR) -archs $(DEFAULT_ARCHS)
	@go run cmd/make/make.go -pub-agent -release release -pub-dir embed -download-addr $(RELEASE_DOWNLOAD_ADDR) -archs $(DEFAULT_ARCHS)

pub_preprod:
	$(call pub,preprod,$(PRE_DOWNLOAD_ADDR),$(DEFAULT_ARCHS))

pub_release:
	$(call pub,release,$(RELEASE_DOWNLOAD_ADDR),$(DEFAULT_ARCHS))

test_notify:
	@curl \
		'https://oapi.dingtalk.com/robot/send?access_token=245327454760c3587f40b98bdd44f125c5d81476a7e348a2cc15d7b339984c87' \
		-H 'Content-Type: application/json' \
		-d '$(NOTIFY_MSG_TEST)'

release_notify:
	@curl \
		'https://oapi.dingtalk.com/robot/send?access_token=5109b365f7be669c45c5677418a1c2fe7d5251485a09f514131177b203ed785f' \
		-H 'Content-Type: application/json' \
		-d '$(NOTIFY_MSG_RELEASE)'

ci_notify:
	@curl \
		'https://oapi.dingtalk.com/robot/send?access_token=245327454760c3587f40b98bdd44f125c5d81476a7e348a2cc15d7b339984c87' \
		-H 'Content-Type: application/json' \
		-d '$(NOTIFY_CI)'

define build_agent
	@#git rm -rf telegraf
	@#- git submodule add -f https://github.com/influxdata/telegraf.git

	@echo "==== build telegraf... ===="
	@cd telegraf && go mod download

	# Linux
	cd telegraf && GOOS=linux   GOARCH=amd64   GO111MODULE=on CGO_ENABLED=0 go build -ldflags "$(TELEGRAF_LDFLAGS)" -o ../embed/linux-amd64/agent    ./cmd/telegraf
	cd telegraf && GOOS=linux   GOARCH=386     GO111MODULE=on CGO_ENABLED=0 go build -ldflags "$(TELEGRAF_LDFLAGS)" -o ../embed/linux-386/agent      ./cmd/telegraf
	@#cd telegraf && GOOS=linux  GOARCH=s390x   GO111MODULE=on CGO_ENABLED=0 go build -ldflags "$(TELEGRAF_LDFLAGS)" -o ../embed/linux-s390x/agent    ./cmd/telegraf
	@#cd telegraf && GOOS=linux  GOARCH=ppc64le GO111MODULE=on CGO_ENABLED=0 go build -ldflags "$(TELEGRAF_LDFLAGS)" -o ../embed/linux-ppc64le/agent  ./cmd/telegraf
	cd telegraf && GOOS=linux   GOARCH=arm     GO111MODULE=on CGO_ENABLED=0 go build -ldflags "$(TELEGRAF_LDFLAGS)" -o ../embed/linux-arm/agent      ./cmd/telegraf
	cd telegraf && GOOS=linux   GOARCH=arm64   GO111MODULE=on CGO_ENABLED=0 go build -ldflags "$(TELEGRAF_LDFLAGS)" -o ../embed/linux-arm64/agent    ./cmd/telegraf

	# Mac
	cd telegraf && GOOS=darwin  GOARCH=amd64 GO111MODULE=on CGO_ENABLED=0 go build -ldflags "$(TELEGRAF_LDFLAGS)" -o ../embed/darwin-amd64/agent      ./cmd/telegraf

	## FreeBSD
	##cd telegraf && GOOS=freebsd GOARCH=386   GO111MODULE=on CGO_ENABLED=0 go build -ldflags "$(TELEGRAF_LDFLAGS)" -o ../embed/freebsd-386/agent      ./cmd/telegraf
	##cd telegraf && GOOS=freebsd GOARCH=amd64 GO111MODULE=on CGO_ENABLED=0 go build -ldflags "$(TELEGRAF_LDFLAGS)" -o ../embed/freebsd-amd64/agent    ./cmd/telegraf

	# Windows
	cd telegraf && GOOS=windows GOARCH=386   GO111MODULE=on CGO_ENABLED=0 go build -ldflags "$(TELEGRAF_LDFLAGS)" -o ../embed/windows-386/agent.exe   ./cmd/telegraf
	cd telegraf && GOOS=windows GOARCH=amd64 GO111MODULE=on CGO_ENABLED=0 go build -ldflags "$(TELEGRAF_LDFLAGS)" -o ../embed/windows-amd64/agent.exe ./cmd/telegraf

	tree -Csh embed
endef

.PHONY: agent
agent:
	$(call build_agent)

clean:
	rm -rf build/*
	rm -rf $(PUB_DIR)/*<|MERGE_RESOLUTION|>--- conflicted
+++ resolved
@@ -21,26 +21,7 @@
 NAME = datakit
 ENTRY = cmd/datakit/main.go
 
-<<<<<<< HEAD
 LOCAL_ARCHS = "local"
-#LOCAL_ARCHS = "all"
-=======
-# Failed to build oraclemonitor:
-# 
-# > # runtime/cgo
-# > In file included from _cgo_export.c:3:0:
-# > /usr/include/stdlib.h:25:10: fatal error: bits/libc-header-start.h: No such file or directory
-# > #include <bits/libc-header-start.h>
-# >         ^~~~~~~~~~~~~~~~~~~~~~~~~~
-# > compilation terminated.
-#
-# Solution:
-# > apt-get install gcc-multilib
-# 
-# LOCAL_ARCHS = "darwin/amd64"
-LOCAL_ARCHS = "all"
-# LOCAL_ARCHS = "linux/amd64"
->>>>>>> 9c4a0300
 DEFAULT_ARCHS = "all"
 
 VERSION := $(shell git describe --always --tags)
