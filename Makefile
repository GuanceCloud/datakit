--- conflicted
+++ resolved
@@ -100,10 +100,7 @@
 
 define build_docker_image
 	@sudo docker buildx build --platform $(1) -t $(2)/datakit/datakit:$(VERSION) . --push
-<<<<<<< HEAD
-=======
 	@sudo docker buildx build --platform $(1) -t $(2)/datakit/logfwd:$(VERSION) -f Dockerfile_logfwd . --push
->>>>>>> 1f646983
 endef
 
 define check_golint_version
