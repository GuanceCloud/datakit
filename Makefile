.PHONY: default test local

default: local

# 正式环境
RELEASE_DOWNLOAD_ADDR = zhuyun-static-files-production.oss-cn-hangzhou.aliyuncs.com/datakit

# 测试环境
TEST_DOWNLOAD_ADDR = zhuyun-static-files-testing.oss-cn-hangzhou.aliyuncs.com/datakit

# 预发环境
PRE_DOWNLOAD_ADDR = zhuyun-static-files-preprod.oss-cn-hangzhou.aliyuncs.com/datakit

# 本地环境
LOCAL_DOWNLOAD_ADDR = cloudcare-kodo.oss-cn-hangzhou.aliyuncs.com/datakit

PUB_DIR = pub
BUILD_DIR = build

BIN = datakit
NAME = datakit
ENTRY = cmd/datakit/main.go

<<<<<<< HEAD
# Failed to build oraclemonitor:
# 
# > # runtime/cgo
# > In file included from _cgo_export.c:3:0:
# > /usr/include/stdlib.h:25:10: fatal error: bits/libc-header-start.h: No such file or directory
# > #include <bits/libc-header-start.h>
# >         ^~~~~~~~~~~~~~~~~~~~~~~~~~
# > compilation terminated.
#
# Solution:
# > apt-get install gcc-multilib
# 
# LOCAL_ARCHS = "darwin/amd64"
# LOCAL_ARCHS = "all"
LOCAL_ARCHS = "linux/amd64"
=======
LOCAL_ARCHS = "all"
>>>>>>> 8f70bf08
DEFAULT_ARCHS = "all"

VERSION := $(shell git describe --always --tags)
DATE := $(shell date -u +'%Y-%m-%d %H:%M:%S')
GOVERSION := $(shell go version)
COMMIT := $(shell git rev-parse --short HEAD)
BRANCH := $(shell git rev-parse --abbrev-ref HEAD)
COMMITER := $(shell git log -1 --pretty=format:'%an')
UPLOADER:= $(shell hostname)/${USER}/${COMMITER}

NOTIFY_MSG_RELEASE:=$(shell echo '{"msgtype": "text","text": {"content": "$(UPLOADER) 发布了 DataKit 新版本($(VERSION))"}}')
NOTIFY_MSG_TEST:=$(shell echo '{"msgtype": "text","text": {"content": "$(UPLOADER) 发布了 DataKit 测试版($(VERSION))"}}')
NOTIFY_CI:=$(shell echo '{"msgtype": "text","text": {"content": "$(COMMITER)正在执行DataKit CI，此刻请勿在CI分支(dev/master)提交代码，避免CI任务失败[摊手]"}}')

###################################
# Detect telegraf update info
###################################
TELEGRAF_VERSION := $(shell cd telegraf && git describe --exact-match --tags 2>/dev/null)
TELEGRAF_BRANCH := $(shell cd telegraf && git rev-parse --abbrev-ref HEAD)
TELEGRAF_COMMIT := $(shell cd telegraf && git rev-parse --short HEAD)
TELEGRAF_LDFLAGS := $(LDFLAGS) -w -s -X main.commit=$(TELEGRAF_COMMIT) -X main.branch=$(TELEGRAF_BRANCH) # use -w -s to strip the binary size
ifdef TELEGRAF_VERSION
	TELEGRAF_LDFLAGS += -X main.version=$(TELEGRAF_VERSION)
endif

all: test release preprod local

define GIT_INFO
//nolint
package git
const (
	BuildAt string="$(DATE)"
	Version string="$(VERSION)"
	Golang string="$(GOVERSION)"
	Commit string="$(COMMIT)"
	Branch string="$(BRANCH)"
	Uploader string="$(UPLOADER)"
);
endef
export GIT_INFO

define build
	@echo "===== $(BIN) $(1) ===="
	@rm -rf $(PUB_DIR)/$(1)/*
	@mkdir -p $(BUILD_DIR) $(PUB_DIR)/$(1)
	@mkdir -p git
	@echo "$$GIT_INFO" > git/git.go
	@GO111MODULE=off CGO_ENABLED=0 go run cmd/make/make.go -main $(ENTRY) -binary $(BIN) -name $(NAME) -build-dir $(BUILD_DIR) \
		 -release $(1) -pub-dir $(PUB_DIR) -archs $(2) -download-addr $(3)
	@tree -Csh -L 3 $(BUILD_DIR) $(PUB_DIR)
endef

define pub
	@echo "publish $(1) $(NAME) ..."
	@GO111MODULE=off go run cmd/make/make.go -pub -release $(1) -pub-dir $(PUB_DIR) -name $(NAME) -download-addr $(2) -archs $(3)
endef

check:
	@golangci-lint run | tee lint.err # https://golangci-lint.run/usage/install/#local-installation
	@#go vet ./...

local:
	$(call build,local, $(LOCAL_ARCHS), $(LOCAL_DOWNLOAD_ADDR))

test:
	$(call build,test, $(DEFAULT_ARCHS), $(TEST_DOWNLOAD_ADDR))

preprod:
	$(call build,preprod, $(DEFAULT_ARCHS), $(PRE_DOWNLOAD_ADDR))

release:
	$(call build,release, $(DEFAULT_ARCHS), $(RELEASE_DOWNLOAD_ADDR))

pub_local:
	$(call pub,local,$(LOCAL_DOWNLOAD_ADDR),$(LOCAL_ARCHS))

pub_test:
	$(call pub,test,$(TEST_DOWNLOAD_ADDR),$(DEFAULT_ARCHS))

pub_testing_img:
	@mkdir -p embed/linux-amd64
	@wget --quiet -O - "https://$(TEST_DOWNLOAD_ADDR)/telegraf/agent-linux-amd64.tar.gz" | tar -xz -C .
	@sudo docker build -t registry.jiagouyun.com/datakit/datakit:$(VERSION) .
	@sudo docker push registry.jiagouyun.com/datakit/datakit:$(VERSION)

pub_release_img:
	# release to pub hub
	@mkdir -p embed/linux-amd64
	@wget --quiet -O - "https://$(RELEASE_DOWNLOAD_ADDR)/telegraf/agent-linux-amd64.tar.gz" | tar -xz -C .
	@sudo docker build -t pubrepo.jiagouyun.com/dataflux/datakit:$(VERSION) .
	@sudo docker push pubrepo.jiagouyun.com/dataflux/datakit:$(VERSION)

pub_agent:
	@go run cmd/make/make.go -pub-agent -release local -pub-dir embed -download-addr $(LOCAL_DOWNLOAD_ADDR) -archs $(LOCAL_ARCHS)
	@go run cmd/make/make.go -pub-agent -release test -pub-dir embed -download-addr $(TEST_DOWNLOAD_ADDR) -archs $(DEFAULT_ARCHS)
	@go run cmd/make/make.go -pub-agent -release preprod -pub-dir embed -download-addr $(PRE_DOWNLOAD_ADDR) -archs $(DEFAULT_ARCHS)
	@go run cmd/make/make.go -pub-agent -release release -pub-dir embed -download-addr $(RELEASE_DOWNLOAD_ADDR) -archs $(DEFAULT_ARCHS)

pub_preprod:
	$(call pub,preprod,$(PRE_DOWNLOAD_ADDR),$(DEFAULT_ARCHS))

pub_release:
	$(call pub,release,$(RELEASE_DOWNLOAD_ADDR),$(DEFAULT_ARCHS))

test_notify:
	@curl \
		'https://oapi.dingtalk.com/robot/send?access_token=245327454760c3587f40b98bdd44f125c5d81476a7e348a2cc15d7b339984c87' \
		-H 'Content-Type: application/json' \
		-d '$(NOTIFY_MSG_TEST)'

release_notify:
	@curl \
		'https://oapi.dingtalk.com/robot/send?access_token=5109b365f7be669c45c5677418a1c2fe7d5251485a09f514131177b203ed785f' \
		-H 'Content-Type: application/json' \
		-d '$(NOTIFY_MSG_RELEASE)'

ci_notify:
	@curl \
		'https://oapi.dingtalk.com/robot/send?access_token=245327454760c3587f40b98bdd44f125c5d81476a7e348a2cc15d7b339984c87' \
		-H 'Content-Type: application/json' \
		-d '$(NOTIFY_CI)'

define build_agent
	git rm -rf telegraf
	- git submodule add -f https://github.com/influxdata/telegraf.git

	@echo "==== build telegraf... ===="
	cd telegraf && go mod download

	# Linux
	cd telegraf && GOOS=linux   GOARCH=amd64   GO111MODULE=on CGO_ENABLED=0 go build -ldflags "$(TELEGRAF_LDFLAGS)" -o ../embed/linux-amd64/agent    ./cmd/telegraf
	cd telegraf && GOOS=linux   GOARCH=386     GO111MODULE=on CGO_ENABLED=0 go build -ldflags "$(TELEGRAF_LDFLAGS)" -o ../embed/linux-386/agent      ./cmd/telegraf
	#cd telegraf && GOOS=linux  GOARCH=s390x   GO111MODULE=on CGO_ENABLED=0 go build -ldflags "$(TELEGRAF_LDFLAGS)" -o ../embed/linux-s390x/agent    ./cmd/telegraf
	#cd telegraf && GOOS=linux  GOARCH=ppc64le GO111MODULE=on CGO_ENABLED=0 go build -ldflags "$(TELEGRAF_LDFLAGS)" -o ../embed/linux-ppc64le/agent  ./cmd/telegraf
	cd telegraf && GOOS=linux   GOARCH=arm     GO111MODULE=on CGO_ENABLED=0 go build -ldflags "$(TELEGRAF_LDFLAGS)" -o ../embed/linux-arm/agent      ./cmd/telegraf
	cd telegraf && GOOS=linux   GOARCH=arm64   GO111MODULE=on CGO_ENABLED=0 go build -ldflags "$(TELEGRAF_LDFLAGS)" -o ../embed/linux-arm64/agent    ./cmd/telegraf

	# Mac
	cd telegraf && GOOS=darwin  GOARCH=amd64 GO111MODULE=on CGO_ENABLED=0 go build -ldflags "$(TELEGRAF_LDFLAGS)" -o ../embed/darwin-amd64/agent      ./cmd/telegraf

	# FreeBSD
	#cd telegraf && GOOS=freebsd GOARCH=386   GO111MODULE=on CGO_ENABLED=0 go build -ldflags "$(TELEGRAF_LDFLAGS)" -o ../embed/freebsd-386/agent      ./cmd/telegraf
	#cd telegraf && GOOS=freebsd GOARCH=amd64 GO111MODULE=on CGO_ENABLED=0 go build -ldflags "$(TELEGRAF_LDFLAGS)" -o ../embed/freebsd-amd64/agent    ./cmd/telegraf

	# Windows
	cd telegraf && GOOS=windows GOARCH=386   GO111MODULE=on CGO_ENABLED=0 go build -ldflags "$(TELEGRAF_LDFLAGS)" -o ../embed/windows-386/agent.exe   ./cmd/telegraf
	cd telegraf && GOOS=windows GOARCH=amd64 GO111MODULE=on CGO_ENABLED=0 go build -ldflags "$(TELEGRAF_LDFLAGS)" -o ../embed/windows-amd64/agent.exe ./cmd/telegraf

	tree -Csh embed
endef

.PHONY: agent
agent:
	$(call build_agent)

clean:
	rm -rf build/*
	rm -rf $(PUB_DIR)/*<|MERGE_RESOLUTION|>--- conflicted
+++ resolved
@@ -21,7 +21,6 @@
 NAME = datakit
 ENTRY = cmd/datakit/main.go
 
-<<<<<<< HEAD
 # Failed to build oraclemonitor:
 # 
 # > # runtime/cgo
@@ -37,9 +36,6 @@
 # LOCAL_ARCHS = "darwin/amd64"
 # LOCAL_ARCHS = "all"
 LOCAL_ARCHS = "linux/amd64"
-=======
-LOCAL_ARCHS = "all"
->>>>>>> 8f70bf08
 DEFAULT_ARCHS = "all"
 
 VERSION := $(shell git describe --always --tags)
