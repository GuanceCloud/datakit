// Copyright 2009,2010 The Go Authors. All rights reserved.
// Use of this source code is governed by a BSD-style
// license that can be found in the LICENSE file.

// Darwin system calls.
// This file is compiled as ordinary Go code,
// but it is also input to mksyscall,
// which parses the //sys lines and generates system call stubs.
// Note that sometimes we use a lowercase //sys name and wrap
// it in our own nicer implementation, either here or in
// syscall_bsd.go or syscall_unix.go.

package unix

import (
<<<<<<< HEAD
=======
	"runtime"
>>>>>>> eb59c5d1
	"syscall"
	"unsafe"
)

// SockaddrDatalink implements the Sockaddr interface for AF_LINK type sockets.
type SockaddrDatalink struct {
	Len    uint8
	Family uint8
	Index  uint16
	Type   uint8
	Nlen   uint8
	Alen   uint8
	Slen   uint8
	Data   [12]int8
	raw    RawSockaddrDatalink
}

// Some external packages rely on SYS___SYSCTL being defined to implement their
// own sysctl wrappers. Provide it here, even though direct syscalls are no
// longer supported on darwin.
const SYS___SYSCTL = 202

// Translate "kern.hostname" to []_C_int{0,1,2,3}.
func nametomib(name string) (mib []_C_int, err error) {
	const siz = unsafe.Sizeof(mib[0])

	// NOTE(rsc): It seems strange to set the buffer to have
	// size CTL_MAXNAME+2 but use only CTL_MAXNAME
	// as the size. I don't know why the +2 is here, but the
	// kernel uses +2 for its own implementation of this function.
	// I am scared that if we don't include the +2 here, the kernel
	// will silently write 2 words farther than we specify
	// and we'll get memory corruption.
	var buf [CTL_MAXNAME + 2]_C_int
	n := uintptr(CTL_MAXNAME) * siz

	p := (*byte)(unsafe.Pointer(&buf[0]))
	bytes, err := ByteSliceFromString(name)
	if err != nil {
		return nil, err
	}

	// Magic sysctl: "setting" 0.3 to a string name
	// lets you read back the array of integers form.
	if err = sysctl([]_C_int{0, 3}, p, &n, &bytes[0], uintptr(len(name))); err != nil {
		return nil, err
	}
	return buf[0 : n/siz], nil
}

func direntIno(buf []byte) (uint64, bool) {
	return readInt(buf, unsafe.Offsetof(Dirent{}.Ino), unsafe.Sizeof(Dirent{}.Ino))
}

func direntReclen(buf []byte) (uint64, bool) {
	return readInt(buf, unsafe.Offsetof(Dirent{}.Reclen), unsafe.Sizeof(Dirent{}.Reclen))
}

func direntNamlen(buf []byte) (uint64, bool) {
	return readInt(buf, unsafe.Offsetof(Dirent{}.Namlen), unsafe.Sizeof(Dirent{}.Namlen))
}

func PtraceAttach(pid int) (err error) { return ptrace(PT_ATTACH, pid, 0, 0) }
func PtraceDetach(pid int) (err error) { return ptrace(PT_DETACH, pid, 0, 0) }

type attrList struct {
	bitmapCount uint16
	_           uint16
	CommonAttr  uint32
	VolAttr     uint32
	DirAttr     uint32
	FileAttr    uint32
	Forkattr    uint32
}

//sysnb pipe() (r int, w int, err error)

func Pipe(p []int) (err error) {
	if len(p) != 2 {
		return EINVAL
	}
	p[0], p[1], err = pipe()
	return
}

func Getfsstat(buf []Statfs_t, flags int) (n int, err error) {
	var _p0 unsafe.Pointer
	var bufsize uintptr
	if len(buf) > 0 {
		_p0 = unsafe.Pointer(&buf[0])
		bufsize = unsafe.Sizeof(Statfs_t{}) * uintptr(len(buf))
	}
	return getfsstat(_p0, bufsize, flags)
}

func xattrPointer(dest []byte) *byte {
	// It's only when dest is set to NULL that the OS X implementations of
	// getxattr() and listxattr() return the current sizes of the named attributes.
	// An empty byte array is not sufficient. To maintain the same behaviour as the
	// linux implementation, we wrap around the system calls and pass in NULL when
	// dest is empty.
	var destp *byte
	if len(dest) > 0 {
		destp = &dest[0]
	}
	return destp
}

//sys	getxattr(path string, attr string, dest *byte, size int, position uint32, options int) (sz int, err error)

func Getxattr(path string, attr string, dest []byte) (sz int, err error) {
	return getxattr(path, attr, xattrPointer(dest), len(dest), 0, 0)
}

func Lgetxattr(link string, attr string, dest []byte) (sz int, err error) {
	return getxattr(link, attr, xattrPointer(dest), len(dest), 0, XATTR_NOFOLLOW)
}

//sys	fgetxattr(fd int, attr string, dest *byte, size int, position uint32, options int) (sz int, err error)

func Fgetxattr(fd int, attr string, dest []byte) (sz int, err error) {
	return fgetxattr(fd, attr, xattrPointer(dest), len(dest), 0, 0)
}

//sys	setxattr(path string, attr string, data *byte, size int, position uint32, options int) (err error)

func Setxattr(path string, attr string, data []byte, flags int) (err error) {
	// The parameters for the OS X implementation vary slightly compared to the
	// linux system call, specifically the position parameter:
	//
	//  linux:
	//      int setxattr(
	//          const char *path,
	//          const char *name,
	//          const void *value,
	//          size_t size,
	//          int flags
	//      );
	//
	//  darwin:
	//      int setxattr(
	//          const char *path,
	//          const char *name,
	//          void *value,
	//          size_t size,
	//          u_int32_t position,
	//          int options
	//      );
	//
	// position specifies the offset within the extended attribute. In the
	// current implementation, only the resource fork extended attribute makes
	// use of this argument. For all others, position is reserved. We simply
	// default to setting it to zero.
	return setxattr(path, attr, xattrPointer(data), len(data), 0, flags)
}

func Lsetxattr(link string, attr string, data []byte, flags int) (err error) {
	return setxattr(link, attr, xattrPointer(data), len(data), 0, flags|XATTR_NOFOLLOW)
}

//sys	fsetxattr(fd int, attr string, data *byte, size int, position uint32, options int) (err error)

func Fsetxattr(fd int, attr string, data []byte, flags int) (err error) {
	return fsetxattr(fd, attr, xattrPointer(data), len(data), 0, 0)
}

//sys	removexattr(path string, attr string, options int) (err error)

func Removexattr(path string, attr string) (err error) {
	// We wrap around and explicitly zero out the options provided to the OS X
	// implementation of removexattr, we do so for interoperability with the
	// linux variant.
	return removexattr(path, attr, 0)
}

func Lremovexattr(link string, attr string) (err error) {
	return removexattr(link, attr, XATTR_NOFOLLOW)
}

//sys	fremovexattr(fd int, attr string, options int) (err error)

func Fremovexattr(fd int, attr string) (err error) {
	return fremovexattr(fd, attr, 0)
}

//sys	listxattr(path string, dest *byte, size int, options int) (sz int, err error)

func Listxattr(path string, dest []byte) (sz int, err error) {
	return listxattr(path, xattrPointer(dest), len(dest), 0)
}

func Llistxattr(link string, dest []byte) (sz int, err error) {
	return listxattr(link, xattrPointer(dest), len(dest), XATTR_NOFOLLOW)
}

//sys	flistxattr(fd int, dest *byte, size int, options int) (sz int, err error)

func Flistxattr(fd int, dest []byte) (sz int, err error) {
	return flistxattr(fd, xattrPointer(dest), len(dest), 0)
}

func setattrlistTimes(path string, times []Timespec, flags int) error {
	_p0, err := BytePtrFromString(path)
	if err != nil {
		return err
	}

	var attrList attrList
	attrList.bitmapCount = ATTR_BIT_MAP_COUNT
	attrList.CommonAttr = ATTR_CMN_MODTIME | ATTR_CMN_ACCTIME

	// order is mtime, atime: the opposite of Chtimes
	attributes := [2]Timespec{times[1], times[0]}
	options := 0
	if flags&AT_SYMLINK_NOFOLLOW != 0 {
		options |= FSOPT_NOFOLLOW
	}
	return setattrlist(
		_p0,
		unsafe.Pointer(&attrList),
		unsafe.Pointer(&attributes),
		unsafe.Sizeof(attributes),
		options)
}

//sys setattrlist(path *byte, list unsafe.Pointer, buf unsafe.Pointer, size uintptr, options int) (err error)

func utimensat(dirfd int, path string, times *[2]Timespec, flags int) error {
	// Darwin doesn't support SYS_UTIMENSAT
	return ENOSYS
}

/*
 * Wrapped
 */

//sys	fcntl(fd int, cmd int, arg int) (val int, err error)

//sys	kill(pid int, signum int, posix int) (err error)

func Kill(pid int, signum syscall.Signal) (err error) { return kill(pid, int(signum), 1) }

//sys	ioctl(fd int, req uint, arg uintptr) (err error)

func IoctlCtlInfo(fd int, ctlInfo *CtlInfo) error {
	err := ioctl(fd, CTLIOCGINFO, uintptr(unsafe.Pointer(ctlInfo)))
	runtime.KeepAlive(ctlInfo)
	return err
}

//sys   sysctl(mib []_C_int, old *byte, oldlen *uintptr, new *byte, newlen uintptr) (err error) = SYS_SYSCTL

func Uname(uname *Utsname) error {
	mib := []_C_int{CTL_KERN, KERN_OSTYPE}
	n := unsafe.Sizeof(uname.Sysname)
	if err := sysctl(mib, &uname.Sysname[0], &n, nil, 0); err != nil {
		return err
	}

	mib = []_C_int{CTL_KERN, KERN_HOSTNAME}
	n = unsafe.Sizeof(uname.Nodename)
	if err := sysctl(mib, &uname.Nodename[0], &n, nil, 0); err != nil {
		return err
	}

	mib = []_C_int{CTL_KERN, KERN_OSRELEASE}
	n = unsafe.Sizeof(uname.Release)
	if err := sysctl(mib, &uname.Release[0], &n, nil, 0); err != nil {
		return err
	}

	mib = []_C_int{CTL_KERN, KERN_VERSION}
	n = unsafe.Sizeof(uname.Version)
	if err := sysctl(mib, &uname.Version[0], &n, nil, 0); err != nil {
		return err
	}

	// The version might have newlines or tabs in it, convert them to
	// spaces.
	for i, b := range uname.Version {
		if b == '\n' || b == '\t' {
			if i == len(uname.Version)-1 {
				uname.Version[i] = 0
			} else {
				uname.Version[i] = ' '
			}
		}
	}

	mib = []_C_int{CTL_HW, HW_MACHINE}
	n = unsafe.Sizeof(uname.Machine)
	if err := sysctl(mib, &uname.Machine[0], &n, nil, 0); err != nil {
		return err
	}

	return nil
}

func Sendfile(outfd int, infd int, offset *int64, count int) (written int, err error) {
	if raceenabled {
		raceReleaseMerge(unsafe.Pointer(&ioSync))
	}
	var length = int64(count)
	err = sendfile(infd, outfd, *offset, &length, nil, 0)
	written = int(length)
	return
}

//sys	sendfile(infd int, outfd int, offset int64, len *int64, hdtr unsafe.Pointer, flags int) (err error)

/*
 * Exposed directly
 */
//sys	Access(path string, mode uint32) (err error)
//sys	Adjtime(delta *Timeval, olddelta *Timeval) (err error)
//sys	Chdir(path string) (err error)
//sys	Chflags(path string, flags int) (err error)
//sys	Chmod(path string, mode uint32) (err error)
//sys	Chown(path string, uid int, gid int) (err error)
//sys	Chroot(path string) (err error)
//sys	ClockGettime(clockid int32, time *Timespec) (err error)
//sys	Close(fd int) (err error)
//sys	Clonefile(src string, dst string, flags int) (err error)
//sys	Clonefileat(srcDirfd int, src string, dstDirfd int, dst string, flags int) (err error)
//sys	Dup(fd int) (nfd int, err error)
//sys	Dup2(from int, to int) (err error)
//sys	Exchangedata(path1 string, path2 string, options int) (err error)
//sys	Exit(code int)
//sys	Faccessat(dirfd int, path string, mode uint32, flags int) (err error)
//sys	Fchdir(fd int) (err error)
//sys	Fchflags(fd int, flags int) (err error)
//sys	Fchmod(fd int, mode uint32) (err error)
//sys	Fchmodat(dirfd int, path string, mode uint32, flags int) (err error)
//sys	Fchown(fd int, uid int, gid int) (err error)
//sys	Fchownat(dirfd int, path string, uid int, gid int, flags int) (err error)
//sys	Fclonefileat(srcDirfd int, dstDirfd int, dst string, flags int) (err error)
//sys	Flock(fd int, how int) (err error)
//sys	Fpathconf(fd int, name int) (val int, err error)
//sys	Fsync(fd int) (err error)
//sys	Ftruncate(fd int, length int64) (err error)
//sys	Getcwd(buf []byte) (n int, err error)
//sys	Getdtablesize() (size int)
//sysnb	Getegid() (egid int)
//sysnb	Geteuid() (uid int)
//sysnb	Getgid() (gid int)
//sysnb	Getpgid(pid int) (pgid int, err error)
//sysnb	Getpgrp() (pgrp int)
//sysnb	Getpid() (pid int)
//sysnb	Getppid() (ppid int)
//sys	Getpriority(which int, who int) (prio int, err error)
//sysnb	Getrlimit(which int, lim *Rlimit) (err error)
//sysnb	Getrusage(who int, rusage *Rusage) (err error)
//sysnb	Getsid(pid int) (sid int, err error)
//sysnb	Gettimeofday(tp *Timeval) (err error)
//sysnb	Getuid() (uid int)
//sysnb	Issetugid() (tainted bool)
//sys	Kqueue() (fd int, err error)
//sys	Lchown(path string, uid int, gid int) (err error)
//sys	Link(path string, link string) (err error)
//sys	Linkat(pathfd int, path string, linkfd int, link string, flags int) (err error)
//sys	Listen(s int, backlog int) (err error)
//sys	Mkdir(path string, mode uint32) (err error)
//sys	Mkdirat(dirfd int, path string, mode uint32) (err error)
//sys	Mkfifo(path string, mode uint32) (err error)
//sys	Mknod(path string, mode uint32, dev int) (err error)
//sys	Open(path string, mode int, perm uint32) (fd int, err error)
//sys	Openat(dirfd int, path string, mode int, perm uint32) (fd int, err error)
//sys	Pathconf(path string, name int) (val int, err error)
//sys	Pread(fd int, p []byte, offset int64) (n int, err error)
//sys	Pwrite(fd int, p []byte, offset int64) (n int, err error)
//sys	read(fd int, p []byte) (n int, err error)
//sys	Readlink(path string, buf []byte) (n int, err error)
//sys	Readlinkat(dirfd int, path string, buf []byte) (n int, err error)
//sys	Rename(from string, to string) (err error)
//sys	Renameat(fromfd int, from string, tofd int, to string) (err error)
//sys	Revoke(path string) (err error)
//sys	Rmdir(path string) (err error)
//sys	Seek(fd int, offset int64, whence int) (newoffset int64, err error) = SYS_LSEEK
//sys	Select(nfd int, r *FdSet, w *FdSet, e *FdSet, timeout *Timeval) (n int, err error)
//sys	Setegid(egid int) (err error)
//sysnb	Seteuid(euid int) (err error)
//sysnb	Setgid(gid int) (err error)
//sys	Setlogin(name string) (err error)
//sysnb	Setpgid(pid int, pgid int) (err error)
//sys	Setpriority(which int, who int, prio int) (err error)
//sys	Setprivexec(flag int) (err error)
//sysnb	Setregid(rgid int, egid int) (err error)
//sysnb	Setreuid(ruid int, euid int) (err error)
//sysnb	Setrlimit(which int, lim *Rlimit) (err error)
//sysnb	Setsid() (pid int, err error)
//sysnb	Settimeofday(tp *Timeval) (err error)
//sysnb	Setuid(uid int) (err error)
//sys	Symlink(path string, link string) (err error)
//sys	Symlinkat(oldpath string, newdirfd int, newpath string) (err error)
//sys	Sync() (err error)
//sys	Truncate(path string, length int64) (err error)
//sys	Umask(newmask int) (oldmask int)
//sys	Undelete(path string) (err error)
//sys	Unlink(path string) (err error)
//sys	Unlinkat(dirfd int, path string, flags int) (err error)
//sys	Unmount(path string, flags int) (err error)
//sys	write(fd int, p []byte) (n int, err error)
//sys   mmap(addr uintptr, length uintptr, prot int, flag int, fd int, pos int64) (ret uintptr, err error)
//sys   munmap(addr uintptr, length uintptr) (err error)
//sys	readlen(fd int, buf *byte, nbuf int) (n int, err error) = SYS_READ
//sys	writelen(fd int, buf *byte, nbuf int) (n int, err error) = SYS_WRITE

/*
 * Unimplemented
 */
// Profil
// Sigaction
// Sigprocmask
// Getlogin
// Sigpending
// Sigaltstack
// Ioctl
// Reboot
// Execve
// Vfork
// Sbrk
// Sstk
// Ovadvise
// Mincore
// Setitimer
// Swapon
// Select
// Sigsuspend
// Readv
// Writev
// Nfssvc
// Getfh
// Quotactl
// Mount
// Csops
// Waitid
// Add_profil
// Kdebug_trace
// Sigreturn
// Atsocket
// Kqueue_from_portset_np
// Kqueue_portset
// Getattrlist
// Setattrlist
// Getdirentriesattr
// Searchfs
// Delete
// Copyfile
// Watchevent
// Waitevent
// Modwatch
// Fsctl
// Initgroups
// Posix_spawn
// Nfsclnt
// Fhopen
// Minherit
// Semsys
// Msgsys
// Shmsys
// Semctl
// Semget
// Semop
// Msgctl
// Msgget
// Msgsnd
// Msgrcv
// Shmat
// Shmctl
// Shmdt
// Shmget
// Shm_open
// Shm_unlink
// Sem_open
// Sem_close
// Sem_unlink
// Sem_wait
// Sem_trywait
// Sem_post
// Sem_getvalue
// Sem_init
// Sem_destroy
// Open_extended
// Umask_extended
// Stat_extended
// Lstat_extended
// Fstat_extended
// Chmod_extended
// Fchmod_extended
// Access_extended
// Settid
// Gettid
// Setsgroups
// Getsgroups
// Setwgroups
// Getwgroups
// Mkfifo_extended
// Mkdir_extended
// Identitysvc
// Shared_region_check_np
// Shared_region_map_np
// __pthread_mutex_destroy
// __pthread_mutex_init
// __pthread_mutex_lock
// __pthread_mutex_trylock
// __pthread_mutex_unlock
// __pthread_cond_init
// __pthread_cond_destroy
// __pthread_cond_broadcast
// __pthread_cond_signal
// Setsid_with_pid
// __pthread_cond_timedwait
// Aio_fsync
// Aio_return
// Aio_suspend
// Aio_cancel
// Aio_error
// Aio_read
// Aio_write
// Lio_listio
// __pthread_cond_wait
// Iopolicysys
// __pthread_kill
// __pthread_sigmask
// __sigwait
// __disable_threadsignal
// __pthread_markcancel
// __pthread_canceled
// __semwait_signal
// Proc_info
// sendfile
// Stat64_extended
// Lstat64_extended
// Fstat64_extended
// __pthread_chdir
// __pthread_fchdir
// Audit
// Auditon
// Getauid
// Setauid
// Getaudit
// Setaudit
// Getaudit_addr
// Setaudit_addr
// Auditctl
// Bsdthread_create
// Bsdthread_terminate
// Stack_snapshot
// Bsdthread_register
// Workq_open
// Workq_ops
// __mac_execve
// __mac_syscall
// __mac_get_file
// __mac_set_file
// __mac_get_link
// __mac_set_link
// __mac_get_proc
// __mac_set_proc
// __mac_get_fd
// __mac_set_fd
// __mac_get_pid
// __mac_get_lcid
// __mac_get_lctx
// __mac_set_lctx
// Setlcid
// Read_nocancel
// Write_nocancel
// Open_nocancel
// Close_nocancel
// Wait4_nocancel
// Recvmsg_nocancel
// Sendmsg_nocancel
// Recvfrom_nocancel
// Accept_nocancel
// Fcntl_nocancel
// Select_nocancel
// Fsync_nocancel
// Connect_nocancel
// Sigsuspend_nocancel
// Readv_nocancel
// Writev_nocancel
// Sendto_nocancel
// Pread_nocancel
// Pwrite_nocancel
// Waitid_nocancel
// Poll_nocancel
// Msgsnd_nocancel
// Msgrcv_nocancel
// Sem_wait_nocancel
// Aio_suspend_nocancel
// __sigwait_nocancel
// __semwait_signal_nocancel
// __mac_mount
// __mac_get_mount
// __mac_getfsstat<|MERGE_RESOLUTION|>--- conflicted
+++ resolved
@@ -13,10 +13,7 @@
 package unix
 
 import (
-<<<<<<< HEAD
-=======
 	"runtime"
->>>>>>> eb59c5d1
 	"syscall"
 	"unsafe"
 )
