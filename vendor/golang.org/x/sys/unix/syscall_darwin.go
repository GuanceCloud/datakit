--- conflicted
+++ resolved
@@ -13,10 +13,7 @@
 package unix
 
 import (
-<<<<<<< HEAD
-=======
 	"runtime"
->>>>>>> 5c24f87a
 	"syscall"
 	"unsafe"
 )
