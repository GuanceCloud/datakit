// Copyright 2009,2010 The Go Authors. All rights reserved.
// Use of this source code is governed by a BSD-style
// license that can be found in the LICENSE file.

// Darwin system calls.
// This file is compiled as ordinary Go code,
// but it is also input to mksyscall,
// which parses the //sys lines and generates system call stubs.
// Note that sometimes we use a lowercase //sys name and wrap
// it in our own nicer implementation, either here or in
// syscall_bsd.go or syscall_unix.go.

package unix

import (
<<<<<<< HEAD
=======
	"runtime"
>>>>>>> 1994ace0
	"syscall"
	"unsafe"
)

// SockaddrDatalink implements the Sockaddr interface for AF_LINK type sockets.
type SockaddrDatalink struct {
	Len    uint8
	Family uint8
	Index  uint16
	Type   uint8
	Nlen   uint8
	Alen   uint8
	Slen   uint8
	Data   [12]int8
	raw    RawSockaddrDatalink
}

// Some external packages rely on SYS___SYSCTL being defined to implement their
// own sysctl wrappers. Provide it here, even though direct syscalls are no
// longer supported on darwin.
const SYS___SYSCTL = 202

// Translate "kern.hostname" to []_C_int{0,1,2,3}.
func nametomib(name string) (mib []_C_int, err error) {
	const siz = unsafe.Sizeof(mib[0])

	// NOTE(rsc): It seems strange to set the buffer to have
	// size CTL_MAXNAME+2 but use only CTL_MAXNAME
	// as the size. I don't know why the +2 is here, but the
	// kernel uses +2 for its own implementation of this function.
	// I am scared that if we don't include the +2 here, the kernel
	// will silently write 2 words farther than we specify
	// and we'll get memory corruption.
	var buf [CTL_MAXNAME + 2]_C_int
	n := uintptr(CTL_MAXNAME) * siz

	p := (*byte)(unsafe.Pointer(&buf[0]))
	bytes, err := ByteSliceFromString(name)
	if err != nil {
		return nil, err
	}

	// Magic sysctl: "setting" 0.3 to a string name
	// lets you read back the array of integers form.
	if err = sysctl([]_C_int{0, 3}, p, &n, &bytes[0], uintptr(len(name))); err != nil {
		return nil, err
	}
	return buf[0 : n/siz], nil
}

func direntIno(buf []byte) (uint64, bool) {
	return readInt(buf, unsafe.Offsetof(Dirent{}.Ino), unsafe.Sizeof(Dirent{}.Ino))
}

func direntReclen(buf []byte) (uint64, bool) {
	return readInt(buf, unsafe.Offsetof(Dirent{}.Reclen), unsafe.Sizeof(Dirent{}.Reclen))
}

func direntNamlen(buf []byte) (uint64, bool) {
	return readInt(buf, unsafe.Offsetof(Dirent{}.Namlen), unsafe.Sizeof(Dirent{}.Namlen))
}

func PtraceAttach(pid int) (err error) { return ptrace(PT_ATTACH, pid, 0, 0) }
func PtraceDetach(pid int) (err error) { return ptrace(PT_DETACH, pid, 0, 0) }

type attrList struct {
	bitmapCount uint16
	_           uint16
	CommonAttr  uint32
	VolAttr     uint32
	DirAttr     uint32
	FileAttr    uint32
	Forkattr    uint32
}

//sysnb pipe() (r int, w int, err error)

func Pipe(p []int) (err error) {
	if len(p) != 2 {
		return EINVAL
	}
	p[0], p[1], err = pipe()
	return
}

func Getfsstat(buf []Statfs_t, flags int) (n int, err error) {
	var _p0 unsafe.Pointer
	var bufsize uintptr
	if len(buf) > 0 {
		_p0 = unsafe.Pointer(&buf[0])
		bufsize = unsafe.Sizeof(Statfs_t{}) * uintptr(len(buf))
	}
	return getfsstat(_p0, bufsize, flags)
}

func xattrPointer(dest []byte) *byte {
	// It's only when dest is set to NULL that the OS X implementations of
	// getxattr() and listxattr() return the current sizes of the named attributes.
	// An empty byte array is not sufficient. To maintain the same behaviour as the
	// linux implementation, we wrap around the system calls and pass in NULL when
	// dest is empty.
	var destp *byte
	if len(dest) > 0 {
		destp = &dest[0]
	}
	return destp
}

//sys	getxattr(path string, attr string, dest *byte, size int, position uint32, options int) (sz int, err error)

func Getxattr(path string, attr string, dest []byte) (sz int, err error) {
	return getxattr(path, attr, xattrPointer(dest), len(dest), 0, 0)
}

func Lgetxattr(link string, attr string, dest []byte) (sz int, err error) {
	return getxattr(link, attr, xattrPointer(dest), len(dest), 0, XATTR_NOFOLLOW)
}

//sys	fgetxattr(fd int, attr string, dest *byte, size int, position uint32, options int) (sz int, err error)

func Fgetxattr(fd int, attr string, dest []byte) (sz int, err error) {
	return fgetxattr(fd, attr, xattrPointer(dest), len(dest), 0, 0)
}

//sys	setxattr(path string, attr string, data *byte, size int, position uint32, options int) (err error)

func Setxattr(path string, attr string, data []byte, flags int) (err error) {
	// The parameters for the OS X implementation vary slightly compared to the
	// linux system call, specifically the position parameter:
	//
	//  linux:
	//      int setxattr(
	//          const char *path,
	//          const char *name,
	//          const void *value,
	//          size_t size,
	//          int flags
	//      );
	//
	//  darwin:
	//      int setxattr(
	//          const char *path,
	//          const char *name,
	//          void *value,
	//          size_t size,
	//          u_int32_t position,
	//          int options
	//      );
	//
	// position specifies the offset within the extended attribute. In the
	// current implementation, only the resource fork extended attribute makes
	// use of this argument. For all others, position is reserved. We simply
	// default to setting it to zero.
	return setxattr(path, attr, xattrPointer(data), len(data), 0, flags)
}

func Lsetxattr(link string, attr string, data []byte, flags int) (err error) {
	return setxattr(link, attr, xattrPointer(data), len(data), 0, flags|XATTR_NOFOLLOW)
}

//sys	fsetxattr(fd int, attr string, data *byte, size int, position uint32, options int) (err error)

func Fsetxattr(fd int, attr string, data []byte, flags int) (err error) {
	return fsetxattr(fd, attr, xattrPointer(data), len(data), 0, 0)
}

//sys	removexattr(path string, attr string, options int) (err error)

func Removexattr(path string, attr string) (err error) {
	// We wrap around and explicitly zero out the options provided to the OS X
	// implementation of removexattr, we do so for interoperability with the
	// linux variant.
	return removexattr(path, attr, 0)
}

func Lremovexattr(link string, attr string) (err error) {
	return removexattr(link, attr, XATTR_NOFOLLOW)
}

//sys	fremovexattr(fd int, attr string, options int) (err error)

func Fremovexattr(fd int, attr string) (err error) {
	return fremovexattr(fd, attr, 0)
}

//sys	listxattr(path string, dest *byte, size int, options int) (sz int, err error)

func Listxattr(path string, dest []byte) (sz int, err error) {
	return listxattr(path, xattrPointer(dest), len(dest), 0)
}

func Llistxattr(link string, dest []byte) (sz int, err error) {
	return listxattr(link, xattrPointer(dest), len(dest), XATTR_NOFOLLOW)
}

//sys	flistxattr(fd int, dest *byte, size int, options int) (sz int, err error)

func Flistxattr(fd int, dest []byte) (sz int, err error) {
	return flistxattr(fd, xattrPointer(dest), len(dest), 0)
}

func setattrlistTimes(path string, times []Timespec, flags int) error {
	_p0, err := BytePtrFromString(path)
	if err != nil {
		return err
	}

	var attrList attrList
	attrList.bitmapCount = ATTR_BIT_MAP_COUNT
	attrList.CommonAttr = ATTR_CMN_MODTIME | ATTR_CMN_ACCTIME

	// order is mtime, atime: the opposite of Chtimes
	attributes := [2]Timespec{times[1], times[0]}
	options := 0
	if flags&AT_SYMLINK_NOFOLLOW != 0 {
		options |= FSOPT_NOFOLLOW
	}
	return setattrlist(
		_p0,
		unsafe.Pointer(&attrList),
		unsafe.Pointer(&attributes),
		unsafe.Sizeof(attributes),
		options)
}

//sys setattrlist(path *byte, list unsafe.Pointer, buf unsafe.Pointer, size uintptr, options int) (err error)

func utimensat(dirfd int, path string, times *[2]Timespec, flags int) error {
	// Darwin doesn't support SYS_UTIMENSAT
	return ENOSYS
}

/*
 * Wrapped
 */

//sys	fcntl(fd int, cmd int, arg int) (val int, err error)

//sys	kill(pid int, signum int, posix int) (err error)

func Kill(pid int, signum syscall.Signal) (err error) { return kill(pid, int(signum), 1) }

//sys	ioctl(fd int, req uint, arg uintptr) (err error)

func IoctlCtlInfo(fd int, ctlInfo *CtlInfo) error {
	err := ioctl(fd, CTLIOCGINFO, uintptr(unsafe.Pointer(ctlInfo)))
	runtime.KeepAlive(ctlInfo)
	return err
}

//sys   sysctl(mib []_C_int, old *byte, oldlen *uintptr, new *byte, newlen uintptr) (err error) = SYS_SYSCTL

func Uname(uname *Utsname) error {
	mib := []_C_int{CTL_KERN, KERN_OSTYPE}
	n := unsafe.Sizeof(uname.Sysname)
	if err := sysctl(mib, &uname.Sysname[0], &n, nil, 0); err != nil {
		return err
	}

	mib = []_C_int{CTL_KERN, KERN_HOSTNAME}
	n = unsafe.Sizeof(uname.Nodename)
	if err := sysctl(mib, &uname.Nodename[0], &n, nil, 0); err != nil {
		return err
	}

	mib = []_C_int{CTL_KERN, KERN_OSRELEASE}
	n = unsafe.Sizeof(uname.Release)
	if err := sysctl(mib, &uname.Release[0], &n, nil, 0); err != nil {
		return err
	}

	mib = []_C_int{CTL_KERN, KERN_VERSION}
	n = unsafe.Sizeof(uname.Version)
	if err := sysctl(mib, &uname.Version[0], &n, nil, 0); err != nil {
		return err
	}

	// The version might have newlines or tabs in it, convert them to
	// spaces.
	for i, b := range uname.Version {
		if b == '\n' || b == '\t' {
			if i == len(uname.Version)-1 {
				uname.Version[i] = 0
			} else {
				uname.Version[i] = ' '
			}
		}
	}

	mib = []_C_int{CTL_HW, HW_MACHINE}
	n = unsafe.Sizeof(uname.Machine)
	if err := sysctl(mib, &uname.Machine[0], &n, nil, 0); err != nil {
		return err
	}

	return nil
}

func Sendfile(outfd int, infd int, offset *int64, count int) (written int, err error) {
	if raceenabled {
		raceReleaseMerge(unsafe.Pointer(&ioSync))
	}
	var length = int64(count)
	err = sendfile(infd, outfd, *offset, &length, nil, 0)
	written = int(length)
	return
}

//sys	sendfile(infd int, outfd int, offset int64, len *int64, hdtr unsafe.Pointer, flags int) (err error)

/*
 * Exposed directly
 */
//sys	Access(path string, mode uint32) (err error)
//sys	Adjtime(delta *Timeval, olddelta *Timeval) (err error)
//sys	Chdir(path string) (err error)
//sys	Chflags(path string, flags int) (err error)
//sys	Chmod(path string, mode uint32) (err error)
//sys	Chown(path string, uid int, gid int) (err error)
//sys	Chroot(path string) (err error)
//sys	ClockGettime(clockid int32, time *Timespec) (err error)
//sys	Close(fd int) (err error)
//sys	Clonefile(src string, dst string, flags int) (err error)
//sys	Clonefileat(srcDirfd int, src string, dstDirfd int, dst string, flags int) (err error)
//sys	Dup(fd int) (nfd int, err error)
//sys	Dup2(from int, to int) (err error)
//sys	Exchangedata(path1 string, path2 string, options int) (err error)
//sys	Exit(code int)
//sys	Faccessat(dirfd int, path string, mode uint32, flags int) (err error)
//sys	Fchdir(fd int) (err error)
//sys	Fchflags(fd int, flags int) (err error)
//sys	Fchmod(fd int, mode uint32) (err error)
//sys	Fchmodat(dirfd int, path string, mode uint32, flags int) (err error)
//sys	Fchown(fd int, uid int, gid int) (err error)
//sys	Fchownat(dirfd int, path string, uid int, gid int, flags int) (err error)
//sys	Fclonefileat(srcDirfd int, dstDirfd int, dst string, flags int) (err error)
//sys	Flock(fd int, how int) (err error)
//sys	Fpathconf(fd int, name int) (val int, err error)
//sys	Fsync(fd int) (err error)
//sys	Ftruncate(fd int, length int64) (err error)
//sys	Getcwd(buf []byte) (n int, err error)
//sys	Getdtablesize() (size int)
//sysnb	Getegid() (egid int)
//sysnb	Geteuid() (uid int)
//sysnb	Getgid() (gid int)
//sysnb	Getpgid(pid int) (pgid int, err error)
//sysnb	Getpgrp() (pgrp int)
//sysnb	Getpid() (pid int)
//sysnb	Getppid() (ppid int)
//sys	Getpriority(which int, who int) (prio int, err error)
//sysnb	Getrlimit(which int, lim *Rlimit) (err error)
//sysnb	Getrusage(who int, rusage *Rusage) (err error)
//sysnb	Getsid(pid int) (sid int, err error)
//sysnb	Gettimeofday(tp *Timeval) (err error)
//sysnb	Getuid() (uid int)
//sysnb	Issetugid() (tainted bool)
//sys	Kqueue() (fd int, err error)
//sys	Lchown(path string, uid int, gid int) (err error)
//sys	Link(path string, link string) (err error)
//sys	Linkat(pathfd int, path string, linkfd int, link string, flags int) (err error)
//sys	Listen(s int, backlog int) (err error)
//sys	Mkdir(path string, mode uint32) (err error)
//sys	Mkdirat(dirfd int, path string, mode uint32) (err error)
//sys	Mkfifo(path string, mode uint32) (err error)
//sys	Mknod(path string, mode uint32, dev int) (err error)
//sys	Open(path string, mode int, perm uint32) (fd int, err error)
//sys	Openat(dirfd int, path string, mode int, perm uint32) (fd int, err error)
//sys	Pathconf(path string, name int) (val int, err error)
//sys	Pread(fd int, p []byte, offset int64) (n int, err error)
//sys	Pwrite(fd int, p []byte, offset int64) (n int, err error)
//sys	read(fd int, p []byte) (n int, err error)
//sys	Readlink(path string, buf []byte) (n int, err error)
//sys	Readlinkat(dirfd int, path string, buf []byte) (n int, err error)
//sys	Rename(from string, to string) (err error)
//sys	Renameat(fromfd int, from string, tofd int, to string) (err error)
//sys	Revoke(path string) (err error)
//sys	Rmdir(path string) (err error)
//sys	Seek(fd int, offset int64, whence int) (newoffset int64, err error) = SYS_LSEEK
//sys	Select(nfd int, r *FdSet, w *FdSet, e *FdSet, timeout *Timeval) (n int, err error)
//sys	Setegid(egid int) (err error)
//sysnb	Seteuid(euid int) (err error)
//sysnb	Setgid(gid int) (err error)
//sys	Setlogin(name string) (err error)
//sysnb	Setpgid(pid int, pgid int) (err error)
//sys	Setpriority(which int, who int, prio int) (err error)
//sys	Setprivexec(flag int) (err error)
//sysnb	Setregid(rgid int, egid int) (err error)
//sysnb	Setreuid(ruid int, euid int) (err error)
//sysnb	Setrlimit(which int, lim *Rlimit) (err error)
//sysnb	Setsid() (pid int, err error)
//sysnb	Settimeofday(tp *Timeval) (err error)
//sysnb	Setuid(uid int) (err error)
//sys	Symlink(path string, link string) (err error)
//sys	Symlinkat(oldpath string, newdirfd int, newpath string) (err error)
//sys	Sync() (err error)
//sys	Truncate(path string, length int64) (err error)
//sys	Umask(newmask int) (oldmask int)
//sys	Undelete(path string) (err error)
//sys	Unlink(path string) (err error)
//sys	Unlinkat(dirfd int, path string, flags int) (err error)
//sys	Unmount(path string, flags int) (err error)
//sys	write(fd int, p []byte) (n int, err error)
//sys   mmap(addr uintptr, length uintptr, prot int, flag int, fd int, pos int64) (ret uintptr, err error)
//sys   munmap(addr uintptr, length uintptr) (err error)
//sys	readlen(fd int, buf *byte, nbuf int) (n int, err error) = SYS_READ
//sys	writelen(fd int, buf *byte, nbuf int) (n int, err error) = SYS_WRITE

/*
 * Unimplemented
 */
// Profil
// Sigaction
// Sigprocmask
// Getlogin
// Sigpending
// Sigaltstack
// Ioctl
// Reboot
// Execve
// Vfork
// Sbrk
// Sstk
// Ovadvise
// Mincore
// Setitimer
// Swapon
// Select
// Sigsuspend
// Readv
// Writev
// Nfssvc
// Getfh
// Quotactl
// Mount
// Csops
// Waitid
// Add_profil
// Kdebug_trace
// Sigreturn
// Atsocket
// Kqueue_from_portset_np
// Kqueue_portset
// Getattrlist
// Setattrlist
// Getdirentriesattr
// Searchfs
// Delete
// Copyfile
// Watchevent
// Waitevent
// Modwatch
// Fsctl
// Initgroups
// Posix_spawn
// Nfsclnt
// Fhopen
// Minherit
// Semsys
// Msgsys
// Shmsys
// Semctl
// Semget
// Semop
// Msgctl
// Msgget
// Msgsnd
// Msgrcv
// Shmat
// Shmctl
// Shmdt
// Shmget
// Shm_open
// Shm_unlink
// Sem_open
// Sem_close
// Sem_unlink
// Sem_wait
// Sem_trywait
// Sem_post
// Sem_getvalue
// Sem_init
// Sem_destroy
// Open_extended
// Umask_extended
// Stat_extended
// Lstat_extended
// Fstat_extended
// Chmod_extended
// Fchmod_extended
// Access_extended
// Settid
// Gettid
// Setsgroups
// Getsgroups
// Setwgroups
// Getwgroups
// Mkfifo_extended
// Mkdir_extended
// Identitysvc
// Shared_region_check_np
// Shared_region_map_np
// __pthread_mutex_destroy
// __pthread_mutex_init
// __pthread_mutex_lock
// __pthread_mutex_trylock
// __pthread_mutex_unlock
// __pthread_cond_init
// __pthread_cond_destroy
// __pthread_cond_broadcast
// __pthread_cond_signal
// Setsid_with_pid
// __pthread_cond_timedwait
// Aio_fsync
// Aio_return
// Aio_suspend
// Aio_cancel
// Aio_error
// Aio_read
// Aio_write
// Lio_listio
// __pthread_cond_wait
// Iopolicysys
// __pthread_kill
// __pthread_sigmask
// __sigwait
// __disable_threadsignal
// __pthread_markcancel
// __pthread_canceled
// __semwait_signal
// Proc_info
// sendfile
// Stat64_extended
// Lstat64_extended
// Fstat64_extended
// __pthread_chdir
// __pthread_fchdir
// Audit
// Auditon
// Getauid
// Setauid
// Getaudit
// Setaudit
// Getaudit_addr
// Setaudit_addr
// Auditctl
// Bsdthread_create
// Bsdthread_terminate
// Stack_snapshot
// Bsdthread_register
// Workq_open
// Workq_ops
// __mac_execve
// __mac_syscall
// __mac_get_file
// __mac_set_file
// __mac_get_link
// __mac_set_link
// __mac_get_proc
// __mac_set_proc
// __mac_get_fd
// __mac_set_fd
// __mac_get_pid
// __mac_get_lcid
// __mac_get_lctx
// __mac_set_lctx
// Setlcid
// Read_nocancel
// Write_nocancel
// Open_nocancel
// Close_nocancel
// Wait4_nocancel
// Recvmsg_nocancel
// Sendmsg_nocancel
// Recvfrom_nocancel
// Accept_nocancel
// Fcntl_nocancel
// Select_nocancel
// Fsync_nocancel
// Connect_nocancel
// Sigsuspend_nocancel
// Readv_nocancel
// Writev_nocancel
// Sendto_nocancel
// Pread_nocancel
// Pwrite_nocancel
// Waitid_nocancel
// Poll_nocancel
// Msgsnd_nocancel
// Msgrcv_nocancel
// Sem_wait_nocancel
// Aio_suspend_nocancel
// __sigwait_nocancel
// __semwait_signal_nocancel
// __mac_mount
// __mac_get_mount
// __mac_getfsstat<|MERGE_RESOLUTION|>--- conflicted
+++ resolved
@@ -13,10 +13,7 @@
 package unix
 
 import (
-<<<<<<< HEAD
-=======
 	"runtime"
->>>>>>> 1994ace0
 	"syscall"
 	"unsafe"
 )
