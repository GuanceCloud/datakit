--- conflicted
+++ resolved
@@ -13,10 +13,7 @@
 package unix
 
 import (
-<<<<<<< HEAD
-=======
 	"runtime"
->>>>>>> 45f97c95
 	"syscall"
 	"unsafe"
 )
