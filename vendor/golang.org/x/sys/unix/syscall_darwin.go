--- conflicted
+++ resolved
@@ -13,10 +13,7 @@
 package unix
 
 import (
-<<<<<<< HEAD
-=======
 	"runtime"
->>>>>>> 2cf0d567
 	"syscall"
 	"unsafe"
 )
