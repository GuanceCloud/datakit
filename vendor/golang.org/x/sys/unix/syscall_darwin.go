--- conflicted
+++ resolved
@@ -13,10 +13,7 @@
 package unix
 
 import (
-<<<<<<< HEAD
-=======
 	"runtime"
->>>>>>> e5e36af9
 	"syscall"
 	"unsafe"
 )
