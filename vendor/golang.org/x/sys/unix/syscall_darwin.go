--- conflicted
+++ resolved
@@ -13,10 +13,7 @@
 package unix
 
 import (
-<<<<<<< HEAD
-=======
 	"runtime"
->>>>>>> 8a9f6ead
 	"syscall"
 	"unsafe"
 )
