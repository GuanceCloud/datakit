// Copyright 2009,2010 The Go Authors. All rights reserved.
// Use of this source code is governed by a BSD-style
// license that can be found in the LICENSE file.

// Darwin system calls.
// This file is compiled as ordinary Go code,
// but it is also input to mksyscall,
// which parses the //sys lines and generates system call stubs.
// Note that sometimes we use a lowercase //sys name and wrap
// it in our own nicer implementation, either here or in
// syscall_bsd.go or syscall_unix.go.

package unix

import (
<<<<<<< HEAD
=======
	"runtime"
>>>>>>> 1d2d790d
	"syscall"
	"unsafe"
)

// SockaddrDatalink implements the Sockaddr interface for AF_LINK type sockets.
type SockaddrDatalink struct {
	Len    uint8
	Family uint8
	Index  uint16
	Type   uint8
	Nlen   uint8
	Alen   uint8
	Slen   uint8
	Data   [12]int8
	raw    RawSockaddrDatalink
}

// Some external packages rely on SYS___SYSCTL being defined to implement their
// own sysctl wrappers. Provide it here, even though direct syscalls are no
// longer supported on darwin.
const SYS___SYSCTL = 202

// Translate "kern.hostname" to []_C_int{0,1,2,3}.
func nametomib(name string) (mib []_C_int, err error) {
	const siz = unsafe.Sizeof(mib[0])

	// NOTE(rsc): It seems strange to set the buffer to have
	// size CTL_MAXNAME+2 but use only CTL_MAXNAME
	// as the size. I don't know why the +2 is here, but the
	// kernel uses +2 for its own implementation of this function.
	// I am scared that if we don't include the +2 here, the kernel
	// will silently write 2 words farther than we specify
	// and we'll get memory corruption.
	var buf [CTL_MAXNAME + 2]_C_int
	n := uintptr(CTL_MAXNAME) * siz

	p := (*byte)(unsafe.Pointer(&buf[0]))
	bytes, err := ByteSliceFromString(name)
	if err != nil {
		return nil, err
	}

	// Magic sysctl: "setting" 0.3 to a string name
	// lets you read back the array of integers form.
	if err = sysctl([]_C_int{0, 3}, p, &n, &bytes[0], uintptr(len(name))); err != nil {
		return nil, err
	}
	return buf[0 : n/siz], nil
}

func direntIno(buf []byte) (uint64, bool) {
	return readInt(buf, unsafe.Offsetof(Dirent{}.Ino), unsafe.Sizeof(Dirent{}.Ino))
}

func direntReclen(buf []byte) (uint64, bool) {
	return readInt(buf, unsafe.Offsetof(Dirent{}.Reclen), unsafe.Sizeof(Dirent{}.Reclen))
}

func direntNamlen(buf []byte) (uint64, bool) {
	return readInt(buf, unsafe.Offsetof(Dirent{}.Namlen), unsafe.Sizeof(Dirent{}.Namlen))
}

func PtraceAttach(pid int) (err error) { return ptrace(PT_ATTACH, pid, 0, 0) }
func PtraceDetach(pid int) (err error) { return ptrace(PT_DETACH, pid, 0, 0) }

type attrList struct {
	bitmapCount uint16
	_           uint16
	CommonAttr  uint32
	VolAttr     uint32
	DirAttr     uint32
	FileAttr    uint32
	Forkattr    uint32
}

//sysnb pipe() (r int, w int, err error)

func Pipe(p []int) (err error) {
	if len(p) != 2 {
		return EINVAL
	}
	p[0], p[1], err = pipe()
	return
}

func Getfsstat(buf []Statfs_t, flags int) (n int, err error) {
	var _p0 unsafe.Pointer
	var bufsize uintptr
	if len(buf) > 0 {
		_p0 = unsafe.Pointer(&buf[0])
		bufsize = unsafe.Sizeof(Statfs_t{}) * uintptr(len(buf))
	}
	return getfsstat(_p0, bufsize, flags)
}

func xattrPointer(dest []byte) *byte {
	// It's only when dest is set to NULL that the OS X implementations of
	// getxattr() and listxattr() return the current sizes of the named attributes.
	// An empty byte array is not sufficient. To maintain the same behaviour as the
	// linux implementation, we wrap around the system calls and pass in NULL when
	// dest is empty.
	var destp *byte
	if len(dest) > 0 {
		destp = &dest[0]
	}
	return destp
}

//sys	getxattr(path string, attr string, dest *byte, size int, position uint32, options int) (sz int, err error)

func Getxattr(path string, attr string, dest []byte) (sz int, err error) {
	return getxattr(path, attr, xattrPointer(dest), len(dest), 0, 0)
}

func Lgetxattr(link string, attr string, dest []byte) (sz int, err error) {
	return getxattr(link, attr, xattrPointer(dest), len(dest), 0, XATTR_NOFOLLOW)
}

//sys	fgetxattr(fd int, attr string, dest *byte, size int, position uint32, options int) (sz int, err error)

func Fgetxattr(fd int, attr string, dest []byte) (sz int, err error) {
	return fgetxattr(fd, attr, xattrPointer(dest), len(dest), 0, 0)
}

//sys	setxattr(path string, attr string, data *byte, size int, position uint32, options int) (err error)

func Setxattr(path string, attr string, data []byte, flags int) (err error) {
	// The parameters for the OS X implementation vary slightly compared to the
	// linux system call, specifically the position parameter:
	//
	//  linux:
	//      int setxattr(
	//          const char *path,
	//          const char *name,
	//          const void *value,
	//          size_t size,
	//          int flags
	//      );
	//
	//  darwin:
	//      int setxattr(
	//          const char *path,
	//          const char *name,
	//          void *value,
	//          size_t size,
	//          u_int32_t position,
	//          int options
	//      );
	//
	// position specifies the offset within the extended attribute. In the
	// current implementation, only the resource fork extended attribute makes
	// use of this argument. For all others, position is reserved. We simply
	// default to setting it to zero.
	return setxattr(path, attr, xattrPointer(data), len(data), 0, flags)
}

func Lsetxattr(link string, attr string, data []byte, flags int) (err error) {
	return setxattr(link, attr, xattrPointer(data), len(data), 0, flags|XATTR_NOFOLLOW)
}

//sys	fsetxattr(fd int, attr string, data *byte, size int, position uint32, options int) (err error)

func Fsetxattr(fd int, attr string, data []byte, flags int) (err error) {
	return fsetxattr(fd, attr, xattrPointer(data), len(data), 0, 0)
}

//sys	removexattr(path string, attr string, options int) (err error)

func Removexattr(path string, attr string) (err error) {
	// We wrap around and explicitly zero out the options provided to the OS X
	// implementation of removexattr, we do so for interoperability with the
	// linux variant.
	return removexattr(path, attr, 0)
}

func Lremovexattr(link string, attr string) (err error) {
	return removexattr(link, attr, XATTR_NOFOLLOW)
}

//sys	fremovexattr(fd int, attr string, options int) (err error)

func Fremovexattr(fd int, attr string) (err error) {
	return fremovexattr(fd, attr, 0)
}

//sys	listxattr(path string, dest *byte, size int, options int) (sz int, err error)

func Listxattr(path string, dest []byte) (sz int, err error) {
	return listxattr(path, xattrPointer(dest), len(dest), 0)
}

func Llistxattr(link string, dest []byte) (sz int, err error) {
	return listxattr(link, xattrPointer(dest), len(dest), XATTR_NOFOLLOW)
}

//sys	flistxattr(fd int, dest *byte, size int, options int) (sz int, err error)

func Flistxattr(fd int, dest []byte) (sz int, err error) {
	return flistxattr(fd, xattrPointer(dest), len(dest), 0)
}

func setattrlistTimes(path string, times []Timespec, flags int) error {
	_p0, err := BytePtrFromString(path)
	if err != nil {
		return err
	}

	var attrList attrList
	attrList.bitmapCount = ATTR_BIT_MAP_COUNT
	attrList.CommonAttr = ATTR_CMN_MODTIME | ATTR_CMN_ACCTIME

	// order is mtime, atime: the opposite of Chtimes
	attributes := [2]Timespec{times[1], times[0]}
	options := 0
	if flags&AT_SYMLINK_NOFOLLOW != 0 {
		options |= FSOPT_NOFOLLOW
	}
	return setattrlist(
		_p0,
		unsafe.Pointer(&attrList),
		unsafe.Pointer(&attributes),
		unsafe.Sizeof(attributes),
		options)
}

//sys setattrlist(path *byte, list unsafe.Pointer, buf unsafe.Pointer, size uintptr, options int) (err error)

func utimensat(dirfd int, path string, times *[2]Timespec, flags int) error {
	// Darwin doesn't support SYS_UTIMENSAT
	return ENOSYS
}

/*
 * Wrapped
 */

//sys	fcntl(fd int, cmd int, arg int) (val int, err error)

//sys	kill(pid int, signum int, posix int) (err error)

func Kill(pid int, signum syscall.Signal) (err error) { return kill(pid, int(signum), 1) }

//sys	ioctl(fd int, req uint, arg uintptr) (err error)

func IoctlCtlInfo(fd int, ctlInfo *CtlInfo) error {
	err := ioctl(fd, CTLIOCGINFO, uintptr(unsafe.Pointer(ctlInfo)))
	runtime.KeepAlive(ctlInfo)
	return err
}

//sys   sysctl(mib []_C_int, old *byte, oldlen *uintptr, new *byte, newlen uintptr) (err error) = SYS_SYSCTL

func Uname(uname *Utsname) error {
	mib := []_C_int{CTL_KERN, KERN_OSTYPE}
	n := unsafe.Sizeof(uname.Sysname)
	if err := sysctl(mib, &uname.Sysname[0], &n, nil, 0); err != nil {
		return err
	}

	mib = []_C_int{CTL_KERN, KERN_HOSTNAME}
	n = unsafe.Sizeof(uname.Nodename)
	if err := sysctl(mib, &uname.Nodename[0], &n, nil, 0); err != nil {
		return err
	}

	mib = []_C_int{CTL_KERN, KERN_OSRELEASE}
	n = unsafe.Sizeof(uname.Release)
	if err := sysctl(mib, &uname.Release[0], &n, nil, 0); err != nil {
		return err
	}

	mib = []_C_int{CTL_KERN, KERN_VERSION}
	n = unsafe.Sizeof(uname.Version)
	if err := sysctl(mib, &uname.Version[0], &n, nil, 0); err != nil {
		return err
	}

	// The version might have newlines or tabs in it, convert them to
	// spaces.
	for i, b := range uname.Version {
		if b == '\n' || b == '\t' {
			if i == len(uname.Version)-1 {
				uname.Version[i] = 0
			} else {
				uname.Version[i] = ' '
			}
		}
	}

	mib = []_C_int{CTL_HW, HW_MACHINE}
	n = unsafe.Sizeof(uname.Machine)
	if err := sysctl(mib, &uname.Machine[0], &n, nil, 0); err != nil {
		return err
	}

	return nil
}

func Sendfile(outfd int, infd int, offset *int64, count int) (written int, err error) {
	if raceenabled {
		raceReleaseMerge(unsafe.Pointer(&ioSync))
	}
	var length = int64(count)
	err = sendfile(infd, outfd, *offset, &length, nil, 0)
	written = int(length)
	return
}

//sys	sendfile(infd int, outfd int, offset int64, len *int64, hdtr unsafe.Pointer, flags int) (err error)

/*
 * Exposed directly
 */
//sys	Access(path string, mode uint32) (err error)
//sys	Adjtime(delta *Timeval, olddelta *Timeval) (err error)
//sys	Chdir(path string) (err error)
//sys	Chflags(path string, flags int) (err error)
//sys	Chmod(path string, mode uint32) (err error)
//sys	Chown(path string, uid int, gid int) (err error)
//sys	Chroot(path string) (err error)
//sys	ClockGettime(clockid int32, time *Timespec) (err error)
//sys	Close(fd int) (err error)
//sys	Clonefile(src string, dst string, flags int) (err error)
//sys	Clonefileat(srcDirfd int, src string, dstDirfd int, dst string, flags int) (err error)
//sys	Dup(fd int) (nfd int, err error)
//sys	Dup2(from int, to int) (err error)
//sys	Exchangedata(path1 string, path2 string, options int) (err error)
//sys	Exit(code int)
//sys	Faccessat(dirfd int, path string, mode uint32, flags int) (err error)
//sys	Fchdir(fd int) (err error)
//sys	Fchflags(fd int, flags int) (err error)
//sys	Fchmod(fd int, mode uint32) (err error)
//sys	Fchmodat(dirfd int, path string, mode uint32, flags int) (err error)
//sys	Fchown(fd int, uid int, gid int) (err error)
//sys	Fchownat(dirfd int, path string, uid int, gid int, flags int) (err error)
//sys	Fclonefileat(srcDirfd int, dstDirfd int, dst string, flags int) (err error)
//sys	Flock(fd int, how int) (err error)
//sys	Fpathconf(fd int, name int) (val int, err error)
//sys	Fsync(fd int) (err error)
//sys	Ftruncate(fd int, length int64) (err error)
//sys	Getcwd(buf []byte) (n int, err error)
//sys	Getdtablesize() (size int)
//sysnb	Getegid() (egid int)
//sysnb	Geteuid() (uid int)
//sysnb	Getgid() (gid int)
//sysnb	Getpgid(pid int) (pgid int, err error)
//sysnb	Getpgrp() (pgrp int)
//sysnb	Getpid() (pid int)
//sysnb	Getppid() (ppid int)
//sys	Getpriority(which int, who int) (prio int, err error)
//sysnb	Getrlimit(which int, lim *Rlimit) (err error)
//sysnb	Getrusage(who int, rusage *Rusage) (err error)
//sysnb	Getsid(pid int) (sid int, err error)
//sysnb	Gettimeofday(tp *Timeval) (err error)
//sysnb	Getuid() (uid int)
//sysnb	Issetugid() (tainted bool)
//sys	Kqueue() (fd int, err error)
//sys	Lchown(path string, uid int, gid int) (err error)
//sys	Link(path string, link string) (err error)
//sys	Linkat(pathfd int, path string, linkfd int, link string, flags int) (err error)
//sys	Listen(s int, backlog int) (err error)
//sys	Mkdir(path string, mode uint32) (err error)
//sys	Mkdirat(dirfd int, path string, mode uint32) (err error)
//sys	Mkfifo(path string, mode uint32) (err error)
//sys	Mknod(path string, mode uint32, dev int) (err error)
//sys	Open(path string, mode int, perm uint32) (fd int, err error)
//sys	Openat(dirfd int, path string, mode int, perm uint32) (fd int, err error)
//sys	Pathconf(path string, name int) (val int, err error)
//sys	Pread(fd int, p []byte, offset int64) (n int, err error)
//sys	Pwrite(fd int, p []byte, offset int64) (n int, err error)
//sys	read(fd int, p []byte) (n int, err error)
//sys	Readlink(path string, buf []byte) (n int, err error)
//sys	Readlinkat(dirfd int, path string, buf []byte) (n int, err error)
//sys	Rename(from string, to string) (err error)
//sys	Renameat(fromfd int, from string, tofd int, to string) (err error)
//sys	Revoke(path string) (err error)
//sys	Rmdir(path string) (err error)
//sys	Seek(fd int, offset int64, whence int) (newoffset int64, err error) = SYS_LSEEK
//sys	Select(nfd int, r *FdSet, w *FdSet, e *FdSet, timeout *Timeval) (n int, err error)
//sys	Setegid(egid int) (err error)
//sysnb	Seteuid(euid int) (err error)
//sysnb	Setgid(gid int) (err error)
//sys	Setlogin(name string) (err error)
//sysnb	Setpgid(pid int, pgid int) (err error)
//sys	Setpriority(which int, who int, prio int) (err error)
//sys	Setprivexec(flag int) (err error)
//sysnb	Setregid(rgid int, egid int) (err error)
//sysnb	Setreuid(ruid int, euid int) (err error)
//sysnb	Setrlimit(which int, lim *Rlimit) (err error)
//sysnb	Setsid() (pid int, err error)
//sysnb	Settimeofday(tp *Timeval) (err error)
//sysnb	Setuid(uid int) (err error)
//sys	Symlink(path string, link string) (err error)
//sys	Symlinkat(oldpath string, newdirfd int, newpath string) (err error)
//sys	Sync() (err error)
//sys	Truncate(path string, length int64) (err error)
//sys	Umask(newmask int) (oldmask int)
//sys	Undelete(path string) (err error)
//sys	Unlink(path string) (err error)
//sys	Unlinkat(dirfd int, path string, flags int) (err error)
//sys	Unmount(path string, flags int) (err error)
//sys	write(fd int, p []byte) (n int, err error)
//sys   mmap(addr uintptr, length uintptr, prot int, flag int, fd int, pos int64) (ret uintptr, err error)
//sys   munmap(addr uintptr, length uintptr) (err error)
//sys	readlen(fd int, buf *byte, nbuf int) (n int, err error) = SYS_READ
//sys	writelen(fd int, buf *byte, nbuf int) (n int, err error) = SYS_WRITE

/*
 * Unimplemented
 */
// Profil
// Sigaction
// Sigprocmask
// Getlogin
// Sigpending
// Sigaltstack
// Ioctl
// Reboot
// Execve
// Vfork
// Sbrk
// Sstk
// Ovadvise
// Mincore
// Setitimer
// Swapon
// Select
// Sigsuspend
// Readv
// Writev
// Nfssvc
// Getfh
// Quotactl
// Mount
// Csops
// Waitid
// Add_profil
// Kdebug_trace
// Sigreturn
// Atsocket
// Kqueue_from_portset_np
// Kqueue_portset
// Getattrlist
// Setattrlist
// Getdirentriesattr
// Searchfs
// Delete
// Copyfile
// Watchevent
// Waitevent
// Modwatch
// Fsctl
// Initgroups
// Posix_spawn
// Nfsclnt
// Fhopen
// Minherit
// Semsys
// Msgsys
// Shmsys
// Semctl
// Semget
// Semop
// Msgctl
// Msgget
// Msgsnd
// Msgrcv
// Shmat
// Shmctl
// Shmdt
// Shmget
// Shm_open
// Shm_unlink
// Sem_open
// Sem_close
// Sem_unlink
// Sem_wait
// Sem_trywait
// Sem_post
// Sem_getvalue
// Sem_init
// Sem_destroy
// Open_extended
// Umask_extended
// Stat_extended
// Lstat_extended
// Fstat_extended
// Chmod_extended
// Fchmod_extended
// Access_extended
// Settid
// Gettid
// Setsgroups
// Getsgroups
// Setwgroups
// Getwgroups
// Mkfifo_extended
// Mkdir_extended
// Identitysvc
// Shared_region_check_np
// Shared_region_map_np
// __pthread_mutex_destroy
// __pthread_mutex_init
// __pthread_mutex_lock
// __pthread_mutex_trylock
// __pthread_mutex_unlock
// __pthread_cond_init
// __pthread_cond_destroy
// __pthread_cond_broadcast
// __pthread_cond_signal
// Setsid_with_pid
// __pthread_cond_timedwait
// Aio_fsync
// Aio_return
// Aio_suspend
// Aio_cancel
// Aio_error
// Aio_read
// Aio_write
// Lio_listio
// __pthread_cond_wait
// Iopolicysys
// __pthread_kill
// __pthread_sigmask
// __sigwait
// __disable_threadsignal
// __pthread_markcancel
// __pthread_canceled
// __semwait_signal
// Proc_info
// sendfile
// Stat64_extended
// Lstat64_extended
// Fstat64_extended
// __pthread_chdir
// __pthread_fchdir
// Audit
// Auditon
// Getauid
// Setauid
// Getaudit
// Setaudit
// Getaudit_addr
// Setaudit_addr
// Auditctl
// Bsdthread_create
// Bsdthread_terminate
// Stack_snapshot
// Bsdthread_register
// Workq_open
// Workq_ops
// __mac_execve
// __mac_syscall
// __mac_get_file
// __mac_set_file
// __mac_get_link
// __mac_set_link
// __mac_get_proc
// __mac_set_proc
// __mac_get_fd
// __mac_set_fd
// __mac_get_pid
// __mac_get_lcid
// __mac_get_lctx
// __mac_set_lctx
// Setlcid
// Read_nocancel
// Write_nocancel
// Open_nocancel
// Close_nocancel
// Wait4_nocancel
// Recvmsg_nocancel
// Sendmsg_nocancel
// Recvfrom_nocancel
// Accept_nocancel
// Fcntl_nocancel
// Select_nocancel
// Fsync_nocancel
// Connect_nocancel
// Sigsuspend_nocancel
// Readv_nocancel
// Writev_nocancel
// Sendto_nocancel
// Pread_nocancel
// Pwrite_nocancel
// Waitid_nocancel
// Poll_nocancel
// Msgsnd_nocancel
// Msgrcv_nocancel
// Sem_wait_nocancel
// Aio_suspend_nocancel
// __sigwait_nocancel
// __semwait_signal_nocancel
// __mac_mount
// __mac_get_mount
// __mac_getfsstat<|MERGE_RESOLUTION|>--- conflicted
+++ resolved
@@ -13,10 +13,7 @@
 package unix
 
 import (
-<<<<<<< HEAD
-=======
 	"runtime"
->>>>>>> 1d2d790d
 	"syscall"
 	"unsafe"
 )
