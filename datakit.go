// Package datakit defined all datakit's global settings
package datakit

import (
	"fmt"
	"io/ioutil"
	"os"
	"path/filepath"
	"runtime"
	"strconv"
	"sync"
	"time"

	"github.com/shirou/gopsutil/v3/process"
	"gitlab.jiagouyun.com/cloudcare-tools/cliutils"
	"gitlab.jiagouyun.com/cloudcare-tools/cliutils/logger"
	"gitlab.jiagouyun.com/cloudcare-tools/datakit/git"
	"gitlab.jiagouyun.com/cloudcare-tools/datakit/internal/goroutine"
	"gitlab.jiagouyun.com/cloudcare-tools/datakit/internal/service"
)

const (
	OSWindows = `windows`
	OSLinux   = `linux`
	OSDarwin  = `darwin`

	OSArchWinAmd64    = "windows/amd64"
	OSArchWin386      = "windows/386"
	OSArchLinuxArm    = "linux/arm"
	OSArchLinuxArm64  = "linux/arm64"
	OSArchLinux386    = "linux/386"
	OSArchLinuxAmd64  = "linux/amd64"
	OSArchDarwinAmd64 = "darwin/amd64"

	CommonChanCap = 32

	// data category, aka API /v1/write/category.
	MetricDeprecated = "/v1/write/metrics"
	Metric           = "/v1/write/metric"
	Network          = "/v1/write/network"
	KeyEvent         = "/v1/write/keyevent"
	Object           = "/v1/write/object"
	CustomObject     = "/v1/write/custom_object"
	Logging          = "/v1/write/logging"
	Tracing          = "/v1/write/tracing"
	RUM              = "/v1/write/rum"
	Security         = "/v1/write/security"

	// other APIS.
	HeartBeat         = "/v1/write/heartbeat"
	Election          = "/v1/election"
	ElectionHeartbeat = "/v1/election/heartbeat"
	QueryRaw          = "/v1/query/raw"
	Workspace         = "/v1/workspace"
	ObjectLabel       = "/v1/object/labels" // object label
	LogUpload         = "/v1/log"
	PipelinePull      = "/v1/pipeline/pull"
	LogFilter         = "/v2/logfilter/pull"
	ListDataWay       = "/v2/list/dataway"
	DatakitInputName  = "self"

	StrGitRepos           = "gitrepos"
	StrPipelineRemote     = "pipeline_remote"
	StrPipelineFileSuffix = ".p"
	StrConfD              = "conf.d"
	StrPythonD            = "python.d"
	StrPythonCore         = "core"

	// https://gitlab.jiagouyun.com/cloudcare-tools/datakit/-/issues/509
	GitRepoSubDirNameConfd    = StrConfD
	GitRepoSubDirNamePipeline = "pipeline"
	GitRepoSubDirNamePythond  = StrPythonD

	DatawayDisableURL = "dev_null"
	ModeNormal        = 1
	ModeDev           = 2
<<<<<<< HEAD

	StrGitRepos           = "gitrepos"
	StrPipelineRemote     = "pipeline_remote"
	StrPipelineFileSuffix = ".p"

	SinkTargetExample        = "example only, will not working"
	SinkCategoryMetric       = "M"
	SinkCategoryNetwork      = "N"
	SinkCategoryKeyEvent     = "K"
	SinkCategoryObject       = "O"
	SinkCategoryCustomObject = "CO"
	SinkCategoryLogging      = "L"
	SinkCategoryTracing      = "T"
	SinkCategoryRUM          = "R"
	SinkCategorySecurity     = "S"
=======
>>>>>>> 34787f5b
)

var (
	Exit = cliutils.NewSem()
	WG   = sync.WaitGroup{}

	Docker     = false
	Version    = git.Version
	AutoUpdate = false

	InstallDir = optionalInstallDir[runtime.GOOS+"/"+runtime.GOARCH]

	DatakitHostName = "" // 默认为空

	optionalInstallDir = map[string]string{
		OSArchWinAmd64: `C:\Program Files\datakit`,
		OSArchWin386:   `C:\Program Files (x86)\datakit`,

		OSArchLinuxArm:    `/usr/local/datakit`,
		OSArchLinuxArm64:  `/usr/local/datakit`,
		OSArchLinuxAmd64:  `/usr/local/datakit`,
		OSArchLinux386:    `/usr/local/datakit`,
		OSArchDarwinAmd64: `/usr/local/datakit`,
	}

	AllOS   = []string{OSWindows, OSLinux, OSDarwin}
	AllArch = []string{
		OSArchWinAmd64, OSArchWin386, OSArchLinuxArm,
		OSArchLinuxArm64, OSArchLinux386, OSArchLinuxAmd64, OSArchDarwinAmd64,
	}

	UnknownOS   = []string{"unknown"}
	UnknownArch = []string{"unknown"}

	DataDir  = filepath.Join(InstallDir, "data")
	ConfdDir = filepath.Join(InstallDir, StrConfD)

	GitReposDir          = filepath.Join(InstallDir, StrGitRepos)
	GitReposRepoName     string
	GitReposRepoFullPath string

	PythonDDir    = filepath.Join(InstallDir, StrPythonD)
	PythonCoreDir = filepath.Join(PythonDDir, StrPythonCore)

	PipelineRemoteDir = filepath.Join(InstallDir, StrPipelineRemote)

	MainConfPathDeprecated = filepath.Join(InstallDir, "datakit.conf")
	MainConfPath           = filepath.Join(ConfdDir, "datakit.conf")

	pidFile = filepath.Join(InstallDir, ".pid")

	PipelineDir        = filepath.Join(InstallDir, "pipeline")
	PipelinePatternDir = filepath.Join(PipelineDir, "pattern")
	CacheDir           = filepath.Join(InstallDir, "cache")
	GRPCDomainSock     = filepath.Join(InstallDir, "datakit.sock")
	GRPCSock           = ""
)

func SetWorkDir(dir string) {
	InstallDir = dir

	DataDir = filepath.Join(InstallDir, "data")
	ConfdDir = filepath.Join(InstallDir, StrConfD)

	MainConfPathDeprecated = filepath.Join(InstallDir, "datakit.conf")
	MainConfPath = filepath.Join(ConfdDir, "datakit.conf")

	PipelineDir = filepath.Join(InstallDir, "pipeline")
	PipelinePatternDir = filepath.Join(PipelineDir, "pattern")
	CacheDir = filepath.Join(InstallDir, "cache")
	GRPCDomainSock = filepath.Join(InstallDir, "datakit.sock")
	pidFile = filepath.Join(InstallDir, ".pid")

	GitReposDir = filepath.Join(InstallDir, StrGitRepos)
	PythonDDir = filepath.Join(InstallDir, StrPythonD)
	PythonCoreDir = filepath.Join(PythonDDir, StrPythonCore)
	PipelineRemoteDir = filepath.Join(InstallDir, StrPipelineRemote)

	InitDirs()
}

func InitDirs() {
	for _, dir := range []string{
		DataDir,
		ConfdDir,
		PipelineDir,
		PipelinePatternDir,
		GitReposDir,
		PipelineRemoteDir,
	} {
		if err := os.MkdirAll(dir, ConfPerm); err != nil {
			l.Fatalf("create %s failed: %s", dir, err)
		}
	}
}

const (
	ConfPerm = os.ModePerm
)

var (
	// goroutines caches  goroutine.
	goroutines = []*goroutine.Group{}

	l = logger.DefaultSLogger("datakit")
)

func SetLog() {
	l = logger.SLogger("datakit")
}

// G create a goroutine group, with namespace datakit.
func G(name string) *goroutine.Group {
	panicCb := func(b []byte) bool {
		l.Errorf("%s", b)
		select {
		case <-Exit.Wait(): // don't continue when exit
			return false
		default:
			return true
		}
	}

	gName := "datakit_" + name
	opt := goroutine.Option{Name: gName, PanicTimes: 6, PanicCb: panicCb, PanicTimeout: 10 * time.Millisecond}
	g := goroutine.NewGroup(opt)
	var mu sync.Mutex
	mu.Lock()
	goroutines = append(goroutines, g)
	mu.Unlock()
	return g
}

// GWait wait all goroutine group exit.
func GWait() {
	for _, g := range goroutines {
		// just ignore error
		_ = g.Wait()
		l.Infof("goroutine Group %s exit", g.Name())
	}
	l.Info("all goroutine group exit successfully")
}

func Quit() {
	_ = os.Remove(pidFile)

	Exit.Close()
	WG.Wait()
	GWait()
	service.Stop()
}

func PID() (int, error) {
	if x, err := ioutil.ReadFile(filepath.Clean(pidFile)); err != nil {
		return -1, err
	} else {
		if pid, err := strconv.ParseInt(string(x), 10, 32); err != nil {
			return -1, err
		} else {
			return int(pid), nil
		}
	}
}

func SavePid() error {
	if isRuning() {
		return fmt.Errorf("datakit still running, PID: %s", pidFile)
	}

	pid := os.Getpid()
	return ioutil.WriteFile(pidFile, []byte(fmt.Sprintf("%d", pid)), os.ModePerm)
}

func isRuning() bool {
	var oidPid int64
	var name string
	var p *process.Process

	cont, err := ioutil.ReadFile(filepath.Clean(pidFile))
	// pid文件不存在
	if err != nil {
		return false
	}

	oidPid, err = strconv.ParseInt(string(cont), 10, 32)
	if err != nil {
		return false
	}

	p, _ = process.NewProcess(int32(oidPid))
	name, _ = p.Name()

	return name == getBinName()
}

func getBinName() string {
	bin := "datakit"

	if runtime.GOOS == OSWindows {
		bin += ".exe"
	}

	return bin
}<|MERGE_RESOLUTION|>--- conflicted
+++ resolved
@@ -74,11 +74,6 @@
 	DatawayDisableURL = "dev_null"
 	ModeNormal        = 1
 	ModeDev           = 2
-<<<<<<< HEAD
-
-	StrGitRepos           = "gitrepos"
-	StrPipelineRemote     = "pipeline_remote"
-	StrPipelineFileSuffix = ".p"
 
 	SinkTargetExample        = "example only, will not working"
 	SinkCategoryMetric       = "M"
@@ -90,8 +85,6 @@
 	SinkCategoryTracing      = "T"
 	SinkCategoryRUM          = "R"
 	SinkCategorySecurity     = "S"
-=======
->>>>>>> 34787f5b
 )
 
 var (
