package datakit

import (
	"bytes"
	"compress/gzip"
	"context"
	"fmt"
	"io"
	"net"
	"os"
	"runtime"
	"strconv"
	"strings"
	"sync"
	"syscall"
	"time"

	"gitlab.jiagouyun.com/cloudcare-tools/cliutils"
	"gitlab.jiagouyun.com/cloudcare-tools/datakit/git"
)

var (
<<<<<<< HEAD
=======
	l *logger.Logger = logger.DefaultSLogger("datakit")

>>>>>>> 90a4e068
	Exit *cliutils.Sem
	WG   sync.WaitGroup = sync.WaitGroup{}

	DKUserAgent = fmt.Sprintf("datakit(%s), %s-%s", git.Version, runtime.GOOS, runtime.GOARCH)

	ServiceName = "datakit"
	Hostname    = ""

	AgentLogFile string

	MaxLifeCheckInterval time.Duration

	InstallDir     = ""
	TelegrafDir    = ""
	DataDir        = ""
	LuaDir         = ""
	ConfdDir       = ""
	GRPCDomainSock = ""

	OutputFile = ""
)

<<<<<<< HEAD
func MonitProc(proc *os.Process, name string) error {
=======
func Init() {
	l = logger.SLogger("datakit")
	var err error
	Hostname, err = os.Hostname()
	if err != nil {
		l.Error("get hostname failed: %s", err.Error())
	}

	l.Infof("datakit hostname: %s", Hostname)
}

func MonitProc(proc *os.Process, name string) {
>>>>>>> 90a4e068
	tick := time.NewTicker(time.Second)
	defer tick.Stop()

	for {
		select {
		case <-tick.C:
			p, err := os.FindProcess(proc.Pid)
			if err != nil {
				continue
			}

			switch runtime.GOOS {
			case "windows":

			default:
				if err := p.Signal(syscall.Signal(0)); err != nil {
					return err
				}
			}

		case <-Exit.Wait():
			if err := proc.Kill(); err != nil { // XXX: should we wait here?
				return err
			}

			return nil
		}
	}
}

func RndTicker(s string) (*time.Ticker, error) {
	du, err := time.ParseDuration(s)
	if err != nil {
		return nil, err
	}

	if du <= 0 {
		return nil, fmt.Errorf("duration should larger than 0")
	}

	now := time.Now().UnixNano()
	rnd := now % int64(du)
	time.Sleep(time.Duration(rnd))
	return time.NewTicker(du), nil
}

func RawTicker(s string) (*time.Ticker, error) {
	du, err := time.ParseDuration(s)
	if err != nil {
		return nil, err
	}

	if du <= 0 {
		return nil, fmt.Errorf("duration should larger than 0")
	}

	return time.NewTicker(du), nil
}

// SleepContext sleeps until the context is closed or the duration is reached.
func SleepContext(ctx context.Context, duration time.Duration) error {
	if duration == 0 {
		return nil
	}

	t := time.NewTimer(duration)
	select {
	case <-t.C:
		return nil
	case <-ctx.Done():
		t.Stop()
		return ctx.Err()
	}
}

// Duration just wraps time.Duration
type Duration struct {
	Duration time.Duration
}

// UnmarshalTOML parses the duration from the TOML config file
func (d *Duration) UnmarshalTOML(b []byte) error {
	var err error
	b = bytes.Trim(b, `'`)

	// see if we can directly convert it
	d.Duration, err = time.ParseDuration(string(b))
	if err == nil {
		return nil
	}

	// Parse string duration, ie, "1s"
	if uq, err := strconv.Unquote(string(b)); err == nil && len(uq) > 0 {
		d.Duration, err = time.ParseDuration(uq)
		if err == nil {
			return nil
		}
	}

	// First try parsing as integer seconds
	sI, err := strconv.ParseInt(string(b), 10, 64)
	if err == nil {
		d.Duration = time.Second * time.Duration(sI)
		return nil
	}
	// Second try parsing as float seconds
	sF, err := strconv.ParseFloat(string(b), 64)
	if err == nil {
		d.Duration = time.Second * time.Duration(sF)
		return nil
	}

	return nil
}

// Size just wraps an int64
type Size struct {
	Size int64
}

func (s *Size) UnmarshalTOML(b []byte) error {
	var err error
	b = bytes.Trim(b, `'`)

	val, err := strconv.ParseInt(string(b), 10, 64)
	if err == nil {
		s.Size = val
		return nil
	}
	return nil
}

func NumberFormat(str string) string {
	//1,234.0
	arr := strings.Split(str, ".")
	if len(arr) == 0 {
		return str
	}
	part1 := arr[0]

	ps := strings.Split(part1, ",")
	if len(ps) == 0 {
		return str
	}

	n := strings.Join(ps, "")

	if len(arr) > 1 {
		n += "." + arr[1]
	}

	return n
}

type ReadWaitCloser struct {
	pipeReader *io.PipeReader
	wg         sync.WaitGroup
}

func CompressWithGzip(data io.Reader) (io.ReadCloser, error) {
	pipeReader, pipeWriter := io.Pipe()
	gzipWriter := gzip.NewWriter(pipeWriter)

	rc := &ReadWaitCloser{
		pipeReader: pipeReader,
	}

	rc.wg.Add(1)
	var err error
	go func() {
		_, err = io.Copy(gzipWriter, data)
		gzipWriter.Close()
		// subsequent reads from the read half of the pipe will
		// return no bytes and the error err, or EOF if err is nil.
		pipeWriter.CloseWithError(err)
		rc.wg.Done()
	}()

	return pipeReader, err
}

var (
	dnsdests = []string{
		`114.114.114.114:80`,
		`8.8.8.8:80`,
	}
)

func LocalIP() (string, error) {

	for _, dest := range dnsdests {
		conn, err := net.DialTimeout("udp", dest, time.Second)
		if err == nil {
			defer conn.Close()
			localAddr := conn.LocalAddr().(*net.UDPAddr)
			return localAddr.IP.String(), nil
		}
	}

	return GetFirstGlobalUnicastIP()
}

func GetFirstGlobalUnicastIP() (string, error) {
	ifaces, err := net.Interfaces()
	if err != nil {
		return "", err
	}

	for _, i := range ifaces {
		addrs, err := i.Addrs()
		if err != nil {
			return "", err
		}

		for _, addr := range addrs {
			var ip net.IP
			switch v := addr.(type) {
			case *net.IPNet:
				ip = v.IP
			case *net.IPAddr:
				ip = v.IP
			default:
				// pass
			}

			switch {
			case ip.IsGlobalUnicast():
				return ip.String(), nil
			default:
				// pass
			}
		}
	}

	return "", fmt.Errorf("no IP found")
}<|MERGE_RESOLUTION|>--- conflicted
+++ resolved
@@ -20,18 +20,13 @@
 )
 
 var (
-<<<<<<< HEAD
-=======
-	l *logger.Logger = logger.DefaultSLogger("datakit")
-
->>>>>>> 90a4e068
 	Exit *cliutils.Sem
 	WG   sync.WaitGroup = sync.WaitGroup{}
 
 	DKUserAgent = fmt.Sprintf("datakit(%s), %s-%s", git.Version, runtime.GOOS, runtime.GOARCH)
 
 	ServiceName = "datakit"
-	Hostname    = ""
+	//Hostname    = ""
 
 	AgentLogFile string
 
@@ -47,22 +42,7 @@
 	OutputFile = ""
 )
 
-<<<<<<< HEAD
 func MonitProc(proc *os.Process, name string) error {
-=======
-func Init() {
-	l = logger.SLogger("datakit")
-	var err error
-	Hostname, err = os.Hostname()
-	if err != nil {
-		l.Error("get hostname failed: %s", err.Error())
-	}
-
-	l.Infof("datakit hostname: %s", Hostname)
-}
-
-func MonitProc(proc *os.Process, name string) {
->>>>>>> 90a4e068
 	tick := time.NewTicker(time.Second)
 	defer tick.Stop()
 
